from abc import ABC, abstractmethod
from collections import deque
from collections.abc import Sized
from dataclasses import dataclass, field
from datetime import timedelta
from math import ceil
from threading import Event, RLock, Thread
from types import TracebackType
from typing import (
    Any,
    Callable,
    Deque,
    Dict,
    Iterable,
    List,
    NamedTuple,
    NewType,
    Optional,
    Sequence,
    Tuple,
    Type,
    TypeVar,
    Union,
)

from . import filesize, get_console
from .console import Console, JustifyMethod, RenderableType, Group
from .highlighter import Highlighter
from .jupyter import JupyterMixin
from .live import Live
from .progress_bar import ProgressBar
from .spinner import Spinner
from .style import StyleType
from .table import Column, Table
from .text import Text, TextType

TaskID = NewType("TaskID", int)

ProgressType = TypeVar("ProgressType")

GetTimeCallable = Callable[[], float]


class _TrackThread(Thread):
    """A thread to periodically update progress."""

    def __init__(self, progress: "Progress", task_id: "TaskID", update_period: float):
        self.progress = progress
        self.task_id = task_id
        self.update_period = update_period
        self.done = Event()

        self.completed = 0
        super().__init__()

    def run(self) -> None:
        task_id = self.task_id
        advance = self.progress.advance
        update_period = self.update_period
        last_completed = 0
        wait = self.done.wait
        while not wait(update_period):
            completed = self.completed
            if last_completed != completed:
                advance(task_id, completed - last_completed)
                last_completed = completed

        self.progress.update(self.task_id, completed=self.completed, refresh=True)

    def __enter__(self) -> "_TrackThread":
        self.start()
        return self

    def __exit__(
        self,
        exc_type: Optional[Type[BaseException]],
        exc_val: Optional[BaseException],
        exc_tb: Optional[TracebackType],
    ) -> None:
        self.done.set()
        self.join()


def track(
    sequence: Union[Sequence[ProgressType], Iterable[ProgressType]],
    description: str = "Working...",
    total: Optional[float] = None,
    auto_refresh: bool = True,
    console: Optional[Console] = None,
    transient: bool = False,
    get_time: Optional[Callable[[], float]] = None,
    refresh_per_second: float = 10,
    style: StyleType = "bar.back",
    complete_style: StyleType = "bar.complete",
    finished_style: StyleType = "bar.finished",
    pulse_style: StyleType = "bar.pulse",
    update_period: float = 0.1,
    disable: bool = False,
) -> Iterable[ProgressType]:
    """Track progress by iterating over a sequence.

    Args:
        sequence (Iterable[ProgressType]): A sequence (must support "len") you wish to iterate over.
        description (str, optional): Description of task show next to progress bar. Defaults to "Working".
        total: (float, optional): Total number of steps. Default is len(sequence).
        auto_refresh (bool, optional): Automatic refresh, disable to force a refresh after each iteration. Default is True.
        transient: (bool, optional): Clear the progress on exit. Defaults to False.
        console (Console, optional): Console to write to. Default creates internal Console instance.
        refresh_per_second (float): Number of times per second to refresh the progress information. Defaults to 10.
        style (StyleType, optional): Style for the bar background. Defaults to "bar.back".
        complete_style (StyleType, optional): Style for the completed bar. Defaults to "bar.complete".
        finished_style (StyleType, optional): Style for a finished bar. Defaults to "bar.done".
        pulse_style (StyleType, optional): Style for pulsing bars. Defaults to "bar.pulse".
        update_period (float, optional): Minimum time (in seconds) between calls to update(). Defaults to 0.1.
        disable (bool, optional): Disable display of progress.
    Returns:
        Iterable[ProgressType]: An iterable of the values in the sequence.

    """

    determinate = isinstance(sequence, Sized) or (total is not None)
    columns: List["ProgressColumn"] = (
        [TextColumn("[progress.description]{task.description}")] if description else []
    )
    columns.extend(
        (
            BarColumn(
                style=style,
                complete_style=complete_style,
                finished_style=finished_style,
                pulse_style=pulse_style,
            ),
            *(
                [
                    TextColumn("[progress.percentage]{task.percentage:>3.0f}%"),
                    TimeRemainingColumn(),
                ]
                if determinate
                else [
                    TextColumn("[progress.completed]{task.completed:>.0f}"),
                    TimeElapsedColumn(),
                ]
            ),
        )
    )
    progress = Progress(
        *columns,
        auto_refresh=auto_refresh,
        console=console,
        transient=transient,
        get_time=get_time,
        refresh_per_second=refresh_per_second or 10,
        disable=disable,
    )

    with progress:
        yield from progress.track(
            sequence, total=total, description=description, update_period=update_period
        )


class ProgressColumn(ABC):
    """Base class for a widget to use in progress display."""

    max_refresh: Optional[float] = None

    def __init__(self, table_column: Optional[Column] = None) -> None:
        self._table_column = table_column
        self._renderable_cache: Dict[TaskID, Tuple[float, RenderableType]] = {}
        self._update_time: Optional[float] = None

    def get_table_column(self) -> Column:
        """Get a table column, used to build tasks table."""
        return self._table_column or Column()

    def __call__(self, task: "Task") -> RenderableType:
        """Called by the Progress object to return a renderable for the given task.

        Args:
            task (Task): An object containing information regarding the task.

        Returns:
            RenderableType: Anything renderable (including str).
        """
        current_time = task.get_time()
        if self.max_refresh is not None and not task.completed:
            try:
                timestamp, renderable = self._renderable_cache[task.id]
            except KeyError:
                pass
            else:
                if timestamp + self.max_refresh > current_time:
                    return renderable

        renderable = self.render(task)
        self._renderable_cache[task.id] = (current_time, renderable)
        return renderable

    @abstractmethod
    def render(self, task: "Task") -> RenderableType:
        """Should return a renderable object."""


class RenderableColumn(ProgressColumn):
    """A column to insert an arbitrary column.

    Args:
        renderable (RenderableType, optional): Any renderable. Defaults to empty string.
    """

    def __init__(
        self, renderable: RenderableType = "", *, table_column: Optional[Column] = None
    ):
        self.renderable = renderable
        super().__init__(table_column=table_column)

    def render(self, task: "Task") -> RenderableType:
        return self.renderable


class SpinnerColumn(ProgressColumn):
    """A column with a 'spinner' animation.

    Args:
        spinner_name (str, optional): Name of spinner animation. Defaults to "dots".
        style (StyleType, optional): Style of spinner. Defaults to "progress.spinner".
        speed (float, optional): Speed factor of spinner. Defaults to 1.0.
        finished_text (TextType, optional): Text used when task is finished. Defaults to " ".
    """

    def __init__(
        self,
        spinner_name: str = "dots",
        style: Optional[StyleType] = "progress.spinner",
        speed: float = 1.0,
        finished_text: TextType = " ",
        table_column: Optional[Column] = None,
    ):
        self.spinner = Spinner(spinner_name, style=style, speed=speed)
        self.finished_text = (
            Text.from_markup(finished_text)
            if isinstance(finished_text, str)
            else finished_text
        )
        super().__init__(table_column=table_column)

    def set_spinner(
        self,
        spinner_name: str,
        spinner_style: Optional[StyleType] = "progress.spinner",
        speed: float = 1.0,
    ) -> None:
        """Set a new spinner.

        Args:
            spinner_name (str): Spinner name, see python -m rich.spinner.
            spinner_style (Optional[StyleType], optional): Spinner style. Defaults to "progress.spinner".
            speed (float, optional): Speed factor of spinner. Defaults to 1.0.
        """
        self.spinner = Spinner(spinner_name, style=spinner_style, speed=speed)

    def render(self, task: "Task") -> RenderableType:
        text = (
            self.finished_text
            if task.finished
            else self.spinner.render(task.get_time())
        )
        return text


class TextColumn(ProgressColumn):
    """A column containing text."""

    def __init__(
        self,
        text_format: str,
        style: StyleType = "none",
        justify: JustifyMethod = "left",
        markup: bool = True,
        highlighter: Optional[Highlighter] = None,
        table_column: Optional[Column] = None,
    ) -> None:
        self.text_format = text_format
        self.justify: JustifyMethod = justify
        self.style = style
        self.markup = markup
        self.highlighter = highlighter
        super().__init__(table_column=table_column or Column(no_wrap=True))

    def render(self, task: "Task") -> Text:
        _text = self.text_format.format(task=task)
        if self.markup:
            text = Text.from_markup(_text, style=self.style, justify=self.justify)
        else:
            text = Text(_text, style=self.style, justify=self.justify)
        if self.highlighter:
            self.highlighter.highlight(text)
        return text


class BarColumn(ProgressColumn):
    """Renders a visual progress bar.

    Args:
        bar_width (Optional[int], optional): Width of bar or None for full width. Defaults to 40.
        style (StyleType, optional): Style for the bar background. Defaults to "bar.back".
        complete_style (StyleType, optional): Style for the completed bar. Defaults to "bar.complete".
        finished_style (StyleType, optional): Style for a finished bar. Defaults to "bar.done".
        pulse_style (StyleType, optional): Style for pulsing bars. Defaults to "bar.pulse".
    """

    def __init__(
        self,
        bar_width: Optional[int] = 40,
        style: StyleType = "bar.back",
        complete_style: StyleType = "bar.complete",
        finished_style: StyleType = "bar.finished",
        pulse_style: StyleType = "bar.pulse",
        table_column: Optional[Column] = None,
    ) -> None:
        self.bar_width = bar_width
        self.style = style
        self.complete_style = complete_style
        self.finished_style = finished_style
        self.pulse_style = pulse_style
        super().__init__(table_column=table_column)

    def render(self, task: "Task") -> ProgressBar:
        """Gets a progress bar widget for a task."""
        return ProgressBar(
            total=max(0, float("inf") if task.total is None else task.total),
            completed=max(0, task.completed),
            width=None if self.bar_width is None else max(1, self.bar_width),
            pulse=(not task.started) or (task.total is None),
            animation_time=task.get_time(),
            style=self.style,
            complete_style=self.complete_style,
            finished_style=self.finished_style,
            pulse_style=self.pulse_style,
        )


class TimeElapsedColumn(ProgressColumn):
    """Renders time elapsed."""

    def render(self, task: "Task") -> Text:
        """Show time remaining."""
        elapsed = task.finished_time if task.finished else task.elapsed
        if elapsed is None:
            return Text("-:--:--", style="progress.elapsed")
        delta = timedelta(seconds=int(elapsed))
        return Text(str(delta), style="progress.elapsed")


class TimeRemainingColumn(ProgressColumn):
    """Renders estimated time remaining."""

    # Only refresh twice a second to prevent jitter
    max_refresh = 0.5

    def render(self, task: "Task") -> Text:
        """Show time remaining."""
        remaining = task.time_remaining
        if remaining is None:
            return Text("-:--:--", style="progress.remaining")
        remaining_delta = timedelta(seconds=int(remaining))
        return Text(str(remaining_delta), style="progress.remaining")


class FileSizeColumn(ProgressColumn):
    """Renders completed filesize."""

    def render(self, task: "Task") -> Text:
        """Show data completed."""
        data_size = filesize.decimal(int(task.completed))
        return Text(data_size, style="progress.filesize")


class TotalFileSizeColumn(ProgressColumn):
    """Renders total filesize."""

    def render(self, task: "Task") -> Text:
        """Show data completed."""
        data_size = "?" if task.total is None else filesize.decimal(int(task.total))
        return Text(data_size, style="progress.filesize.total")


class MofNCompleteColumn(ProgressColumn):
    """Renders completed count/total, e.g. '  10/1000'.

    Best for bounded tasks with int quantities.

    Space pads the completed count so that progress length does not change as task progresses
    past powers of 10.

    Args:
        separator (str, optional): Text to separate completed and total values. Defaults to "/".
    """

    def __init__(self, separator: str = "/", table_column: Optional[Column] = None):
        self.separator = separator
        super().__init__(table_column=table_column)

    def render(self, task: "Task") -> Text:
        """Show completed/total."""
        completed = int(task.completed)
        total = int(task.total)
        total_width = len(str(total))
        return Text(
            f"{completed:{total_width}d}{self.separator}{total}",
            style="progress.download",
        )


class DownloadColumn(ProgressColumn):
    """Renders file size downloaded and total, e.g. '0.5/2.3 GB'.

    Args:
        binary_units (bool, optional): Use binary units, KiB, MiB etc. Defaults to False.
    """

    def __init__(
        self, binary_units: bool = False, table_column: Optional[Column] = None
    ) -> None:
        self.binary_units = binary_units
        super().__init__(table_column=table_column)

    def render(self, task: "Task") -> Text:
        """Calculate common unit for completed and total."""
        completed = int(task.completed)
        total = completed if task.total is None else int(task.total)
        if self.binary_units:
            unit, suffix = filesize.pick_unit_and_suffix(
                total,
                ["bytes", "KiB", "MiB", "GiB", "TiB", "PiB", "EiB", "ZiB", "YiB"],
                1024,
            )
        else:
            unit, suffix = filesize.pick_unit_and_suffix(
                total, ["bytes", "KB", "MB", "GB", "TB", "PB", "EB", "ZB", "YB"], 1000
            )
        completed_ratio = completed / unit
        total_ratio = total / unit
        precision = 0 if unit == 1 else 1
        completed_str = f"{completed_ratio:,.{precision}f}"
        total_str = (
            "?" if task.total is None else f"{total_ratio:,.{precision}f}"
        )
        download_status = f"{completed_str}/{total_str} {suffix}"
        download_text = Text(download_status, style="progress.download")
        return download_text


class TransferSpeedColumn(ProgressColumn):
    """Renders human readable transfer speed."""

    def render(self, task: "Task") -> Text:
        """Show data transfer speed."""
        speed = task.finished_speed or task.speed
        if speed is None:
            return Text("?", style="progress.data.speed")
        data_speed = filesize.decimal(int(speed))
        return Text(f"{data_speed}/s", style="progress.data.speed")


class ProgressSample(NamedTuple):
    """Sample of progress for a given time."""

    timestamp: float
    """Timestamp of sample."""
    completed: float
    """Number of steps completed."""


@dataclass
class Task:
    """Information regarding a progress task.

    This object should be considered read-only outside of the :class:`~Progress` class.

    """

    id: TaskID
    """Task ID associated with this task (used in Progress methods)."""

    description: str
    """str: Description of the task."""

    total: float
    """float: Total number of steps in this task."""

    completed: float
    """float: Number of steps completed"""

    _get_time: GetTimeCallable
    """Callable to get the current time."""

    finished_time: Optional[float] = None
    """Optional[float]: Time task was finished."""

    visible: bool = True
    """bool: Indicates if this task is visible in the progress display."""

    fields: Dict[str, Any] = field(default_factory=dict)
    """dict: Arbitrary fields passed in via Progress.update."""

    start_time: Optional[float] = field(default=None, init=False, repr=False)
    """Optional[float]: Time this task was started, or None if not started."""

    stop_time: Optional[float] = field(default=None, init=False, repr=False)
    """Optional[float]: Time this task was stopped, or None if not stopped."""

    finished_speed: Optional[float] = None
    """Optional[float]: The last speed for a finished task."""

    _progress: Deque[ProgressSample] = field(
        default_factory=lambda: deque(maxlen=1000), init=False, repr=False
    )

    _lock: RLock = field(repr=False, default_factory=RLock)
    """Thread lock."""

    def get_time(self) -> float:
        """float: Get the current time, in seconds."""
        return self._get_time()

    @property
    def started(self) -> bool:
        """bool: Check if the task as started."""
        return self.start_time is not None

    @property
    def remaining(self) -> float:
        """float: Get the number of steps remaining."""
        return float("inf") if self.total is None else (self.total - self.completed)

    @property
    def elapsed(self) -> Optional[float]:
        """Optional[float]: Time elapsed since task was started, or ``None`` if the task hasn't started."""
        if self.start_time is None:
            return None
        if self.stop_time is not None:
            return self.stop_time - self.start_time
        return self.get_time() - self.start_time

    @property
    def finished(self) -> bool:
        """Check if the task has finished."""
        return self.finished_time is not None

    @property
    def percentage(self) -> float:
        """float: Get progress of task as a percentage."""
        if not self.total:
            return 0.0
        completed = (self.completed / self.total) * 100.0
        completed = min(100.0, max(0.0, completed))
        return completed

    @property
    def speed(self) -> Optional[float]:
        """Optional[float]: Get the estimated speed in steps per second."""
        if self.start_time is None:
            return None
        with self._lock:
            progress = self._progress
            if not progress:
                return None
            total_time = progress[-1].timestamp - progress[0].timestamp
            if total_time == 0:
                return None
            iter_progress = iter(progress)
            next(iter_progress)
            total_completed = sum(sample.completed for sample in iter_progress)
            speed = total_completed / total_time
            return speed

    @property
    def time_remaining(self) -> Optional[float]:
        """Optional[float]: Get estimated time to completion, or ``None`` if no data."""
        if self.finished:
            return 0.0
        speed = self.speed
        if not speed:
            return None
        try:
            estimate = ceil(self.remaining / speed)
        except OverflowError:
            return None
        return estimate

    def _reset(self) -> None:
        """Reset progress."""
        self._progress.clear()
        self.finished_time = None
        self.finished_speed = None


class Progress(JupyterMixin):
    """Renders an auto-updating progress bar(s).

    Args:
        console (Console, optional): Optional Console instance. Default will an internal Console instance writing to stdout.
        auto_refresh (bool, optional): Enable auto refresh. If disabled, you will need to call `refresh()`.
        refresh_per_second (Optional[float], optional): Number of times per second to refresh the progress information or None to use default (10). Defaults to None.
        speed_estimate_period: (float, optional): Period (in seconds) used to calculate the speed estimate. Defaults to 30.
        transient: (bool, optional): Clear the progress on exit. Defaults to False.
        redirect_stdout: (bool, optional): Enable redirection of stdout, so ``print`` may be used. Defaults to True.
        redirect_stderr: (bool, optional): Enable redirection of stderr. Defaults to True.
        get_time: (Callable, optional): A callable that gets the current time, or None to use Console.get_time. Defaults to None.
        disable (bool, optional): Disable progress display. Defaults to False
        expand (bool, optional): Expand tasks table to fit width. Defaults to False.
    """

    def __init__(
        self,
        *columns: Union[str, ProgressColumn],
        console: Optional[Console] = None,
        auto_refresh: bool = True,
        refresh_per_second: float = 10,
        speed_estimate_period: float = 30.0,
        transient: bool = False,
        redirect_stdout: bool = True,
        redirect_stderr: bool = True,
        get_time: Optional[GetTimeCallable] = None,
        disable: bool = False,
        expand: bool = False,
    ) -> None:
        assert (
            refresh_per_second is None or refresh_per_second > 0
        ), "refresh_per_second must be > 0"
        self._lock = RLock()
        self.columns = columns or self.get_default_columns()
        self.speed_estimate_period = speed_estimate_period

        self.disable = disable
        self.expand = expand
        self._tasks: Dict[TaskID, Task] = {}
        self._task_index: TaskID = TaskID(0)
        self.live = Live(
            console=console or get_console(),
            auto_refresh=auto_refresh,
            refresh_per_second=refresh_per_second,
            transient=transient,
            redirect_stdout=redirect_stdout,
            redirect_stderr=redirect_stderr,
            get_renderable=self.get_renderable,
        )
        self.get_time = get_time or self.console.get_time
        self.print = self.console.print
        self.log = self.console.log

    @classmethod
    def get_default_columns(cls) -> Tuple[ProgressColumn, ...]:
        """Get the default columns used for a new Progress instance:
           - a text column for the description (TextColumn)
           - the bar itself (BarColumn)
           - a text column showing completion percentage (TextColumn)
           - an estimated-time-remaining column (TimeRemainingColumn)
        If the Progress instance is created without passing a columns argument,
        the default columns defined here will be used.

        You can also create a Progress instance using custom columns before
        and/or after the defaults, as in this example:

            progress = Progress(
                SpinnerColumn(),
                *Progress.default_columns(),
                "Elapsed:",
                TimeElapsedColumn(),
            )

        This code shows the creation of a Progress display, containing
        a spinner to the left, the default columns, and a labeled elapsed
        time column.
        """
        return (
            TextColumn("[progress.description]{task.description}"),
            BarColumn(),
            TextColumn("[progress.percentage]{task.percentage:>3.0f}%"),
            TimeRemainingColumn(),
        )

    @property
    def console(self) -> Console:
        return self.live.console

    @property
    def tasks(self) -> List[Task]:
        """Get a list of Task instances."""
        with self._lock:
            return list(self._tasks.values())

    @property
    def task_ids(self) -> List[TaskID]:
        """A list of task IDs."""
        with self._lock:
            return list(self._tasks.keys())

    @property
    def finished(self) -> bool:
        """Check if all tasks have been completed."""
        with self._lock:
            if not self._tasks:
                return True
            return all(task.finished for task in self._tasks.values())

    def start(self) -> None:
        """Start the progress display."""
        if not self.disable:
            self.live.start(refresh=True)

    def stop(self) -> None:
        """Stop the progress display."""
        self.live.stop()
        if not self.console.is_interactive:
            self.console.print()

    def __enter__(self) -> "Progress":
        self.start()
        return self

    def __exit__(
        self,
        exc_type: Optional[Type[BaseException]],
        exc_val: Optional[BaseException],
        exc_tb: Optional[TracebackType],
    ) -> None:
        self.stop()

    def track(
        self,
        sequence: Union[Iterable[ProgressType], Sequence[ProgressType]],
        total: Optional[float] = None,
        task_id: Optional[TaskID] = None,
        description: str = "Working...",
        update_period: float = 0.1,
    ) -> Iterable[ProgressType]:
        """Track progress by iterating over a sequence.

        Args:
            sequence (Sequence[ProgressType]): A sequence of values you want to iterate over and track progress.
            total: (float, optional): Total number of steps. Default is len(sequence).
            task_id: (TaskID): Task to track. Default is new task.
            description: (str, optional): Description of task, if new task is created.
            update_period (float, optional): Minimum time (in seconds) between calls to update(). Defaults to 0.1.

        Returns:
            Iterable[ProgressType]: An iterable of values taken from the provided sequence.
        """

        if total is None:
            if isinstance(sequence, Sized):
                task_total = float(len(sequence))
            else:
                try:
                    iter(sequence)
                except TypeError as e:
                    raise ValueError(
                        f"unable to get an iterator from {sequence!r}, please provide an iterable."
                    ) from e
                else:
                    task_total = total
        else:
            task_total = total

        if task_id is None:
            task_id = self.add_task(description, total=task_total)
        else:
            self.update(task_id, total=task_total)

        if self.live.auto_refresh:
            with _TrackThread(self, task_id, update_period) as track_thread:
                for value in sequence:
                    yield value
                    track_thread.completed += 1
        else:
            advance = self.advance
            refresh = self.refresh
            for value in sequence:
                yield value
                advance(task_id, 1)
                refresh()

    def start_task(self, task_id: TaskID) -> None:
        """Start a task.

        Starts a task (used when calculating elapsed time). You may need to call this manually,
        if you called ``add_task`` with ``start=False``.

        Args:
            task_id (TaskID): ID of task.
        """
        with self._lock:
            task = self._tasks[task_id]
            if task.start_time is None:
                task.start_time = self.get_time()

    def stop_task(self, task_id: TaskID) -> None:
        """Stop a task.

        This will freeze the elapsed time on the task.

        Args:
            task_id (TaskID): ID of task.
        """
        with self._lock:
            task = self._tasks[task_id]
            current_time = self.get_time()
            if task.start_time is None:
                task.start_time = current_time
            task.stop_time = current_time

    def update(
        self,
        task_id: TaskID,
        *,
        total: Optional[float] = None,
        completed: Optional[float] = None,
        advance: Optional[float] = None,
        description: Optional[str] = None,
        visible: Optional[bool] = None,
        refresh: bool = False,
        **fields: Any,
    ) -> None:
        """Update information associated with a task.

        Args:
            task_id (TaskID): Task id (returned by add_task).
            total (float, optional): Updates task.total if not None.
            completed (float, optional): Updates task.completed if not None.
            advance (float, optional): Add a value to task.completed if not None.
            description (str, optional): Change task description if not None.
            visible (bool, optional): Set visible flag if not None.
            refresh (bool): Force a refresh of progress information. Default is False.
            **fields (Any): Additional data fields required for rendering.
        """
        with self._lock:
            task = self._tasks[task_id]
            completed_start = task.completed

            if total is not None and total != task.total:
                task.total = total
                task._reset()
            if advance is not None:
                task.completed += advance
            if completed is not None:
                task.completed = completed
            if description is not None:
                task.description = description
            if visible is not None:
                task.visible = visible
            task.fields.update(fields)
            update_completed = task.completed - completed_start

            current_time = self.get_time()
            old_sample_time = current_time - self.speed_estimate_period
            _progress = task._progress

            popleft = _progress.popleft
            while _progress and _progress[0].timestamp < old_sample_time:
                popleft()
            if update_completed > 0:
                _progress.append(ProgressSample(current_time, update_completed))
            total = float("inf") if task.total is None else task.total
            if task.completed >= total and task.finished_time is None:
                task.finished_time = task.elapsed

        if refresh:
            self.refresh()

    def reset(
        self,
        task_id: TaskID,
        *,
        start: bool = True,
        total: Optional[float] = None,
        completed: int = 0,
        visible: Optional[bool] = None,
        description: Optional[str] = None,
        **fields: Any,
    ) -> None:
        """Reset a task so completed is 0 and the clock is reset.

        Args:
            task_id (TaskID): ID of task.
            start (bool, optional): Start the task after reset. Defaults to True.
            total (float, optional): New total steps in task, or None to use current total. Defaults to None.
            completed (int, optional): Number of steps completed. Defaults to 0.
            **fields (str): Additional data fields required for rendering.
        """
        current_time = self.get_time()
        with self._lock:
            task = self._tasks[task_id]
            task._reset()
            task.start_time = current_time if start else None
            if total is not None:
                task.total = total
            task.completed = completed
            if visible is not None:
                task.visible = visible
            if fields:
                task.fields = fields
            if description is not None:
                task.description = description
            task.finished_time = None
        self.refresh()

    def advance(self, task_id: TaskID, advance: float = 1) -> None:
        """Advance task by a number of steps.

        Args:
            task_id (TaskID): ID of task.
            advance (float): Number of steps to advance. Default is 1.
        """
        current_time = self.get_time()
        with self._lock:
            task = self._tasks[task_id]
            completed_start = task.completed
            task.completed += advance
            update_completed = task.completed - completed_start
            old_sample_time = current_time - self.speed_estimate_period
            _progress = task._progress

            popleft = _progress.popleft
            while _progress and _progress[0].timestamp < old_sample_time:
                popleft()
            while len(_progress) > 1000:
                popleft()
            _progress.append(ProgressSample(current_time, update_completed))
            total = float("inf") if task.total is None else task.total
            if task.completed >= total and task.finished_time is None:
                task.finished_time = task.elapsed
                task.finished_speed = task.speed

    def refresh(self) -> None:
        """Refresh (render) the progress information."""
        if not self.disable and self.live.is_started:
            self.live.refresh()

    def get_renderable(self) -> RenderableType:
        """Get a renderable for the progress display."""
        renderable = Group(*self.get_renderables())
        return renderable

    def get_renderables(self) -> Iterable[RenderableType]:
        """Get a number of renderables for the progress display."""
        table = self.make_tasks_table(self.tasks)
        yield table

    def make_tasks_table(self, tasks: Iterable[Task]) -> Table:
        """Get a table to render the Progress display.

        Args:
            tasks (Iterable[Task]): An iterable of Task instances, one per row of the table.

        Returns:
            Table: A table instance.
        """
        table_columns = (
            (
                Column(no_wrap=True)
                if isinstance(_column, str)
                else _column.get_table_column().copy()
            )
            for _column in self.columns
        )
        table = Table.grid(*table_columns, padding=(0, 1), expand=self.expand)

        for task in tasks:
            if task.visible:
                table.add_row(
                    *(
                        (
                            column.format(task=task)
                            if isinstance(column, str)
                            else column(task)
                        )
                        for column in self.columns
                    )
                )
        return table

    def __rich__(self) -> RenderableType:
        """Makes the Progress class itself renderable."""
        with self._lock:
            return self.get_renderable()

    def add_task(
        self,
        description: str,
        start: bool = True,
        total: Optional[float] = 100.0,
        completed: int = 0,
        visible: bool = True,
        **fields: Any,
    ) -> TaskID:
        """Add a new 'task' to the Progress display.

        Args:
            description (str): A description of the task.
            start (bool, optional): Start the task immediately (to calculate elapsed time). If set to False,
                you will need to call `start` manually. Defaults to True.
            total (float, optional): Number of total steps in the progress if know. Defaults to 100.
            completed (int, optional): Number of steps completed so far.. Defaults to 0.
            visible (bool, optional): Enable display of the task. Defaults to True.
            **fields (str): Additional data fields required for rendering.

        Returns:
            TaskID: An ID you can use when calling `update`.
        """
        with self._lock:
            task = Task(
                self._task_index,
                description,
                total,
                completed,
                visible=visible,
                fields=fields,
                _get_time=self.get_time,
                _lock=self._lock,
            )
            self._tasks[self._task_index] = task
            if start:
                self.start_task(self._task_index)
            new_task_index = self._task_index
            self._task_index = TaskID(int(self._task_index) + 1)
        self.refresh()
        return new_task_index

    def remove_task(self, task_id: TaskID) -> None:
        """Delete a task if it exists.

        Args:
            task_id (TaskID): A task ID.

        """
        with self._lock:
            del self._tasks[task_id]


if __name__ == "__main__":  # pragma: no coverage

    import random
    import time

    from .panel import Panel
    from .rule import Rule
    from .syntax import Syntax
    from .table import Table

    syntax = Syntax(
        '''def loop_last(values: Iterable[T]) -> Iterable[Tuple[bool, T]]:
    """Iterate and generate a tuple with a flag for last value."""
    iter_values = iter(values)
    try:
        previous_value = next(iter_values)
    except StopIteration:
        return
    for value in iter_values:
        yield False, previous_value
        previous_value = value
    yield True, previous_value''',
        "python",
        line_numbers=True,
    )

    table = Table("foo", "bar", "baz")
    table.add_row("1", "2", "3")

    progress_renderables = [
        "Text may be printed while the progress bars are rendering.",
        Panel("In fact, [i]any[/i] renderable will work"),
        "Such as [magenta]tables[/]...",
        table,
        "Pretty printed structures...",
        {"type": "example", "text": "Pretty printed"},
        "Syntax...",
        syntax,
        Rule("Give it a try!"),
    ]

    from itertools import cycle

    examples = cycle(progress_renderables)

    console = Console(record=True)

    with Progress(
        SpinnerColumn(),
<<<<<<< HEAD
        TextColumn("[progress.description]{task.description}"),
        BarColumn(),
        TextColumn("[progress.percentage]{task.percentage:>3.0f}%"),
        TextColumn("[progress.completed]{task.completed:>.0f}"),
        TimeRemainingColumn(),
=======
        *Progress.get_default_columns(),
>>>>>>> 877c53d9
        TimeElapsedColumn(),
        console=console,
        transient=True,
    ) as progress:

        task1 = progress.add_task("[red]Downloading", total=1000)
        task2 = progress.add_task("[green]Processing", total=1000)
        task3 = progress.add_task("[yellow]Thinking", total=1000, start=False)
        task4 = progress.add_task("[blue]Receiving", total=None)

        while not progress.finished:
            progress.update(task1, advance=0.5)
            progress.update(task2, advance=0.3)
            progress.update(task4, advance=1)
            time.sleep(0.01)
            if random.randint(0, 100) < 1:
                progress.log(next(examples))<|MERGE_RESOLUTION|>--- conflicted
+++ resolved
@@ -1088,15 +1088,7 @@
 
     with Progress(
         SpinnerColumn(),
-<<<<<<< HEAD
-        TextColumn("[progress.description]{task.description}"),
-        BarColumn(),
-        TextColumn("[progress.percentage]{task.percentage:>3.0f}%"),
-        TextColumn("[progress.completed]{task.completed:>.0f}"),
-        TimeRemainingColumn(),
-=======
         *Progress.get_default_columns(),
->>>>>>> 877c53d9
         TimeElapsedColumn(),
         console=console,
         transient=True,
