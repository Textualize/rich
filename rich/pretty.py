import builtins
import collections
import dataclasses
import inspect
import os
import sys
from array import array
from collections import Counter, UserDict, UserList, defaultdict, deque
from dataclasses import dataclass, fields, is_dataclass
from inspect import isclass
from itertools import islice
from types import MappingProxyType
from typing import (
    TYPE_CHECKING,
    Any,
    Callable,
    DefaultDict,
    Dict,
    Iterable,
    List,
    Optional,
    Sequence,
    Set,
    Tuple,
    Union,
)

from rich.repr import RichReprResult

try:
    import attr as _attr_module

    _has_attrs = hasattr(_attr_module, "ib")
except ImportError:  # pragma: no cover
    _has_attrs = False

from . import get_console
from ._loop import loop_last
from ._pick import pick_bool
from .abc import RichRenderable
from .cells import cell_len
from .highlighter import ReprHighlighter
from .jupyter import JupyterMixin, JupyterRenderable
from .measure import Measurement
from .text import Text

if TYPE_CHECKING:
    from .console import (
        Console,
        ConsoleOptions,
        HighlighterType,
        JustifyMethod,
        OverflowMethod,
        RenderResult,
    )


def _is_attr_object(obj: Any) -> bool:
    """Check if an object was created with attrs module."""
    return _has_attrs and _attr_module.has(type(obj))


def _get_attr_fields(obj: Any) -> Sequence["_attr_module.Attribute[Any]"]:
    """Get fields for an attrs object."""
    return _attr_module.fields(type(obj)) if _has_attrs else []


def _is_dataclass_repr(obj: object) -> bool:
    """Check if an instance of a dataclass contains the default repr.

    Args:
        obj (object): A dataclass instance.

    Returns:
        bool: True if the default repr is used, False if there is a custom repr.
    """
    # Digging in to a lot of internals here
    # Catching all exceptions in case something is missing on a non CPython implementation
    try:
        return obj.__repr__.__code__.co_filename == dataclasses.__file__
    except Exception:  # pragma: no coverage
        return False


_dummy_namedtuple = collections.namedtuple("_dummy_namedtuple", [])


def _has_default_namedtuple_repr(obj: object) -> bool:
    """Check if an instance of namedtuple contains the default repr

    Args:
        obj (object): A namedtuple

    Returns:
        bool: True if the default repr is used, False if there's a custom repr.
    """
    obj_file = None
    try:
        obj_file = inspect.getfile(obj.__repr__)
    except (OSError, TypeError):
        # OSError handles case where object is defined in __main__ scope, e.g. REPL - no filename available.
        # TypeError trapped defensively, in case of object without filename slips through.
        pass
    default_repr_file = inspect.getfile(_dummy_namedtuple.__repr__)
    return obj_file == default_repr_file


def _ipy_display_hook(
    value: Any,
    console: Optional["Console"] = None,
    overflow: "OverflowMethod" = "ignore",
    crop: bool = False,
    indent_guides: bool = False,
    max_length: Optional[int] = None,
    max_string: Optional[int] = None,
    max_depth: Optional[int] = None,
    expand_all: bool = False,
) -> Union[str, None]:
    # needed here to prevent circular import:
    from .console import ConsoleRenderable

    # always skip rich generated jupyter renderables or None values
    if _safe_isinstance(value, JupyterRenderable) or value is None:
        return None

    console = console or get_console()

    with console.capture() as capture:
        # certain renderables should start on a new line
        if _safe_isinstance(value, ConsoleRenderable):
            console.line()
        console.print(
            value
            if _safe_isinstance(value, RichRenderable)
            else Pretty(
                value,
                overflow=overflow,
                indent_guides=indent_guides,
                max_length=max_length,
                max_string=max_string,
                max_depth=max_depth,
                expand_all=expand_all,
                margin=12,
            ),
            crop=crop,
            new_line_start=True,
            end="",
        )
    # strip trailing newline, not usually part of a text repr
    # I'm not sure if this should be prevented at a lower level
    return capture.get().rstrip("\n")


def _safe_isinstance(
    obj: object, class_or_tuple: Union[type, Tuple[type, ...]]
) -> bool:
    """isinstance can fail in rare cases, for example types with no __class__"""
    try:
        return isinstance(obj, class_or_tuple)
    except Exception:
        return False


def install(
    console: Optional["Console"] = None,
    overflow: "OverflowMethod" = "ignore",
    crop: bool = False,
    indent_guides: bool = False,
    max_length: Optional[int] = None,
    max_string: Optional[int] = None,
    max_depth: Optional[int] = None,
    expand_all: bool = False,
) -> None:
    """Install automatic pretty printing in the Python REPL.

    Args:
        console (Console, optional): Console instance or ``None`` to use global console. Defaults to None.
        overflow (Optional[OverflowMethod], optional): Overflow method. Defaults to "ignore".
        crop (Optional[bool], optional): Enable cropping of long lines. Defaults to False.
        indent_guides (bool, optional): Enable indentation guides. Defaults to False.
        max_length (int, optional): Maximum length of containers before abbreviating, or None for no abbreviation.
            Defaults to None.
        max_string (int, optional): Maximum length of string before truncating, or None to disable. Defaults to None.
        max_depth (int, optional): Maximum depth of nested data structures, or None for no maximum. Defaults to None.
        expand_all (bool, optional): Expand all containers. Defaults to False.
        max_frames (int): Maximum number of frames to show in a traceback, 0 for no maximum. Defaults to 100.
    """
    from rich import get_console

    console = console or get_console()
    assert console is not None

    def display_hook(value: Any) -> None:
        """Replacement sys.displayhook which prettifies objects with Rich."""
        if value is not None:
            assert console is not None
            builtins._ = None  # type: ignore[attr-defined]
            console.print(
                value
                if _safe_isinstance(value, RichRenderable)
                else Pretty(
                    value,
                    overflow=overflow,
                    indent_guides=indent_guides,
                    max_length=max_length,
                    max_string=max_string,
                    max_depth=max_depth,
                    expand_all=expand_all,
                ),
                crop=crop,
            )
            builtins._ = value  # type: ignore[attr-defined]

<<<<<<< HEAD
    if hasattr(builtins, "get_ipython"):
=======
    try:
>>>>>>> 0d7e598f
        ip = get_ipython()  # type: ignore[name-defined]
    except NameError:
        sys.displayhook = display_hook
    else:
        from IPython.core.formatters import BaseFormatter

        class RichFormatter(BaseFormatter):  # type: ignore[misc]
            pprint: bool = True

            def __call__(self, value: Any) -> Any:
                if self.pprint:
                    return _ipy_display_hook(
                        value,
                        console=get_console(),
                        overflow=overflow,
                        indent_guides=indent_guides,
                        max_length=max_length,
                        max_string=max_string,
                        max_depth=max_depth,
                        expand_all=expand_all,
                    )
                else:
                    return repr(value)

        # replace plain text formatter with rich formatter
        rich_formatter = RichFormatter()
        ip.display_formatter.formatters["text/plain"] = rich_formatter


class Pretty(JupyterMixin):
    """A rich renderable that pretty prints an object.

    Args:
        _object (Any): An object to pretty print.
        highlighter (HighlighterType, optional): Highlighter object to apply to result, or None for ReprHighlighter. Defaults to None.
        indent_size (int, optional): Number of spaces in indent. Defaults to 4.
        justify (JustifyMethod, optional): Justify method, or None for default. Defaults to None.
        overflow (OverflowMethod, optional): Overflow method, or None for default. Defaults to None.
        no_wrap (Optional[bool], optional): Disable word wrapping. Defaults to False.
        indent_guides (bool, optional): Enable indentation guides. Defaults to False.
        max_length (int, optional): Maximum length of containers before abbreviating, or None for no abbreviation.
            Defaults to None.
        max_string (int, optional): Maximum length of string before truncating, or None to disable. Defaults to None.
        max_depth (int, optional): Maximum depth of nested data structures, or None for no maximum. Defaults to None.
        expand_all (bool, optional): Expand all containers. Defaults to False.
        margin (int, optional): Subtrace a margin from width to force containers to expand earlier. Defaults to 0.
        insert_line (bool, optional): Insert a new line if the output has multiple new lines. Defaults to False.
    """

    def __init__(
        self,
        _object: Any,
        highlighter: Optional["HighlighterType"] = None,
        *,
        indent_size: int = 4,
        justify: Optional["JustifyMethod"] = None,
        overflow: Optional["OverflowMethod"] = None,
        no_wrap: Optional[bool] = False,
        indent_guides: bool = False,
        max_length: Optional[int] = None,
        max_string: Optional[int] = None,
        max_depth: Optional[int] = None,
        expand_all: bool = False,
        margin: int = 0,
        insert_line: bool = False,
    ) -> None:
        self._object = _object
        self.highlighter = highlighter or ReprHighlighter()
        self.indent_size = indent_size
        self.justify: Optional["JustifyMethod"] = justify
        self.overflow: Optional["OverflowMethod"] = overflow
        self.no_wrap = no_wrap
        self.indent_guides = indent_guides
        self.max_length = max_length
        self.max_string = max_string
        self.max_depth = max_depth
        self.expand_all = expand_all
        self.margin = margin
        self.insert_line = insert_line

    def __rich_console__(
        self, console: "Console", options: "ConsoleOptions"
    ) -> "RenderResult":
        pretty_str = pretty_repr(
            self._object,
            max_width=options.max_width - self.margin,
            indent_size=self.indent_size,
            max_length=self.max_length,
            max_string=self.max_string,
            max_depth=self.max_depth,
            expand_all=self.expand_all,
        )
        pretty_text = Text.from_ansi(
            pretty_str,
            justify=self.justify or options.justify,
            overflow=self.overflow or options.overflow,
            no_wrap=pick_bool(self.no_wrap, options.no_wrap),
            style="pretty",
        )
        pretty_text = (
            self.highlighter(pretty_text)
            if pretty_text
            else Text(
                f"{type(self._object)}.__repr__ returned empty string",
                style="dim italic",
            )
        )
        if self.indent_guides and not options.ascii_only:
            pretty_text = pretty_text.with_indent_guides(
                self.indent_size, style="repr.indent"
            )
        if self.insert_line and "\n" in pretty_text:
            yield ""
        yield pretty_text

    def __rich_measure__(
        self, console: "Console", options: "ConsoleOptions"
    ) -> "Measurement":
        pretty_str = pretty_repr(
            self._object,
            max_width=options.max_width,
            indent_size=self.indent_size,
            max_length=self.max_length,
            max_string=self.max_string,
            max_depth=self.max_depth,
            expand_all=self.expand_all,
        )
        text_width = (
            max(cell_len(line) for line in pretty_str.splitlines()) if pretty_str else 0
        )
        return Measurement(text_width, text_width)


def _get_braces_for_defaultdict(_object: DefaultDict[Any, Any]) -> Tuple[str, str, str]:
    return (
        f"defaultdict({_object.default_factory!r}, {{",
        "})",
        f"defaultdict({_object.default_factory!r}, {{}})",
    )


def _get_braces_for_array(_object: "array[Any]") -> Tuple[str, str, str]:
    return (f"array({_object.typecode!r}, [", "])", f"array({_object.typecode!r})")


_BRACES: Dict[type, Callable[[Any], Tuple[str, str, str]]] = {
    os._Environ: lambda _object: ("environ({", "})", "environ({})"),
    array: _get_braces_for_array,
    defaultdict: _get_braces_for_defaultdict,
    Counter: lambda _object: ("Counter({", "})", "Counter()"),
    deque: lambda _object: ("deque([", "])", "deque()"),
    dict: lambda _object: ("{", "}", "{}"),
    UserDict: lambda _object: ("{", "}", "{}"),
    frozenset: lambda _object: ("frozenset({", "})", "frozenset()"),
    list: lambda _object: ("[", "]", "[]"),
    UserList: lambda _object: ("[", "]", "[]"),
    set: lambda _object: ("{", "}", "set()"),
    tuple: lambda _object: ("(", ")", "()"),
    MappingProxyType: lambda _object: ("mappingproxy({", "})", "mappingproxy({})"),
}
_CONTAINERS = tuple(_BRACES.keys())
_MAPPING_CONTAINERS = (dict, os._Environ, MappingProxyType, UserDict)


def is_expandable(obj: Any) -> bool:
    """Check if an object may be expanded by pretty print."""
    return (
        _safe_isinstance(obj, _CONTAINERS)
        or (is_dataclass(obj))
        or (hasattr(obj, "__rich_repr__"))
        or _is_attr_object(obj)
    ) and not isclass(obj)


@dataclass
class Node:
    """A node in a repr tree. May be atomic or a container."""

    key_repr: str = ""
    value_repr: str = ""
    open_brace: str = ""
    close_brace: str = ""
    empty: str = ""
    last: bool = False
    is_tuple: bool = False
    is_namedtuple: bool = False
    children: Optional[List["Node"]] = None
    key_separator: str = ": "
    separator: str = ", "

    def iter_tokens(self) -> Iterable[str]:
        """Generate tokens for this node."""
        if self.key_repr:
            yield self.key_repr
            yield self.key_separator
        if self.value_repr:
            yield self.value_repr
        elif self.children is not None:
            if self.children:
                yield self.open_brace
                if self.is_tuple and not self.is_namedtuple and len(self.children) == 1:
                    yield from self.children[0].iter_tokens()
                    yield ","
                else:
                    for child in self.children:
                        yield from child.iter_tokens()
                        if not child.last:
                            yield self.separator
                yield self.close_brace
            else:
                yield self.empty

    def check_length(self, start_length: int, max_length: int) -> bool:
        """Check the length fits within a limit.

        Args:
            start_length (int): Starting length of the line (indent, prefix, suffix).
            max_length (int): Maximum length.

        Returns:
            bool: True if the node can be rendered within max length, otherwise False.
        """
        total_length = start_length
        for token in self.iter_tokens():
            total_length += cell_len(token)
            if total_length > max_length:
                return False
        return True

    def __str__(self) -> str:
        repr_text = "".join(self.iter_tokens())
        return repr_text

    def render(
        self, max_width: int = 80, indent_size: int = 4, expand_all: bool = False
    ) -> str:
        """Render the node to a pretty repr.

        Args:
            max_width (int, optional): Maximum width of the repr. Defaults to 80.
            indent_size (int, optional): Size of indents. Defaults to 4.
            expand_all (bool, optional): Expand all levels. Defaults to False.

        Returns:
            str: A repr string of the original object.
        """
        lines = [_Line(node=self, is_root=True)]
        line_no = 0
        while line_no < len(lines):
            line = lines[line_no]
            if line.expandable and not line.expanded:
                if expand_all or not line.check_length(max_width):
                    lines[line_no : line_no + 1] = line.expand(indent_size)
            line_no += 1

        repr_str = "\n".join(str(line) for line in lines)
        return repr_str


@dataclass
class _Line:
    """A line in repr output."""

    parent: Optional["_Line"] = None
    is_root: bool = False
    node: Optional[Node] = None
    text: str = ""
    suffix: str = ""
    whitespace: str = ""
    expanded: bool = False
    last: bool = False

    @property
    def expandable(self) -> bool:
        """Check if the line may be expanded."""
        return bool(self.node is not None and self.node.children)

    def check_length(self, max_length: int) -> bool:
        """Check this line fits within a given number of cells."""
        start_length = (
            len(self.whitespace) + cell_len(self.text) + cell_len(self.suffix)
        )
        assert self.node is not None
        return self.node.check_length(start_length, max_length)

    def expand(self, indent_size: int) -> Iterable["_Line"]:
        """Expand this line by adding children on their own line."""
        node = self.node
        assert node is not None
        whitespace = self.whitespace
        assert node.children
        if node.key_repr:
            new_line = yield _Line(
                text=f"{node.key_repr}{node.key_separator}{node.open_brace}",
                whitespace=whitespace,
            )
        else:
            new_line = yield _Line(text=node.open_brace, whitespace=whitespace)
        child_whitespace = self.whitespace + " " * indent_size
        tuple_of_one = node.is_tuple and len(node.children) == 1
        for last, child in loop_last(node.children):
            separator = "," if tuple_of_one else node.separator
            line = _Line(
                parent=new_line,
                node=child,
                whitespace=child_whitespace,
                suffix=separator,
                last=last and not tuple_of_one,
            )
            yield line

        yield _Line(
            text=node.close_brace,
            whitespace=whitespace,
            suffix=self.suffix,
            last=self.last,
        )

    def __str__(self) -> str:
        if self.last:
            return f"{self.whitespace}{self.text}{self.node or ''}"
        else:
            return (
                f"{self.whitespace}{self.text}{self.node or ''}{self.suffix.rstrip()}"
            )


def _is_namedtuple(obj: Any) -> bool:
    """Checks if an object is most likely a namedtuple. It is possible
    to craft an object that passes this check and isn't a namedtuple, but
    there is only a minuscule chance of this happening unintentionally.

    Args:
        obj (Any): The object to test

    Returns:
        bool: True if the object is a namedtuple. False otherwise.
    """
    try:
        fields = getattr(obj, "_fields", None)
    except Exception:
        # Being very defensive - if we cannot get the attr then its not a namedtuple
        return False
    return isinstance(obj, tuple) and isinstance(fields, tuple)


def traverse(
    _object: Any,
    max_length: Optional[int] = None,
    max_string: Optional[int] = None,
    max_depth: Optional[int] = None,
) -> Node:
    """Traverse object and generate a tree.

    Args:
        _object (Any): Object to be traversed.
        max_length (int, optional): Maximum length of containers before abbreviating, or None for no abbreviation.
            Defaults to None.
        max_string (int, optional): Maximum length of string before truncating, or None to disable truncating.
            Defaults to None.
        max_depth (int, optional): Maximum depth of data structures, or None for no maximum.
            Defaults to None.

    Returns:
        Node: The root of a tree structure which can be used to render a pretty repr.
    """

    def to_repr(obj: Any) -> str:
        """Get repr string for an object, but catch errors."""
        if (
            max_string is not None
            and _safe_isinstance(obj, (bytes, str))
            and len(obj) > max_string
        ):
            truncated = len(obj) - max_string
            obj_repr = f"{obj[:max_string]!r}+{truncated}"
        else:
            try:
                obj_repr = repr(obj)
            except Exception as error:
                obj_repr = f"<repr-error {str(error)!r}>"
        return obj_repr

    visited_ids: Set[int] = set()
    push_visited = visited_ids.add
    pop_visited = visited_ids.remove

    def _traverse(obj: Any, root: bool = False, depth: int = 0) -> Node:
        """Walk the object depth first."""

        obj_id = id(obj)
        if obj_id in visited_ids:
            # Recursion detected
            return Node(value_repr="...")

        obj_type = type(obj)
        children: List[Node]
        reached_max_depth = max_depth is not None and depth >= max_depth

        def iter_rich_args(rich_args: Any) -> Iterable[Union[Any, Tuple[str, Any]]]:
            for arg in rich_args:
                if _safe_isinstance(arg, tuple):
                    if len(arg) == 3:
                        key, child, default = arg
                        if default == child:
                            continue
                        yield key, child
                    elif len(arg) == 2:
                        key, child = arg
                        yield key, child
                    elif len(arg) == 1:
                        yield arg[0]
                else:
                    yield arg

        try:
            fake_attributes = hasattr(
                obj, "awehoi234_wdfjwljet234_234wdfoijsdfmmnxpi492"
            )
        except Exception:
            fake_attributes = False

        rich_repr_result: Optional[RichReprResult] = None
        if not fake_attributes:
            try:
                if hasattr(obj, "__rich_repr__") and not isclass(obj):
                    rich_repr_result = obj.__rich_repr__()
            except Exception:
                pass

        if rich_repr_result is not None:
            push_visited(obj_id)
            angular = getattr(obj.__rich_repr__, "angular", False)
            args = list(iter_rich_args(rich_repr_result))
            class_name = obj.__class__.__name__

            if args:
                children = []
                append = children.append

                if reached_max_depth:
                    if angular:
                        node = Node(value_repr=f"<{class_name}...>")
                    else:
                        node = Node(value_repr=f"{class_name}(...)")
                else:
                    if angular:
                        node = Node(
                            open_brace=f"<{class_name} ",
                            close_brace=">",
                            children=children,
                            last=root,
                            separator=" ",
                        )
                    else:
                        node = Node(
                            open_brace=f"{class_name}(",
                            close_brace=")",
                            children=children,
                            last=root,
                        )
                    for last, arg in loop_last(args):
                        if _safe_isinstance(arg, tuple):
                            key, child = arg
                            child_node = _traverse(child, depth=depth + 1)
                            child_node.last = last
                            child_node.key_repr = key
                            child_node.key_separator = "="
                            append(child_node)
                        else:
                            child_node = _traverse(arg, depth=depth + 1)
                            child_node.last = last
                            append(child_node)
            else:
                node = Node(
                    value_repr=f"<{class_name}>" if angular else f"{class_name}()",
                    children=[],
                    last=root,
                )
            pop_visited(obj_id)
        elif _is_attr_object(obj) and not fake_attributes:
            push_visited(obj_id)
            children = []
            append = children.append

            attr_fields = _get_attr_fields(obj)
            if attr_fields:
                if reached_max_depth:
                    node = Node(value_repr=f"{obj.__class__.__name__}(...)")
                else:
                    node = Node(
                        open_brace=f"{obj.__class__.__name__}(",
                        close_brace=")",
                        children=children,
                        last=root,
                    )

                    def iter_attrs() -> (
                        Iterable[Tuple[str, Any, Optional[Callable[[Any], str]]]]
                    ):
                        """Iterate over attr fields and values."""
                        for attr in attr_fields:
                            if attr.repr:
                                try:
                                    value = getattr(obj, attr.name)
                                except Exception as error:
                                    # Can happen, albeit rarely
                                    yield (attr.name, error, None)
                                else:
                                    yield (
                                        attr.name,
                                        value,
                                        attr.repr if callable(attr.repr) else None,
                                    )

                    for last, (name, value, repr_callable) in loop_last(iter_attrs()):
                        if repr_callable:
                            child_node = Node(value_repr=str(repr_callable(value)))
                        else:
                            child_node = _traverse(value, depth=depth + 1)
                        child_node.last = last
                        child_node.key_repr = name
                        child_node.key_separator = "="
                        append(child_node)
            else:
                node = Node(
                    value_repr=f"{obj.__class__.__name__}()", children=[], last=root
                )
            pop_visited(obj_id)
        elif (
            is_dataclass(obj)
            and not _safe_isinstance(obj, type)
            and not fake_attributes
            and _is_dataclass_repr(obj)
        ):
            push_visited(obj_id)
            children = []
            append = children.append
            if reached_max_depth:
                node = Node(value_repr=f"{obj.__class__.__name__}(...)")
            else:
                node = Node(
                    open_brace=f"{obj.__class__.__name__}(",
                    close_brace=")",
                    children=children,
                    last=root,
                    empty=f"{obj.__class__.__name__}()",
                )

                for last, field in loop_last(
                    field for field in fields(obj) if field.repr
                ):
                    child_node = _traverse(getattr(obj, field.name), depth=depth + 1)
                    child_node.key_repr = field.name
                    child_node.last = last
                    child_node.key_separator = "="
                    append(child_node)

            pop_visited(obj_id)
        elif _is_namedtuple(obj) and _has_default_namedtuple_repr(obj):
            push_visited(obj_id)
            class_name = obj.__class__.__name__
            if reached_max_depth:
                # If we've reached the max depth, we still show the class name, but not its contents
                node = Node(
                    value_repr=f"{class_name}(...)",
                )
            else:
                children = []
                append = children.append
                node = Node(
                    open_brace=f"{class_name}(",
                    close_brace=")",
                    children=children,
                    empty=f"{class_name}()",
                )
                for last, (key, value) in loop_last(obj._asdict().items()):
                    child_node = _traverse(value, depth=depth + 1)
                    child_node.key_repr = key
                    child_node.last = last
                    child_node.key_separator = "="
                    append(child_node)
            pop_visited(obj_id)
        elif _safe_isinstance(obj, _CONTAINERS):
            for container_type in _CONTAINERS:
                if _safe_isinstance(obj, container_type):
                    obj_type = container_type
                    break

            push_visited(obj_id)

            open_brace, close_brace, empty = _BRACES[obj_type](obj)

            if reached_max_depth:
                node = Node(value_repr=f"{open_brace}...{close_brace}")
            elif obj_type.__repr__ != type(obj).__repr__:
                node = Node(value_repr=to_repr(obj), last=root)
            elif obj:
                children = []
                node = Node(
                    open_brace=open_brace,
                    close_brace=close_brace,
                    children=children,
                    last=root,
                )
                append = children.append
                num_items = len(obj)
                last_item_index = num_items - 1

                if _safe_isinstance(obj, _MAPPING_CONTAINERS):
                    iter_items = iter(obj.items())
                    if max_length is not None:
                        iter_items = islice(iter_items, max_length)
                    for index, (key, child) in enumerate(iter_items):
                        child_node = _traverse(child, depth=depth + 1)
                        child_node.key_repr = to_repr(key)
                        child_node.last = index == last_item_index
                        append(child_node)
                else:
                    iter_values = iter(obj)
                    if max_length is not None:
                        iter_values = islice(iter_values, max_length)
                    for index, child in enumerate(iter_values):
                        child_node = _traverse(child, depth=depth + 1)
                        child_node.last = index == last_item_index
                        append(child_node)
                if max_length is not None and num_items > max_length:
                    append(Node(value_repr=f"... +{num_items - max_length}", last=True))
            else:
                node = Node(empty=empty, children=[], last=root)

            pop_visited(obj_id)
        else:
            node = Node(value_repr=to_repr(obj), last=root)
        node.is_tuple = _safe_isinstance(obj, tuple)
        node.is_namedtuple = _is_namedtuple(obj)
        return node

    node = _traverse(_object, root=True)
    return node


def pretty_repr(
    _object: Any,
    *,
    max_width: int = 80,
    indent_size: int = 4,
    max_length: Optional[int] = None,
    max_string: Optional[int] = None,
    max_depth: Optional[int] = None,
    expand_all: bool = False,
) -> str:
    """Prettify repr string by expanding on to new lines to fit within a given width.

    Args:
        _object (Any): Object to repr.
        max_width (int, optional): Desired maximum width of repr string. Defaults to 80.
        indent_size (int, optional): Number of spaces to indent. Defaults to 4.
        max_length (int, optional): Maximum length of containers before abbreviating, or None for no abbreviation.
            Defaults to None.
        max_string (int, optional): Maximum length of string before truncating, or None to disable truncating.
            Defaults to None.
        max_depth (int, optional): Maximum depth of nested data structure, or None for no depth.
            Defaults to None.
        expand_all (bool, optional): Expand all containers regardless of available width. Defaults to False.

    Returns:
        str: A possibly multi-line representation of the object.
    """

    if _safe_isinstance(_object, Node):
        node = _object
    else:
        node = traverse(
            _object, max_length=max_length, max_string=max_string, max_depth=max_depth
        )
    repr_str: str = node.render(
        max_width=max_width, indent_size=indent_size, expand_all=expand_all
    )
    return repr_str


def pprint(
    _object: Any,
    *,
    console: Optional["Console"] = None,
    indent_guides: bool = True,
    max_length: Optional[int] = None,
    max_string: Optional[int] = None,
    max_depth: Optional[int] = None,
    expand_all: bool = False,
) -> None:
    """A convenience function for pretty printing.

    Args:
        _object (Any): Object to pretty print.
        console (Console, optional): Console instance, or None to use default. Defaults to None.
        max_length (int, optional): Maximum length of containers before abbreviating, or None for no abbreviation.
            Defaults to None.
        max_string (int, optional): Maximum length of strings before truncating, or None to disable. Defaults to None.
        max_depth (int, optional): Maximum depth for nested data structures, or None for unlimited depth. Defaults to None.
        indent_guides (bool, optional): Enable indentation guides. Defaults to True.
        expand_all (bool, optional): Expand all containers. Defaults to False.
    """
    _console = get_console() if console is None else console
    _console.print(
        Pretty(
            _object,
            max_length=max_length,
            max_string=max_string,
            max_depth=max_depth,
            indent_guides=indent_guides,
            expand_all=expand_all,
            overflow="ignore",
        ),
        soft_wrap=True,
    )


if __name__ == "__main__":  # pragma: no cover

    class BrokenRepr:
        def __repr__(self) -> str:
            1 / 0
            return "this will fail"

    from typing import NamedTuple

    class StockKeepingUnit(NamedTuple):
        name: str
        description: str
        price: float
        category: str
        reviews: List[str]

    d = defaultdict(int)
    d["foo"] = 5
    data = {
        "foo": [
            1,
            "Hello World!",
            100.123,
            323.232,
            432324.0,
            {5, 6, 7, (1, 2, 3, 4), 8},
        ],
        "bar": frozenset({1, 2, 3}),
        "defaultdict": defaultdict(
            list, {"crumble": ["apple", "rhubarb", "butter", "sugar", "flour"]}
        ),
        "counter": Counter(
            [
                "apple",
                "orange",
                "pear",
                "kumquat",
                "kumquat",
                "durian" * 100,
            ]
        ),
        "atomic": (False, True, None),
        "namedtuple": StockKeepingUnit(
            "Sparkling British Spring Water",
            "Carbonated spring water",
            0.9,
            "water",
            ["its amazing!", "its terrible!"],
        ),
        "Broken": BrokenRepr(),
    }
    data["foo"].append(data)  # type: ignore[attr-defined]

    from rich import print

    print(Pretty(data, indent_guides=True, max_string=20))

    class Thing:
        def __repr__(self) -> str:
            return "Hello\x1b[38;5;239m World!"

    print(Pretty(Thing()))<|MERGE_RESOLUTION|>--- conflicted
+++ resolved
@@ -211,11 +211,8 @@
             )
             builtins._ = value  # type: ignore[attr-defined]
 
-<<<<<<< HEAD
-    if hasattr(builtins, "get_ipython"):
-=======
+
     try:
->>>>>>> 0d7e598f
         ip = get_ipython()  # type: ignore[name-defined]
     except NameError:
         sys.displayhook = display_hook
