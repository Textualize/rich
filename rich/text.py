--- conflicted
+++ resolved
@@ -1036,18 +1036,11 @@
         _Span = Span
         offset = len(self)
         for content, style in tokens:
-<<<<<<< HEAD
             sanitized_content = strip_control_codes(content)
             append_text(sanitized_content)
-            if style is not None:
+            if style:
                 append_span(_Span(offset, offset + len(sanitized_content), style))
             offset += len(sanitized_content)
-=======
-            append_text(content)
-            if style:
-                append_span(_Span(offset, offset + len(content), style))
-            offset += len(content)
->>>>>>> ec91917d
         self._length = offset
         return self
 
