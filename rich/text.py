import re
from functools import partial, reduce
from math import gcd
from operator import itemgetter
from typing import (
    TYPE_CHECKING,
    Any,
    Callable,
    Dict,
    Iterable,
    List,
    NamedTuple,
    Optional,
    Tuple,
    Union,
)

from ._loop import loop_last
from ._pick import pick_bool
from ._wrap import divide_line
from .align import AlignMethod
from .cells import cell_len, set_cell_size
from .containers import Lines
from .control import strip_control_codes
from .emoji import EmojiVariant
from .jupyter import JupyterMixin
from .measure import Measurement
from .segment import Segment
from .style import Style, StyleType

if TYPE_CHECKING:  # pragma: no cover
    from .console import Console, ConsoleOptions, JustifyMethod, OverflowMethod

DEFAULT_JUSTIFY: "JustifyMethod" = "default"
DEFAULT_OVERFLOW: "OverflowMethod" = "fold"


_re_whitespace = re.compile(r"\s+$")

TextType = Union[str, "Text"]
"""A plain string or a [Text][rich.text.Text] instance."""

GetStyleCallable = Callable[[str], Optional[StyleType]]


class Span(NamedTuple):
    """A marked up region in some text."""

    start: int
    """Span start index."""
    end: int
    """Span end index."""
    style: Union[str, Style]
    """Style associated with the span."""

    def __repr__(self) -> str:
        return f"Span({self.start}, {self.end}, {self.style!r})"

    def __bool__(self) -> bool:
        return self.end > self.start

    def split(self, offset: int) -> Tuple["Span", Optional["Span"]]:
        """Split a span in to 2 from a given offset."""

        if offset < self.start:
            return self, None
        if offset >= self.end:
            return self, None

        start, end, style = self
        span1 = Span(start, min(end, offset), style)
        span2 = Span(span1.end, end, style)
        return span1, span2

    def move(self, offset: int) -> "Span":
        """Move start and end by a given offset.

        Args:
            offset (int): Number of characters to add to start and end.

        Returns:
            TextSpan: A new TextSpan with adjusted position.
        """
        start, end, style = self
        return Span(start + offset, end + offset, style)

    def right_crop(self, offset: int) -> "Span":
        """Crop the span at the given offset.

        Args:
            offset (int): A value between start and end.

        Returns:
            Span: A new (possibly smaller) span.
        """
        start, end, style = self
        if offset >= end:
            return self
        return Span(start, min(offset, end), style)

    def extend(self, cells: int) -> "Span":
        """Extend the span by the given number of cells.

        Args:
            cells (int): Additional space to add to end of span.

        Returns:
            Span: A span.
        """
        if cells:
            start, end, style = self
            return Span(start, end + cells, style)
        else:
            return self


class Text(JupyterMixin):
    """Text with color / style.

    Args:
        text (str, optional): Default unstyled text. Defaults to "".
        style (Union[str, Style], optional): Base style for text. Defaults to "".
        justify (str, optional): Justify method: "left", "center", "full", "right". Defaults to None.
        overflow (str, optional): Overflow method: "crop", "fold", "ellipsis". Defaults to None.
        no_wrap (bool, optional): Disable text wrapping, or None for default. Defaults to None.
        end (str, optional): Character to end text with. Defaults to "\\\\n".
        tab_size (int): Number of spaces per tab, or ``None`` to use ``console.tab_size``. Defaults to None.
        spans (List[Span], optional). A list of predefined style spans. Defaults to None.
    """

    __slots__ = [
        "_text",
        "style",
        "justify",
        "overflow",
        "no_wrap",
        "end",
        "tab_size",
        "_spans",
        "_length",
    ]

    def __init__(
        self,
        text: str = "",
        style: Union[str, Style] = "",
        *,
        justify: Optional["JustifyMethod"] = None,
        overflow: Optional["OverflowMethod"] = None,
        no_wrap: Optional[bool] = None,
        end: str = "\n",
        tab_size: Optional[int] = None,
        spans: Optional[List[Span]] = None,
    ) -> None:
        sanitized_text = strip_control_codes(text)
        self._text = [sanitized_text]
        self.style = style
        self.justify: Optional["JustifyMethod"] = justify
        self.overflow: Optional["OverflowMethod"] = overflow
        self.no_wrap = no_wrap
        self.end = end
        self.tab_size = tab_size
        self._spans: List[Span] = spans or []
        self._length: int = len(sanitized_text)

    def __len__(self) -> int:
        return self._length

    def __bool__(self) -> bool:
        return bool(self._length)

    def __str__(self) -> str:
        return self.plain

    def __repr__(self) -> str:
        return f"<text {self.plain!r} {self._spans!r}>"

    def __add__(self, other: Any) -> "Text":
        if isinstance(other, (str, Text)):
            result = self.copy()
            result.append(other)
            return result
        return NotImplemented

    def __eq__(self, other: object) -> bool:
        if not isinstance(other, Text):
            return NotImplemented
        return self.plain == other.plain and self._spans == other._spans

    def __contains__(self, other: object) -> bool:
        if isinstance(other, str):
            return other in self.plain
        elif isinstance(other, Text):
            return other.plain in self.plain
        return False

    def __getitem__(self, slice: Union[int, slice]) -> "Text":
        def get_text_at(offset: int) -> "Text":
            _Span = Span
            text = Text(
                self.plain[offset],
                spans=[
                    _Span(0, 1, style)
                    for start, end, style in self._spans
                    if end > offset >= start
                ],
                end="",
            )
            return text

        if isinstance(slice, int):
            return get_text_at(slice)
        else:
            start, stop, step = slice.indices(len(self.plain))
            if step == 1:
                lines = self.divide([start, stop])
                return lines[1]
            else:
                # This would be a bit of work to implement efficiently
                # For now, its not required
                raise TypeError("slices with step!=1 are not supported")

    @property
    def cell_len(self) -> int:
        """Get the number of cells required to render this text."""
        return cell_len(self.plain)

    @property
    def markup(self) -> str:
        """Get console markup to render this Text.

        Returns:
            str: A string potentially creating markup tags.
        """
        from .markup import escape

        output: List[str] = []

        plain = self.plain
        markup_spans = [
            (0, False, self.style),
            *((span.start, False, span.style) for span in self._spans),
            *((span.end, True, span.style) for span in self._spans),
            (len(plain), True, self.style),
        ]
        markup_spans.sort(key=itemgetter(0, 1))
        position = 0
        append = output.append
        for offset, closing, style in markup_spans:
            if offset > position:
                append(escape(plain[position:offset]))
                position = offset
            if style:
                append(f"[/{style}]" if closing else f"[{style}]")
        markup = "".join(output)
        return markup

    @classmethod
    def from_markup(
        cls,
        text: str,
        *,
        style: Union[str, Style] = "",
        emoji: bool = True,
        emoji_variant: Optional[EmojiVariant] = None,
        justify: Optional["JustifyMethod"] = None,
        overflow: Optional["OverflowMethod"] = None,
        end: str = "\n",
    ) -> "Text":
        """Create Text instance from markup.

        Args:
            text (str): A string containing console markup.
            style (Union[str, Style], optional): Base style for text. Defaults to "".
            emoji (bool, optional): Also render emoji code. Defaults to True.
            emoji_variant (str, optional): Optional emoji variant, either "text" or "emoji". Defaults to None.
            justify (str, optional): Justify method: "left", "center", "full", "right". Defaults to None.
            overflow (str, optional): Overflow method: "crop", "fold", "ellipsis". Defaults to None.
            end (str, optional): Character to end text with. Defaults to "\\\\n".

        Returns:
            Text: A Text instance with markup rendered.
        """
        from .markup import render

        rendered_text = render(text, style, emoji=emoji, emoji_variant=emoji_variant)
        rendered_text.justify = justify
        rendered_text.overflow = overflow
        rendered_text.end = end
        return rendered_text

    @classmethod
    def from_ansi(
        cls,
        text: str,
        *,
        style: Union[str, Style] = "",
        justify: Optional["JustifyMethod"] = None,
        overflow: Optional["OverflowMethod"] = None,
        no_wrap: Optional[bool] = None,
        end: str = "\n",
        tab_size: Optional[int] = 8,
    ) -> "Text":
        """Create a Text object from a string containing ANSI escape codes.

        Args:
            text (str): A string containing escape codes.
            style (Union[str, Style], optional): Base style for text. Defaults to "".
            justify (str, optional): Justify method: "left", "center", "full", "right". Defaults to None.
            overflow (str, optional): Overflow method: "crop", "fold", "ellipsis". Defaults to None.
            no_wrap (bool, optional): Disable text wrapping, or None for default. Defaults to None.
            end (str, optional): Character to end text with. Defaults to "\\\\n".
            tab_size (int): Number of spaces per tab, or ``None`` to use ``console.tab_size``. Defaults to None.
        """
        from .ansi import AnsiDecoder

        joiner = Text(
            "\n",
            justify=justify,
            overflow=overflow,
            no_wrap=no_wrap,
            end=end,
            tab_size=tab_size,
            style=style,
        )
        decoder = AnsiDecoder()
        result = joiner.join(line for line in decoder.decode(text))
        return result

    @classmethod
    def styled(
        cls,
        text: str,
        style: StyleType = "",
        *,
        justify: Optional["JustifyMethod"] = None,
        overflow: Optional["OverflowMethod"] = None,
    ) -> "Text":
        """Construct a Text instance with a pre-applied styled. A style applied in this way won't be used
        to pad the text when it is justified.

        Args:
            text (str): A string containing console markup.
            style (Union[str, Style]): Style to apply to the text. Defaults to "".
            justify (str, optional): Justify method: "left", "center", "full", "right". Defaults to None.
            overflow (str, optional): Overflow method: "crop", "fold", "ellipsis". Defaults to None.

        Returns:
            Text: A text instance with a style applied to the entire string.
        """
        styled_text = cls(text, justify=justify, overflow=overflow)
        styled_text.stylize(style)
        return styled_text

    @classmethod
    def assemble(
        cls,
        *parts: Union[str, "Text", Tuple[str, StyleType]],
        style: Union[str, Style] = "",
        justify: Optional["JustifyMethod"] = None,
        overflow: Optional["OverflowMethod"] = None,
        no_wrap: Optional[bool] = None,
        end: str = "\n",
        tab_size: int = 8,
        meta: Optional[Dict[str, Any]] = None,
    ) -> "Text":
        """Construct a text instance by combining a sequence of strings with optional styles.
        The positional arguments should be either strings, or a tuple of string + style.

        Args:
            style (Union[str, Style], optional): Base style for text. Defaults to "".
            justify (str, optional): Justify method: "left", "center", "full", "right". Defaults to None.
            overflow (str, optional): Overflow method: "crop", "fold", "ellipsis". Defaults to None.
            no_wrap (bool, optional): Disable text wrapping, or None for default. Defaults to None.
            end (str, optional): Character to end text with. Defaults to "\\\\n".
            tab_size (int): Number of spaces per tab, or ``None`` to use ``console.tab_size``. Defaults to None.
            meta (Dict[str, Any], optional). Meta data to apply to text, or None for no meta data. Default to None

        Returns:
            Text: A new text instance.
        """
        text = cls(
            style=style,
            justify=justify,
            overflow=overflow,
            no_wrap=no_wrap,
            end=end,
            tab_size=tab_size,
        )
        append = text.append
        _Text = Text
        for part in parts:
            if isinstance(part, (_Text, str)):
                append(part)
            else:
                append(*part)
        if meta:
            text.apply_meta(meta)
        return text

    @property
    def plain(self) -> str:
        """Get the text as a single string."""
        if len(self._text) != 1:
            self._text[:] = ["".join(self._text)]
        return self._text[0]

    @plain.setter
    def plain(self, new_text: str) -> None:
        """Set the text to a new value."""
        if new_text != self.plain:
            sanitized_text = strip_control_codes(new_text)
            self._text[:] = [sanitized_text]
            old_length = self._length
            self._length = len(sanitized_text)
            if old_length > self._length:
                self._trim_spans()

    @property
    def spans(self) -> List[Span]:
        """Get a reference to the internal list of spans."""
        return self._spans

    @spans.setter
    def spans(self, spans: List[Span]) -> None:
        """Set spans."""
        self._spans = spans[:]

    def blank_copy(self, plain: str = "") -> "Text":
        """Return a new Text instance with copied metadata (but not the string or spans)."""
        copy_self = Text(
            plain,
            style=self.style,
            justify=self.justify,
            overflow=self.overflow,
            no_wrap=self.no_wrap,
            end=self.end,
            tab_size=self.tab_size,
        )
        return copy_self

    def copy(self) -> "Text":
        """Return a copy of this instance."""
        copy_self = Text(
            self.plain,
            style=self.style,
            justify=self.justify,
            overflow=self.overflow,
            no_wrap=self.no_wrap,
            end=self.end,
            tab_size=self.tab_size,
        )
        copy_self._spans[:] = self._spans
        return copy_self

    def stylize(
        self,
        style: Union[str, Style],
        start: int = 0,
        end: Optional[int] = None,
    ) -> None:
        """Apply a style to the text, or a portion of the text.

        Args:
            style (Union[str, Style]): Style instance or style definition to apply.
            start (int): Start offset (negative indexing is supported). Defaults to 0.
            end (Optional[int], optional): End offset (negative indexing is supported), or None for end of text. Defaults to None.
        """
        if style:
            length = len(self)
            if start < 0:
                start = length + start
            if end is None:
                end = length
            if end < 0:
                end = length + end
            if start >= length or end <= start:
                # Span not in text or not valid
                return
            self._spans.append(Span(start, min(length, end), style))

    def stylize_before(
        self,
        style: Union[str, Style],
        start: int = 0,
        end: Optional[int] = None,
    ) -> None:
        """Apply a style to the text, or a portion of the text. Styles will be applied before other styles already present.

        Args:
            style (Union[str, Style]): Style instance or style definition to apply.
            start (int): Start offset (negative indexing is supported). Defaults to 0.
            end (Optional[int], optional): End offset (negative indexing is supported), or None for end of text. Defaults to None.
        """
        if style:
            length = len(self)
            if start < 0:
                start = length + start
            if end is None:
                end = length
            if end < 0:
                end = length + end
            if start >= length or end <= start:
                # Span not in text or not valid
                return
            self._spans.insert(0, Span(start, min(length, end), style))

    def apply_meta(
        self, meta: Dict[str, Any], start: int = 0, end: Optional[int] = None
    ) -> None:
        """Apply metadata to the text, or a portion of the text.

        Args:
            meta (Dict[str, Any]): A dict of meta information.
            start (int): Start offset (negative indexing is supported). Defaults to 0.
            end (Optional[int], optional): End offset (negative indexing is supported), or None for end of text. Defaults to None.

        """
        style = Style.from_meta(meta)
        self.stylize(style, start=start, end=end)

    def on(self, meta: Optional[Dict[str, Any]] = None, **handlers: Any) -> "Text":
        """Apply event handlers (used by Textual project).

        Example:
            >>> from rich.text import Text
            >>> text = Text("hello world")
            >>> text.on(click="view.toggle('world')")

        Args:
            meta (Dict[str, Any]): Mapping of meta information.
            **handlers: Keyword args are prefixed with "@" to defined handlers.

        Returns:
            Text: Self is returned to method may be chained.
        """
        meta = {} if meta is None else meta
        meta.update({f"@{key}": value for key, value in handlers.items()})
        self.stylize(Style.from_meta(meta))
        return self

    def remove_suffix(self, suffix: str) -> None:
        """Remove a suffix if it exists.

        Args:
            suffix (str): Suffix to remove.
        """
        if self.plain.endswith(suffix):
            self.right_crop(len(suffix))

    def get_style_at_offset(self, console: "Console", offset: int) -> Style:
        """Get the style of a character at give offset.

        Args:
            console (~Console): Console where text will be rendered.
            offset (int): Offset in to text (negative indexing supported)

        Returns:
            Style: A Style instance.
        """
        # TODO: This is a little inefficient, it is only used by full justify
        if offset < 0:
            offset = len(self) + offset
        get_style = console.get_style
        style = get_style(self.style).copy()
        for start, end, span_style in self._spans:
            if end > offset >= start:
                style += get_style(span_style, default="")
        return style

    def extend_style(self, spaces: int) -> None:
        """Extend the Text given number of spaces where the spaces have the same style as the last character.

        Args:
            spaces (int): Number of spaces to add to the Text.
        """
        if spaces <= 0:
            return
        spans = self.spans
        new_spaces = " " * spaces
        if spans:
            end_offset = len(self)
            self._spans[:] = [
                span.extend(spaces) if span.end >= end_offset else span
                for span in spans
            ]
            self._text.append(new_spaces)
            self._length += spaces
        else:
            self.plain += new_spaces

    def highlight_regex(
        self,
        re_highlight: str,
        style: Optional[Union[GetStyleCallable, StyleType]] = None,
        *,
        style_prefix: str = "",
    ) -> int:
        """Highlight text with a regular expression, where group names are
        translated to styles.

        Args:
            re_highlight (str): A regular expression.
            style (Union[GetStyleCallable, StyleType]): Optional style to apply to whole match, or a callable
                which accepts the matched text and returns a style. Defaults to None.
            style_prefix (str, optional): Optional prefix to add to style group names.

        Returns:
            int: Number of regex matches
        """
        count = 0
        append_span = self._spans.append
        _Span = Span
        plain = self.plain
        for match in re.finditer(re_highlight, plain):
            get_span = match.span
            if style:
                start, end = get_span()
                match_style = style(plain[start:end]) if callable(style) else style
                if match_style is not None and end > start:
                    append_span(_Span(start, end, match_style))

            count += 1
            for name in match.groupdict().keys():
                start, end = get_span(name)
                if start != -1 and end > start:
                    append_span(_Span(start, end, f"{style_prefix}{name}"))
        return count

    def highlight_words(
        self,
        words: Iterable[str],
        style: Union[str, Style],
        *,
        case_sensitive: bool = True,
    ) -> int:
        """Highlight words with a style.

        Args:
            words (Iterable[str]): Words to highlight.
            style (Union[str, Style]): Style to apply.
            case_sensitive (bool, optional): Enable case sensitive matching. Defaults to True.

        Returns:
            int: Number of words highlighted.
        """
        re_words = "|".join(re.escape(word) for word in words)
        add_span = self._spans.append
        count = 0
        _Span = Span
        for match in re.finditer(
            re_words, self.plain, flags=0 if case_sensitive else re.IGNORECASE
        ):
            start, end = match.span(0)
            add_span(_Span(start, end, style))
            count += 1
        return count

    def rstrip(self) -> None:
        """Strip whitespace from end of text."""
        self.plain = self.plain.rstrip()

    def rstrip_end(self, size: int) -> None:
        """Remove whitespace beyond a certain width at the end of the text.

        Args:
            size (int): The desired size of the text.
        """
        text_length = len(self)
        if text_length > size:
            excess = text_length - size
            whitespace_match = _re_whitespace.search(self.plain)
            if whitespace_match is not None:
                whitespace_count = len(whitespace_match.group(0))
                self.right_crop(min(whitespace_count, excess))

    def set_length(self, new_length: int) -> None:
        """Set new length of the text, clipping or padding is required."""
        length = len(self)
        if length != new_length:
            if length < new_length:
                self.pad_right(new_length - length)
            else:
                self.right_crop(length - new_length)

    def __rich_console__(
        self, console: "Console", options: "ConsoleOptions"
    ) -> Iterable[Segment]:
        tab_size: int = console.tab_size if self.tab_size is None else self.tab_size
        justify = self.justify or options.justify or DEFAULT_JUSTIFY

        overflow = self.overflow or options.overflow or DEFAULT_OVERFLOW

        lines = self.wrap(
            console,
            options.max_width,
            justify=justify,
            overflow=overflow,
            tab_size=tab_size or 8,
            no_wrap=pick_bool(self.no_wrap, options.no_wrap, False),
        )
        all_lines = Text("\n").join(lines)
        yield from all_lines.render(console, end=self.end)

    def __rich_measure__(
        self, console: "Console", options: "ConsoleOptions"
    ) -> Measurement:
        text = self.plain
        lines = text.splitlines()
        max_text_width = max(cell_len(line) for line in lines) if lines else 0
        words = text.split()
        min_text_width = (
            max(cell_len(word) for word in words) if words else max_text_width
        )
        return Measurement(min_text_width, max_text_width)

    def render(self, console: "Console", end: str = "") -> Iterable["Segment"]:
        """Render the text as Segments.

        Args:
            console (Console): Console instance.
            end (Optional[str], optional): Optional end character.

        Returns:
            Iterable[Segment]: Result of render that may be written to the console.
        """
        _Segment = Segment
        text = self.plain
        if not self._spans:
            yield Segment(text)
            if end:
                yield _Segment(end)
            return
        get_style = partial(console.get_style, default=Style.null())

        enumerated_spans = list(enumerate(self._spans, 1))
        style_map = {index: get_style(span.style) for index, span in enumerated_spans}
        style_map[0] = get_style(self.style)

        spans = [
            (0, False, 0),
            *((span.start, False, index) for index, span in enumerated_spans),
            *((span.end, True, index) for index, span in enumerated_spans),
            (len(text), True, 0),
        ]
        spans.sort(key=itemgetter(0, 1))

        stack: List[int] = []
        stack_append = stack.append
        stack_pop = stack.remove

        style_cache: Dict[Tuple[Style, ...], Style] = {}
        style_cache_get = style_cache.get
        combine = Style.combine

        def get_current_style() -> Style:
            """Construct current style from stack."""
            styles = tuple(style_map[_style_id] for _style_id in sorted(stack))
            cached_style = style_cache_get(styles)
            if cached_style is not None:
                return cached_style
            current_style = combine(styles)
            style_cache[styles] = current_style
            return current_style

        for (offset, leaving, style_id), (next_offset, _, _) in zip(spans, spans[1:]):
            if leaving:
                stack_pop(style_id)
            else:
                stack_append(style_id)
            if next_offset > offset:
                yield _Segment(text[offset:next_offset], get_current_style())
        if end:
            yield _Segment(end)

    def join(self, lines: Iterable["Text"]) -> "Text":
        """Join text together with this instance as the separator.

        Args:
            lines (Iterable[Text]): An iterable of Text instances to join.

        Returns:
            Text: A new text instance containing join text.
        """

        new_text = self.blank_copy()

        def iter_text() -> Iterable["Text"]:
            if self.plain:
                for last, line in loop_last(lines):
                    yield line
                    if not last:
                        yield self
            else:
                yield from lines

        extend_text = new_text._text.extend
        append_span = new_text._spans.append
        extend_spans = new_text._spans.extend
        offset = 0
        _Span = Span

        for text in iter_text():
            extend_text(text._text)
            if text.style:
                append_span(_Span(offset, offset + len(text), text.style))
            extend_spans(
                _Span(offset + start, offset + end, style)
                for start, end, style in text._spans
            )
            offset += len(text)
        new_text._length = offset
        return new_text

    def expand_tabs(self, tab_size: Optional[int] = None) -> None:
        """Converts tabs to spaces.

        Args:
            tab_size (int, optional): Size of tabs. Defaults to 8.

        """
        if "\t" not in self.plain:
            return
        if tab_size is None:
            tab_size = self.tab_size
        if tab_size is None:
            tab_size = 8

        new_text: List[Text] = []
        append = new_text.append

        for line in self.split("\n", include_separator=True):
            if "\t" not in line.plain:
                append(line)
            else:
                cell_position = 0
                parts = line.split("\t", include_separator=True)
                for part in parts:
                    if part.plain.endswith("\t"):
                        part._text[-1] = part._text[-1][:-1] + " "
                        cell_position += part.cell_len
                        tab_remainder = cell_position % tab_size
                        if tab_remainder:
                            spaces = tab_size - tab_remainder
                            part.extend_style(spaces)
                            cell_position += spaces
                    else:
                        cell_position += part.cell_len
                    append(part)

        result = Text("").join(new_text)

        self._text = [result.plain]
        self._length = len(self.plain)
        self._spans[:] = result._spans

    def truncate(
        self,
        max_width: int,
        *,
        overflow: Optional["OverflowMethod"] = None,
        pad: bool = False,
    ) -> None:
        """Truncate text if it is longer that a given width.

        Args:
            max_width (int): Maximum number of characters in text.
            overflow (str, optional): Overflow method: "crop", "fold", or "ellipsis". Defaults to None, to use self.overflow.
            pad (bool, optional): Pad with spaces if the length is less than max_width. Defaults to False.
        """
        _overflow = overflow or self.overflow or DEFAULT_OVERFLOW
        if _overflow != "ignore":
            length = cell_len(self.plain)
            if length > max_width:
                if _overflow == "ellipsis":
                    self.plain = set_cell_size(self.plain, max_width - 1) + "…"
                else:
                    self.plain = set_cell_size(self.plain, max_width)
            if pad and length < max_width:
                spaces = max_width - length
                self._text = [f"{self.plain}{' ' * spaces}"]
                self._length = len(self.plain)

    def _trim_spans(self) -> None:
        """Remove or modify any spans that are over the end of the text."""
        max_offset = len(self.plain)
        _Span = Span
        self._spans[:] = [
            (
                span
                if span.end < max_offset
                else _Span(span.start, min(max_offset, span.end), span.style)
            )
            for span in self._spans
            if span.start < max_offset
        ]

    def pad(self, count: int, character: str = " ") -> None:
        """Pad left and right with a given number of characters.

        Args:
            count (int): Width of padding.
            character (str): The character to pad with. Must be a string of length 1.
        """
        assert len(character) == 1, "Character must be a string of length 1"
        if count:
            pad_characters = character * count
            self.plain = f"{pad_characters}{self.plain}{pad_characters}"
            _Span = Span
            self._spans[:] = [
                _Span(start + count, end + count, style)
                for start, end, style in self._spans
            ]

    def pad_left(self, count: int, character: str = " ") -> None:
        """Pad the left with a given character.

        Args:
            count (int): Number of characters to pad.
            character (str, optional): Character to pad with. Defaults to " ".
        """
        assert len(character) == 1, "Character must be a string of length 1"
        if count:
            self.plain = f"{character * count}{self.plain}"
            _Span = Span
            self._spans[:] = [
                _Span(start + count, end + count, style)
                for start, end, style in self._spans
            ]

    def pad_right(self, count: int, character: str = " ") -> None:
        """Pad the right with a given character.

        Args:
            count (int): Number of characters to pad.
            character (str, optional): Character to pad with. Defaults to " ".
        """
        assert len(character) == 1, "Character must be a string of length 1"
        if count:
            self.plain = f"{self.plain}{character * count}"

    def align(self, align: AlignMethod, width: int, character: str = " ") -> None:
        """Align text to a given width.

        Args:
            align (AlignMethod): One of "left", "center", or "right".
            width (int): Desired width.
            character (str, optional): Character to pad with. Defaults to " ".
        """
        self.truncate(width)
        excess_space = width - cell_len(self.plain)
        if excess_space:
            if align == "left":
                self.pad_right(excess_space, character)
            elif align == "center":
                left = excess_space // 2
                self.pad_left(left, character)
                self.pad_right(excess_space - left, character)
            else:
                self.pad_left(excess_space, character)

    def append(
        self, text: Union["Text", str], style: Optional[Union[str, "Style"]] = None
    ) -> "Text":
        """Add text with an optional style.

        Args:
            text (Union[Text, str]): A str or Text to append.
            style (str, optional): A style name. Defaults to None.

        Returns:
            Text: Returns self for chaining.
        """

        if not isinstance(text, (str, Text)):
            raise TypeError("Only str or Text can be appended to Text")

        if len(text):
            if isinstance(text, str):
                sanitized_text = strip_control_codes(text)
                self._text.append(sanitized_text)
                offset = len(self)
                text_length = len(sanitized_text)
                if style:
                    self._spans.append(Span(offset, offset + text_length, style))
                self._length += text_length
            elif isinstance(text, Text):
                _Span = Span
                if style is not None:
                    raise ValueError(
                        "style must not be set when appending Text instance"
                    )
                text_length = self._length
                if text.style:
                    self._spans.append(
                        _Span(text_length, text_length + len(text), text.style)
                    )
                self._text.append(text.plain)
                self._spans.extend(
                    _Span(start + text_length, end + text_length, style)
                    for start, end, style in text._spans
                )
                self._length += len(text)
        return self

    def append_text(self, text: "Text") -> "Text":
        """Append another Text instance. This method is more performant that Text.append, but
        only works for Text.

        Args:
            text (Text): The Text instance to append to this instance.

        Returns:
            Text: Returns self for chaining.
        """
        _Span = Span
        text_length = self._length
        if text.style:
            self._spans.append(_Span(text_length, text_length + len(text), text.style))
        self._text.append(text.plain)
        self._spans.extend(
            _Span(start + text_length, end + text_length, style)
            for start, end, style in text._spans
        )
        self._length += len(text)
        return self

    def append_tokens(
        self, tokens: Iterable[Tuple[str, Optional[StyleType]]]
    ) -> "Text":
        """Append iterable of str and style. Style may be a Style instance or a str style definition.

        Args:
            tokens (Iterable[Tuple[str, Optional[StyleType]]]): An iterable of tuples containing str content and style.

        Returns:
            Text: Returns self for chaining.
        """
        append_text = self._text.append
        append_span = self._spans.append
        _Span = Span
        offset = len(self)
        for content, style in tokens:
            append_text(content)
            if style:
                append_span(_Span(offset, offset + len(content), style))
            offset += len(content)
        self._length = offset
        return self

    def copy_styles(self, text: "Text") -> None:
        """Copy styles from another Text instance.

        Args:
            text (Text): A Text instance to copy styles from, must be the same length.
        """
        self._spans.extend(text._spans)

    def split(
        self,
        separator: str = "\n",
        *,
        include_separator: bool = False,
        allow_blank: bool = False,
    ) -> Lines:
        """Split rich text in to lines, preserving styles.

        Args:
            separator (str, optional): String to split on. Defaults to "\\\\n".
            include_separator (bool, optional): Include the separator in the lines. Defaults to False.
            allow_blank (bool, optional): Return a blank line if the text ends with a separator. Defaults to False.

        Returns:
            List[RichText]: A list of rich text, one per line of the original.
        """
        assert separator, "separator must not be empty"

        text = self.plain
        if separator not in text:
            return Lines([self.copy()])

        if include_separator:
            lines = self.divide(
                match.end() for match in re.finditer(re.escape(separator), text)
            )
        else:

            def flatten_spans() -> Iterable[int]:
                for match in re.finditer(re.escape(separator), text):
                    start, end = match.span()
                    yield start
                    yield end

            lines = Lines(
                line for line in self.divide(flatten_spans()) if line.plain != separator
            )

        if not allow_blank and text.endswith(separator):
            lines.pop()

        return lines

    def divide(self, offsets: Iterable[int]) -> Lines:
        """Divide text in to a number of lines at given offsets.

        Args:
            offsets (Iterable[int]): Offsets used to divide text.

        Returns:
            Lines: New RichText instances between offsets.
        """
        _offsets = list(offsets)

        if not _offsets:
            return Lines([self.copy()])

        text = self.plain
        text_length = len(text)
        divide_offsets = [0, *_offsets, text_length]
        line_ranges = list(zip(divide_offsets, divide_offsets[1:]))

        style = self.style
        justify = self.justify
        overflow = self.overflow
        _Text = Text
        new_lines = Lines(
            _Text(
                text[start:end],
                style=style,
                justify=justify,
                overflow=overflow,
            )
            for start, end in line_ranges
        )
        if not self._spans:
            return new_lines

        _line_appends = [line._spans.append for line in new_lines._lines]
        line_count = len(line_ranges)
        _Span = Span

        for span_start, span_end, style in self._spans:
            lower_bound = 0
            upper_bound = line_count
            start_line_no = (lower_bound + upper_bound) // 2

            while True:
                line_start, line_end = line_ranges[start_line_no]
                if span_start < line_start:
                    upper_bound = start_line_no - 1
                elif span_start > line_end:
                    lower_bound = start_line_no + 1
                else:
                    break
                start_line_no = (lower_bound + upper_bound) // 2

            if span_end < line_end:
                end_line_no = start_line_no
            else:
                end_line_no = lower_bound = start_line_no
                upper_bound = line_count

                while True:
                    line_start, line_end = line_ranges[end_line_no]
                    if span_end < line_start:
                        upper_bound = end_line_no - 1
                    elif span_end > line_end:
                        lower_bound = end_line_no + 1
                    else:
                        break
                    end_line_no = (lower_bound + upper_bound) // 2

            for line_no in range(start_line_no, end_line_no + 1):
                line_start, line_end = line_ranges[line_no]
                new_start = max(0, span_start - line_start)
                new_end = min(span_end - line_start, line_end - line_start)
                if new_end > new_start:
                    _line_appends[line_no](_Span(new_start, new_end, style))

        return new_lines

    def right_crop(self, amount: int = 1) -> None:
        """Remove a number of characters from the end of the text."""
        max_offset = len(self.plain) - amount
        _Span = Span
        self._spans[:] = [
            (
                span
                if span.end < max_offset
                else _Span(span.start, min(max_offset, span.end), span.style)
            )
            for span in self._spans
            if span.start < max_offset
        ]
        self._text = [self.plain[:-amount]]
        self._length -= amount

    def wrap(
        self,
        console: "Console",
        width: int,
        *,
        justify: Optional["JustifyMethod"] = None,
        overflow: Optional["OverflowMethod"] = None,
        tab_size: int = 8,
        no_wrap: Optional[bool] = None,
    ) -> Lines:
        """Word wrap the text.

        Args:
            console (Console): Console instance.
            width (int): Number of cells available per line.
<<<<<<< HEAD
            emoji (bool, optional): Also render emoji code. Defaults to True.
=======
>>>>>>> e76f3c3e
            justify (str, optional): Justify method: "default", "left", "center", "full", "right". Defaults to "default".
            overflow (str, optional): Overflow method: "crop", "fold", or "ellipsis". Defaults to None.
            tab_size (int, optional): Default tab size. Defaults to 8.
            no_wrap (bool, optional): Disable wrapping, Defaults to False.

        Returns:
            Lines: Number of lines.
        """
        wrap_justify = justify or self.justify or DEFAULT_JUSTIFY
        wrap_overflow = overflow or self.overflow or DEFAULT_OVERFLOW

        no_wrap = pick_bool(no_wrap, self.no_wrap, False) or overflow == "ignore"

        lines = Lines()
        for line in self.split(allow_blank=True):
            if "\t" in line:
                line.expand_tabs(tab_size)
            if no_wrap:
                new_lines = Lines([line])
            else:
                offsets = divide_line(str(line), width, fold=wrap_overflow == "fold")
                new_lines = line.divide(offsets)
            for line in new_lines:
                line.rstrip_end(width)
            if wrap_justify:
                new_lines.justify(
                    console, width, justify=wrap_justify, overflow=wrap_overflow
                )
            for line in new_lines:
                line.truncate(width, overflow=wrap_overflow)
            lines.extend(new_lines)
        return lines

    def fit(self, width: int) -> Lines:
        """Fit the text in to given width by chopping in to lines.

        Args:
            width (int): Maximum characters in a line.

        Returns:
            Lines: Lines container.
        """
        lines: Lines = Lines()
        append = lines.append
        for line in self.split():
            line.set_length(width)
            append(line)
        return lines

    def detect_indentation(self) -> int:
        """Auto-detect indentation of code.

        Returns:
            int: Number of spaces used to indent code.
        """

        _indentations = {
            len(match.group(1))
            for match in re.finditer(r"^( *)(.*)$", self.plain, flags=re.MULTILINE)
        }

        try:
            indentation = (
                reduce(gcd, [indent for indent in _indentations if not indent % 2]) or 1
            )
        except TypeError:
            indentation = 1

        return indentation

    def with_indent_guides(
        self,
        indent_size: Optional[int] = None,
        *,
        character: str = "│",
        style: StyleType = "dim green",
    ) -> "Text":
        """Adds indent guide lines to text.

        Args:
            indent_size (Optional[int]): Size of indentation, or None to auto detect. Defaults to None.
            character (str, optional): Character to use for indentation. Defaults to "│".
            style (Union[Style, str], optional): Style of indent guides.

        Returns:
            Text: New text with indentation guides.
        """

        _indent_size = self.detect_indentation() if indent_size is None else indent_size

        text = self.copy()
        text.expand_tabs()
        indent_line = f"{character}{' ' * (_indent_size - 1)}"

        re_indent = re.compile(r"^( *)(.*)$")
        new_lines: List[Text] = []
        add_line = new_lines.append
        blank_lines = 0
        for line in text.split(allow_blank=True):
            match = re_indent.match(line.plain)
            if not match or not match.group(2):
                blank_lines += 1
                continue
            indent = match.group(1)
            full_indents, remaining_space = divmod(len(indent), _indent_size)
            new_indent = f"{indent_line * full_indents}{' ' * remaining_space}"
            line.plain = new_indent + line.plain[len(new_indent) :]
            line.stylize(style, 0, len(new_indent))
            if blank_lines:
                new_lines.extend([Text(new_indent, style=style)] * blank_lines)
                blank_lines = 0
            add_line(line)
        if blank_lines:
            new_lines.extend([Text("", style=style)] * blank_lines)

        new_text = text.blank_copy("\n").join(new_lines)
        return new_text


if __name__ == "__main__":  # pragma: no cover
    from rich.console import Console

    text = Text(
        """\nLorem ipsum dolor sit amet, consectetur adipiscing elit, sed do eiusmod tempor incididunt ut labore et dolore magna aliqua. Ut enim ad minim veniam, quis nostrud exercitation ullamco laboris nisi ut aliquip ex ea commodo consequat. Duis aute irure dolor in reprehenderit in voluptate velit esse cillum dolore eu fugiat nulla pariatur. Excepteur sint occaecat cupidatat non proident, sunt in culpa qui officia deserunt mollit anim id est laborum.\n"""
    )
    text.highlight_words(["Lorem"], "bold")
    text.highlight_words(["ipsum"], "italic")

    console = Console()

    console.rule("justify='left'")
    console.print(text, style="red")
    console.print()

    console.rule("justify='center'")
    console.print(text, style="green", justify="center")
    console.print()

    console.rule("justify='right'")
    console.print(text, style="blue", justify="right")
    console.print()

    console.rule("justify='full'")
    console.print(text, style="magenta", justify="full")
    console.print()<|MERGE_RESOLUTION|>--- conflicted
+++ resolved
@@ -1210,10 +1210,6 @@
         Args:
             console (Console): Console instance.
             width (int): Number of cells available per line.
-<<<<<<< HEAD
-            emoji (bool, optional): Also render emoji code. Defaults to True.
-=======
->>>>>>> e76f3c3e
             justify (str, optional): Justify method: "default", "left", "center", "full", "right". Defaults to "default".
             overflow (str, optional): Overflow method: "crop", "fold", or "ellipsis". Defaults to None.
             tab_size (int, optional): Default tab size. Defaults to 8.
