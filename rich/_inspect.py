from __future__ import absolute_import

import inspect
from inspect import cleandoc, getdoc, getfile, isclass, ismodule, signature
from typing import Any, Dict, Iterable, Optional, Tuple

try:
    from hy import unmangle
except ModuleNotFoundError:
    hylang_installed = False
else:
    from itertools import chain
    hylang_installed = True

from .console import Group, RenderableType
from .highlighter import ReprHighlighter
from .jupyter import JupyterMixin
from .panel import Panel
from .pretty import Pretty
from .table import Table
from .text import Text, TextType


def _first_paragraph(doc: str) -> str:
    """Get the first paragraph from a docstring."""
    paragraph, _, _ = doc.partition("\n\n")
    return paragraph


def _reformat_doc(doc: str) -> str:
    """Reformat docstring."""
    doc = cleandoc(doc).strip()
    return doc


class Inspect(JupyterMixin):
    """A renderable to inspect any Python Object.

    Args:
        obj (Any): An object to inspect.
        title (str, optional): Title to display over inspect result, or None use type. Defaults to None.
        help (bool, optional): Show full help text rather than just first paragraph. Defaults to False.
        methods (bool, optional): Enable inspection of callables. Defaults to False.
        docs (bool, optional): Also render doc strings. Defaults to True.
        private (bool, optional): Show private attributes (beginning with underscore). Defaults to False.
        dunder (bool, optional): Show attributes starting with double underscore. Defaults to False.
        sort (bool, optional): Sort attributes alphabetically. Defaults to True.
        all (bool, optional): Show all attributes. Defaults to False.
        value (bool, optional): Pretty print value of object. Defaults to True.
    """

    def __init__(
        self,
        obj: Any,
        *,
        title: Optional[TextType] = None,
        help: bool = False,
        methods: bool = False,
        docs: bool = True,
        private: bool = False,
        dunder: bool = False,
        sort: bool = True,
        all: bool = True,
        value: bool = True,
    ) -> None:
        self.highlighter = ReprHighlighter()
        self.obj = obj
        self.title = title or self._make_title(obj)
        if all:
            methods = private = dunder = True
        self.help = help
        self.methods = methods
        self.docs = docs or help
        self.private = private or dunder
        self.dunder = dunder
        self.sort = sort
        self.value = value

    def _make_title(self, obj: Any) -> Text:
        """Make a default title."""
        title_str = (
            str(obj)
            if (isclass(obj) or callable(obj) or ismodule(obj))
            else str(type(obj))
        )
        title_text = self.highlighter(title_str)
        return title_text

    def __rich__(self) -> Panel:
        return Panel.fit(
            Group(*self._render()),
            title=self.title,
            border_style="scope.border",
            padding=(0, 1),
        )

    def _get_signature(self, name: str, obj: Any) -> Optional[Text]:
        """Get a signature for a callable."""
        try:
            _signature = str(signature(obj)) + ":"
        except ValueError:
            _signature = "(...)"
        except TypeError:
            return None
        else:
            if hylang_installed:
                _signature_split_equals = chain(*(item.split("=") for item in _signature.split(" ")))
                _signature_split_left_paren = chain(*(item.split("(") for item in _signature_split_equals))
                _unmangled_names = { item : unmangle(item) for item in _signature_split_left_paren if item != unmangle(item) }
                for key, value in _unmangled_names.items():
                    _signature = _signature.replace(key, value)

        source_filename: Optional[str] = None
        try:
            source_filename = getfile(obj)
        except TypeError:
            pass

        callable_name = Text(name, style="inspect.callable")
        if source_filename:
            callable_name.stylize(f"link file://{source_filename}")
        signature_text = self.highlighter(_signature)

        qualname = name or getattr(obj, "__qualname__", name)

<<<<<<< HEAD
        if hylang_installed:
            qualname = unmangle(qualname)
=======
        # If obj is a module, there may be classes (which are callable) to display
        if inspect.isclass(obj):
            prefix = "class"
        else:
            prefix = "def"
>>>>>>> 8c3e6be4

        qual_signature = Text.assemble(
            (f"{prefix} ", f"inspect.{prefix}"),
            (qualname, "inspect.callable"),
            signature_text,
        )

        return qual_signature

    def _recursive_unmangle(self, dct: Dict[Any, Any]) -> Dict[str, Any]:
        """Recursively unmangle hylang key names"""
        if hylang_installed:
            return { unmangle(key) : (self._recursive_unmangle(value) if isinstance(value, dict) else value) for key, value in dct.items() }
        else:
            return dct

    def _render(self) -> Iterable[RenderableType]:
        """Render object."""

        def sort_items(item: Tuple[str, Any]) -> Tuple[bool, str]:
            key, (_error, value) = item
            return (callable(value), key.strip("_").lower())

        def safe_getattr(attr_name: str) -> Tuple[Any, Any]:
            """Get attribute or any exception."""
            try:
                return (None, getattr(obj, attr_name))
            except Exception as error:
                return (error, None)

        obj = self.obj
        keys = dir(obj)
        total_items = len(keys)
        if not self.dunder:
            keys = [key for key in keys if not key.startswith("__")]
        if not self.private:
            keys = [key for key in keys if not key.startswith("_")]
        not_shown_count = total_items - len(keys)
        items = [(key, safe_getattr(key)) for key in keys]
        if self.sort:
            items.sort(key=sort_items)

        items_table = Table.grid(padding=(0, 1), expand=False)
        items_table.add_column(justify="right")
        add_row = items_table.add_row
        highlighter = self.highlighter

        if callable(obj):
            signature = self._get_signature("", obj)
            if signature is not None:
                yield signature
                yield ""

        if self.docs:
            _doc = getdoc(obj)
            if _doc is not None:
                if not self.help:
                    _doc = _first_paragraph(_doc)
                doc_text = Text(_reformat_doc(_doc), style="inspect.help")
                doc_text = highlighter(doc_text)
                yield doc_text
                yield ""

        if self.value and not (isclass(obj) or callable(obj) or ismodule(obj)):
            yield Panel(
                Pretty(obj, indent_guides=True, max_length=10, max_string=60),
                border_style="inspect.value.border",
            )
            yield ""

        for key, (error, value) in items:
            key_text = Text.assemble(
                (
                    unmangle(key) if hylang_installed else key,
                    "inspect.attr.dunder" if key.startswith("__") else "inspect.attr",
                ),
                (" =", "inspect.equals"),
            )
            if error is not None:
                warning = key_text.copy()
                warning.stylize("inspect.error")
                add_row(warning, highlighter(repr(error)))
                continue

            if key == "__slots__":
                value = self._recursive_unmangle({ item : getattr(obj, item) for item in value if item != "__dict__" })
            elif isinstance(value, dict):
                value = self._recursive_unmangle(value)
            elif isinstance(value, str):
                pass
            else:
                if hylang_installed:
                    try:
                        iter(value)
                    except TypeError:
                        pass
                    else:
                        value = type(value)(unmangle(item) for item in value)

            if callable(value):
                if not self.methods:
                    continue

                _signature_text = self._get_signature(key, value)
                if _signature_text is None:
                    add_row(key_text, Pretty(value, highlighter=highlighter))
                else:
                    if self.docs:
                        docs = getdoc(value)
                        if docs is not None:
                            _doc = _reformat_doc(str(docs))
                            if not self.help:
                                _doc = _first_paragraph(_doc)
                            _signature_text.append("\n" if "\n" in _doc else " ")
                            doc = highlighter(_doc)
                            doc.stylize("inspect.doc")
                            _signature_text.append(doc)

                    add_row(key_text, _signature_text)
            else:
                add_row(key_text, Pretty(value, highlighter=highlighter))
        if items_table.row_count:
            yield items_table
        elif not_shown_count:
            yield Text.from_markup(
                f"[b cyan]{not_shown_count}[/][i] attribute(s) not shown.[/i] "
                f"Run [b][magenta]inspect[/]([not b]inspect[/])[/b] for options."
            )<|MERGE_RESOLUTION|>--- conflicted
+++ resolved
@@ -123,16 +123,14 @@
 
         qualname = name or getattr(obj, "__qualname__", name)
 
-<<<<<<< HEAD
         if hylang_installed:
             qualname = unmangle(qualname)
-=======
+
         # If obj is a module, there may be classes (which are callable) to display
         if inspect.isclass(obj):
             prefix = "class"
         else:
             prefix = "def"
->>>>>>> 8c3e6be4
 
         qual_signature = Text.assemble(
             (f"{prefix} ", f"inspect.{prefix}"),
