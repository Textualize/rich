import io
import os
import sys
import tempfile

import pytest
from pygments.lexers import PythonLexer

from rich.measure import Measurement
from rich.panel import Panel
from rich.style import Style
from rich.syntax import (
    ANSISyntaxTheme,
    Color,
    Console,
    PygmentsSyntaxTheme,
    Syntax,
    _SyntaxHighlightRange,
)

from .render import render
<<<<<<< HEAD
from .test_utils import normalize_ansi_whitespace

if sys.version_info >= (3, 8):
    from importlib.metadata import Distribution
else:
    from importlib_metadata import Distribution
=======
from importlib.metadata import Distribution
>>>>>>> 49117ced

PYGMENTS_VERSION = Distribution.from_name("pygments").version
OLD_PYGMENTS = PYGMENTS_VERSION == "2.13.0"

CODE = '''\
def loop_first_last(values: Iterable[T]) -> Iterable[Tuple[bool, bool, T]]:
    """Iterate and generate a tuple with a flag for first and last value."""
    iter_values = iter(values)
    try:
        previous_value = next(iter_values)
    except StopIteration:
        return
    first = True
    for value in iter_values:
        yield first, False, previous_value
        first = False
        previous_value = value
    yield first, True, previous_value'''


def test_blank_lines():
    code = "\n\nimport this\n\n"
    syntax = Syntax(
        code, lexer="python", theme="ascii_light", code_width=30, line_numbers=True
    )
    result = render(syntax)
<<<<<<< HEAD
    expected = "\x1b[1;38;2;24;24;24;48;2;248;248;248m  \x1b[0m\x1b[38;2;173;173;173;48;2;248;248;248m1 \x1b[0m\x1b[48;2;248;248;248m                              \x1b[0m\n\x1b[1;38;2;24;24;24;48;2;248;248;248m  \x1b[0m\x1b[38;2;173;173;173;48;2;248;248;248m2 \x1b[0m\x1b[48;2;248;248;248m                              \x1b[0m\n\x1b[1;38;2;24;24;24;48;2;248;248;248m  \x1b[0m\x1b[38;2;173;173;173;48;2;248;248;248m3 \x1b[0m\x1b[1;38;2;0;128;0;48;2;248;248;248mimport\x1b[0m\x1b[38;2;0;0;0;48;2;248;248;248m \x1b[0m\x1b[1;38;2;0;0;255;48;2;248;248;248mthis\x1b[0m\x1b[48;2;248;248;248m                   \x1b[0m\n\x1b[1;38;2;24;24;24;48;2;248;248;248m  \x1b[0m\x1b[38;2;173;173;173;48;2;248;248;248m4 \x1b[0m\x1b[48;2;248;248;248m                              \x1b[0m\n\x1b[1;38;2;24;24;24;48;2;248;248;248m  \x1b[0m\x1b[38;2;173;173;173;48;2;248;248;248m5 \x1b[0m\x1b[48;2;248;248;248m                              \x1b[0m\n"
    assert normalize_ansi_whitespace(result) == normalize_ansi_whitespace(expected)
=======
    print(repr(result))
    assert (
        result
        == "\x1b[1;38;2;24;24;24;48;2;248;248;248m  \x1b[0m\x1b[38;2;173;173;173;48;2;248;248;248m1 \x1b[0m\x1b[48;2;248;248;248m                              \x1b[0m\n\x1b[1;38;2;24;24;24;48;2;248;248;248m  \x1b[0m\x1b[38;2;173;173;173;48;2;248;248;248m2 \x1b[0m\x1b[48;2;248;248;248m                              \x1b[0m\n\x1b[1;38;2;24;24;24;48;2;248;248;248m  \x1b[0m\x1b[38;2;173;173;173;48;2;248;248;248m3 \x1b[0m\x1b[1;38;2;0;128;0;48;2;248;248;248mimport\x1b[0m\x1b[38;2;187;187;187;48;2;248;248;248m \x1b[0m\x1b[1;38;2;0;0;255;48;2;248;248;248mthis\x1b[0m\x1b[48;2;248;248;248m                   \x1b[0m\n\x1b[1;38;2;24;24;24;48;2;248;248;248m  \x1b[0m\x1b[38;2;173;173;173;48;2;248;248;248m4 \x1b[0m\x1b[48;2;248;248;248m                              \x1b[0m\n\x1b[1;38;2;24;24;24;48;2;248;248;248m  \x1b[0m\x1b[38;2;173;173;173;48;2;248;248;248m5 \x1b[0m\x1b[48;2;248;248;248m                              \x1b[0m\n"
    )
>>>>>>> 49117ced


def test_python_render():
    syntax = Panel.fit(
        Syntax(
            CODE,
            lexer="python",
            line_numbers=True,
            line_range=(2, 10),
            theme="monokai",
            code_width=60,
            word_wrap=True,
        ),
        padding=0,
    )
    rendered_syntax = render(syntax)
    print(repr(rendered_syntax))
    expected = '╭─────────────────────────────────────────────────────────────────╮\n│\x1b[1;38;2;227;227;221;48;2;39;40;34m  \x1b[0m\x1b[38;2;101;102;96;48;2;39;40;34m 2 \x1b[0m\x1b[38;2;248;248;242;48;2;39;40;34m    \x1b[0m\x1b[38;2;230;219;116;48;2;39;40;34m"""Iterate and generate a tuple with a flag for first \x1b[0m\x1b[48;2;39;40;34m  \x1b[0m│\n│\x1b[48;2;39;40;34m     \x1b[0m\x1b[38;2;230;219;116;48;2;39;40;34mand last value."""\x1b[0m\x1b[48;2;39;40;34m                                          \x1b[0m│\n│\x1b[1;38;2;227;227;221;48;2;39;40;34m  \x1b[0m\x1b[38;2;101;102;96;48;2;39;40;34m 3 \x1b[0m\x1b[38;2;248;248;242;48;2;39;40;34m    \x1b[0m\x1b[38;2;248;248;242;48;2;39;40;34miter_values\x1b[0m\x1b[38;2;248;248;242;48;2;39;40;34m \x1b[0m\x1b[38;2;255;70;137;48;2;39;40;34m=\x1b[0m\x1b[38;2;248;248;242;48;2;39;40;34m \x1b[0m\x1b[38;2;248;248;242;48;2;39;40;34miter\x1b[0m\x1b[38;2;248;248;242;48;2;39;40;34m(\x1b[0m\x1b[38;2;248;248;242;48;2;39;40;34mvalues\x1b[0m\x1b[38;2;248;248;242;48;2;39;40;34m)\x1b[0m\x1b[48;2;39;40;34m                              \x1b[0m│\n│\x1b[1;38;2;227;227;221;48;2;39;40;34m  \x1b[0m\x1b[38;2;101;102;96;48;2;39;40;34m 4 \x1b[0m\x1b[38;2;248;248;242;48;2;39;40;34m    \x1b[0m\x1b[38;2;102;217;239;48;2;39;40;34mtry\x1b[0m\x1b[38;2;248;248;242;48;2;39;40;34m:\x1b[0m\x1b[48;2;39;40;34m                                                    \x1b[0m│\n│\x1b[1;38;2;227;227;221;48;2;39;40;34m  \x1b[0m\x1b[38;2;101;102;96;48;2;39;40;34m 5 \x1b[0m\x1b[38;2;248;248;242;48;2;39;40;34m        \x1b[0m\x1b[38;2;248;248;242;48;2;39;40;34mprevious_value\x1b[0m\x1b[38;2;248;248;242;48;2;39;40;34m \x1b[0m\x1b[38;2;255;70;137;48;2;39;40;34m=\x1b[0m\x1b[38;2;248;248;242;48;2;39;40;34m \x1b[0m\x1b[38;2;248;248;242;48;2;39;40;34mnext\x1b[0m\x1b[38;2;248;248;242;48;2;39;40;34m(\x1b[0m\x1b[38;2;248;248;242;48;2;39;40;34miter_values\x1b[0m\x1b[38;2;248;248;242;48;2;39;40;34m)\x1b[0m\x1b[48;2;39;40;34m                  \x1b[0m│\n│\x1b[1;38;2;227;227;221;48;2;39;40;34m  \x1b[0m\x1b[38;2;101;102;96;48;2;39;40;34m 6 \x1b[0m\x1b[38;2;248;248;242;48;2;39;40;34m    \x1b[0m\x1b[38;2;102;217;239;48;2;39;40;34mexcept\x1b[0m\x1b[38;2;248;248;242;48;2;39;40;34m \x1b[0m\x1b[38;2;166;226;46;48;2;39;40;34mStopIteration\x1b[0m\x1b[38;2;248;248;242;48;2;39;40;34m:\x1b[0m\x1b[48;2;39;40;34m                                   \x1b[0m│\n│\x1b[1;38;2;227;227;221;48;2;39;40;34m  \x1b[0m\x1b[38;2;101;102;96;48;2;39;40;34m 7 \x1b[0m\x1b[38;2;248;248;242;48;2;39;40;34m        \x1b[0m\x1b[38;2;102;217;239;48;2;39;40;34mreturn\x1b[0m\x1b[48;2;39;40;34m                                              \x1b[0m│\n│\x1b[1;38;2;227;227;221;48;2;39;40;34m  \x1b[0m\x1b[38;2;101;102;96;48;2;39;40;34m 8 \x1b[0m\x1b[38;2;248;248;242;48;2;39;40;34m    \x1b[0m\x1b[38;2;248;248;242;48;2;39;40;34mfirst\x1b[0m\x1b[38;2;248;248;242;48;2;39;40;34m \x1b[0m\x1b[38;2;255;70;137;48;2;39;40;34m=\x1b[0m\x1b[38;2;248;248;242;48;2;39;40;34m \x1b[0m\x1b[38;2;102;217;239;48;2;39;40;34mTrue\x1b[0m\x1b[48;2;39;40;34m                                            \x1b[0m│\n│\x1b[1;38;2;227;227;221;48;2;39;40;34m  \x1b[0m\x1b[38;2;101;102;96;48;2;39;40;34m 9 \x1b[0m\x1b[38;2;248;248;242;48;2;39;40;34m    \x1b[0m\x1b[38;2;102;217;239;48;2;39;40;34mfor\x1b[0m\x1b[38;2;248;248;242;48;2;39;40;34m \x1b[0m\x1b[38;2;248;248;242;48;2;39;40;34mvalue\x1b[0m\x1b[38;2;248;248;242;48;2;39;40;34m \x1b[0m\x1b[38;2;255;70;137;48;2;39;40;34min\x1b[0m\x1b[38;2;248;248;242;48;2;39;40;34m \x1b[0m\x1b[38;2;248;248;242;48;2;39;40;34miter_values\x1b[0m\x1b[38;2;248;248;242;48;2;39;40;34m:\x1b[0m\x1b[48;2;39;40;34m                               \x1b[0m│\n│\x1b[1;38;2;227;227;221;48;2;39;40;34m  \x1b[0m\x1b[38;2;101;102;96;48;2;39;40;34m10 \x1b[0m\x1b[38;2;248;248;242;48;2;39;40;34m        \x1b[0m\x1b[38;2;102;217;239;48;2;39;40;34myield\x1b[0m\x1b[38;2;248;248;242;48;2;39;40;34m \x1b[0m\x1b[38;2;248;248;242;48;2;39;40;34mfirst\x1b[0m\x1b[38;2;248;248;242;48;2;39;40;34m,\x1b[0m\x1b[38;2;248;248;242;48;2;39;40;34m \x1b[0m\x1b[38;2;102;217;239;48;2;39;40;34mFalse\x1b[0m\x1b[38;2;248;248;242;48;2;39;40;34m,\x1b[0m\x1b[38;2;248;248;242;48;2;39;40;34m \x1b[0m\x1b[38;2;248;248;242;48;2;39;40;34mprevious_value\x1b[0m\x1b[48;2;39;40;34m                  \x1b[0m│\n╰─────────────────────────────────────────────────────────────────╯\n'
    assert rendered_syntax == expected


def test_python_render_simple():
    syntax = Syntax(
        CODE,
        lexer="python",
        line_numbers=False,
        theme="monokai",
        code_width=60,
        word_wrap=False,
    )
    rendered_syntax = render(syntax)
    print(repr(rendered_syntax))
    expected = '\x1b[38;2;102;217;239;48;2;39;40;34mdef\x1b[0m\x1b[38;2;248;248;242;48;2;39;40;34m \x1b[0m\x1b[38;2;166;226;46;48;2;39;40;34mloop_first_last\x1b[0m\x1b[38;2;248;248;242;48;2;39;40;34m(\x1b[0m\x1b[38;2;248;248;242;48;2;39;40;34mvalues\x1b[0m\x1b[38;2;248;248;242;48;2;39;40;34m:\x1b[0m\x1b[38;2;248;248;242;48;2;39;40;34m \x1b[0m\x1b[38;2;248;248;242;48;2;39;40;34mIterable\x1b[0m\x1b[38;2;248;248;242;48;2;39;40;34m[\x1b[0m\x1b[38;2;248;248;242;48;2;39;40;34mT\x1b[0m\x1b[38;2;248;248;242;48;2;39;40;34m]\x1b[0m\x1b[38;2;248;248;242;48;2;39;40;34m)\x1b[0m\x1b[38;2;248;248;242;48;2;39;40;34m \x1b[0m\x1b[38;2;255;70;137;48;2;39;40;34m-\x1b[0m\x1b[38;2;255;70;137;48;2;39;40;34m>\x1b[0m\x1b[38;2;248;248;242;48;2;39;40;34m \x1b[0m\x1b[38;2;248;248;242;48;2;39;40;34mIterable\x1b[0m\x1b[38;2;248;248;242;48;2;39;40;34m[\x1b[0m\x1b[38;2;248;248;242;48;2;39;40;34mTuple\x1b[0m\x1b[38;2;248;248;242;48;2;39;40;34m[\x1b[0m\x1b[38;2;248;248;242;48;2;39;40;34mb\x1b[0m\n\x1b[38;2;248;248;242;48;2;39;40;34m    \x1b[0m\x1b[38;2;230;219;116;48;2;39;40;34m"""Iterate and generate a tuple with a flag for first an\x1b[0m\n\x1b[38;2;248;248;242;48;2;39;40;34m    \x1b[0m\x1b[38;2;248;248;242;48;2;39;40;34miter_values\x1b[0m\x1b[38;2;248;248;242;48;2;39;40;34m \x1b[0m\x1b[38;2;255;70;137;48;2;39;40;34m=\x1b[0m\x1b[38;2;248;248;242;48;2;39;40;34m \x1b[0m\x1b[38;2;248;248;242;48;2;39;40;34miter\x1b[0m\x1b[38;2;248;248;242;48;2;39;40;34m(\x1b[0m\x1b[38;2;248;248;242;48;2;39;40;34mvalues\x1b[0m\x1b[38;2;248;248;242;48;2;39;40;34m)\x1b[0m\x1b[48;2;39;40;34m                              \x1b[0m\n\x1b[38;2;248;248;242;48;2;39;40;34m    \x1b[0m\x1b[38;2;102;217;239;48;2;39;40;34mtry\x1b[0m\x1b[38;2;248;248;242;48;2;39;40;34m:\x1b[0m\x1b[48;2;39;40;34m                                                    \x1b[0m\n\x1b[38;2;248;248;242;48;2;39;40;34m        \x1b[0m\x1b[38;2;248;248;242;48;2;39;40;34mprevious_value\x1b[0m\x1b[38;2;248;248;242;48;2;39;40;34m \x1b[0m\x1b[38;2;255;70;137;48;2;39;40;34m=\x1b[0m\x1b[38;2;248;248;242;48;2;39;40;34m \x1b[0m\x1b[38;2;248;248;242;48;2;39;40;34mnext\x1b[0m\x1b[38;2;248;248;242;48;2;39;40;34m(\x1b[0m\x1b[38;2;248;248;242;48;2;39;40;34miter_values\x1b[0m\x1b[38;2;248;248;242;48;2;39;40;34m)\x1b[0m\x1b[48;2;39;40;34m                  \x1b[0m\n\x1b[38;2;248;248;242;48;2;39;40;34m    \x1b[0m\x1b[38;2;102;217;239;48;2;39;40;34mexcept\x1b[0m\x1b[38;2;248;248;242;48;2;39;40;34m \x1b[0m\x1b[38;2;166;226;46;48;2;39;40;34mStopIteration\x1b[0m\x1b[38;2;248;248;242;48;2;39;40;34m:\x1b[0m\x1b[48;2;39;40;34m                                   \x1b[0m\n\x1b[38;2;248;248;242;48;2;39;40;34m        \x1b[0m\x1b[38;2;102;217;239;48;2;39;40;34mreturn\x1b[0m\x1b[48;2;39;40;34m                                              \x1b[0m\n\x1b[38;2;248;248;242;48;2;39;40;34m    \x1b[0m\x1b[38;2;248;248;242;48;2;39;40;34mfirst\x1b[0m\x1b[38;2;248;248;242;48;2;39;40;34m \x1b[0m\x1b[38;2;255;70;137;48;2;39;40;34m=\x1b[0m\x1b[38;2;248;248;242;48;2;39;40;34m \x1b[0m\x1b[38;2;102;217;239;48;2;39;40;34mTrue\x1b[0m\x1b[48;2;39;40;34m                                            \x1b[0m\n\x1b[38;2;248;248;242;48;2;39;40;34m    \x1b[0m\x1b[38;2;102;217;239;48;2;39;40;34mfor\x1b[0m\x1b[38;2;248;248;242;48;2;39;40;34m \x1b[0m\x1b[38;2;248;248;242;48;2;39;40;34mvalue\x1b[0m\x1b[38;2;248;248;242;48;2;39;40;34m \x1b[0m\x1b[38;2;255;70;137;48;2;39;40;34min\x1b[0m\x1b[38;2;248;248;242;48;2;39;40;34m \x1b[0m\x1b[38;2;248;248;242;48;2;39;40;34miter_values\x1b[0m\x1b[38;2;248;248;242;48;2;39;40;34m:\x1b[0m\x1b[48;2;39;40;34m                               \x1b[0m\n\x1b[38;2;248;248;242;48;2;39;40;34m        \x1b[0m\x1b[38;2;102;217;239;48;2;39;40;34myield\x1b[0m\x1b[38;2;248;248;242;48;2;39;40;34m \x1b[0m\x1b[38;2;248;248;242;48;2;39;40;34mfirst\x1b[0m\x1b[38;2;248;248;242;48;2;39;40;34m,\x1b[0m\x1b[38;2;248;248;242;48;2;39;40;34m \x1b[0m\x1b[38;2;102;217;239;48;2;39;40;34mFalse\x1b[0m\x1b[38;2;248;248;242;48;2;39;40;34m,\x1b[0m\x1b[38;2;248;248;242;48;2;39;40;34m \x1b[0m\x1b[38;2;248;248;242;48;2;39;40;34mprevious_value\x1b[0m\x1b[48;2;39;40;34m                  \x1b[0m\n\x1b[38;2;248;248;242;48;2;39;40;34m        \x1b[0m\x1b[38;2;248;248;242;48;2;39;40;34mfirst\x1b[0m\x1b[38;2;248;248;242;48;2;39;40;34m \x1b[0m\x1b[38;2;255;70;137;48;2;39;40;34m=\x1b[0m\x1b[38;2;248;248;242;48;2;39;40;34m \x1b[0m\x1b[38;2;102;217;239;48;2;39;40;34mFalse\x1b[0m\x1b[48;2;39;40;34m                                       \x1b[0m\n\x1b[38;2;248;248;242;48;2;39;40;34m        \x1b[0m\x1b[38;2;248;248;242;48;2;39;40;34mprevious_value\x1b[0m\x1b[38;2;248;248;242;48;2;39;40;34m \x1b[0m\x1b[38;2;255;70;137;48;2;39;40;34m=\x1b[0m\x1b[38;2;248;248;242;48;2;39;40;34m \x1b[0m\x1b[38;2;248;248;242;48;2;39;40;34mvalue\x1b[0m\x1b[48;2;39;40;34m                              \x1b[0m\n\x1b[38;2;248;248;242;48;2;39;40;34m    \x1b[0m\x1b[38;2;102;217;239;48;2;39;40;34myield\x1b[0m\x1b[38;2;248;248;242;48;2;39;40;34m \x1b[0m\x1b[38;2;248;248;242;48;2;39;40;34mfirst\x1b[0m\x1b[38;2;248;248;242;48;2;39;40;34m,\x1b[0m\x1b[38;2;248;248;242;48;2;39;40;34m \x1b[0m\x1b[38;2;102;217;239;48;2;39;40;34mTrue\x1b[0m\x1b[38;2;248;248;242;48;2;39;40;34m,\x1b[0m\x1b[38;2;248;248;242;48;2;39;40;34m \x1b[0m\x1b[38;2;248;248;242;48;2;39;40;34mprevious_value\x1b[0m\x1b[48;2;39;40;34m                       \x1b[0m\n'
    assert rendered_syntax == expected


def test_python_render_simple_passing_lexer_instance():
    syntax = Syntax(
        CODE,
        lexer=PythonLexer(),
        line_numbers=False,
        theme="monokai",
        code_width=60,
        word_wrap=False,
    )
    rendered_syntax = render(syntax)
    print(repr(rendered_syntax))
    expected = '\x1b[38;2;102;217;239;48;2;39;40;34mdef\x1b[0m\x1b[38;2;248;248;242;48;2;39;40;34m \x1b[0m\x1b[38;2;166;226;46;48;2;39;40;34mloop_first_last\x1b[0m\x1b[38;2;248;248;242;48;2;39;40;34m(\x1b[0m\x1b[38;2;248;248;242;48;2;39;40;34mvalues\x1b[0m\x1b[38;2;248;248;242;48;2;39;40;34m:\x1b[0m\x1b[38;2;248;248;242;48;2;39;40;34m \x1b[0m\x1b[38;2;248;248;242;48;2;39;40;34mIterable\x1b[0m\x1b[38;2;248;248;242;48;2;39;40;34m[\x1b[0m\x1b[38;2;248;248;242;48;2;39;40;34mT\x1b[0m\x1b[38;2;248;248;242;48;2;39;40;34m]\x1b[0m\x1b[38;2;248;248;242;48;2;39;40;34m)\x1b[0m\x1b[38;2;248;248;242;48;2;39;40;34m \x1b[0m\x1b[38;2;255;70;137;48;2;39;40;34m-\x1b[0m\x1b[38;2;255;70;137;48;2;39;40;34m>\x1b[0m\x1b[38;2;248;248;242;48;2;39;40;34m \x1b[0m\x1b[38;2;248;248;242;48;2;39;40;34mIterable\x1b[0m\x1b[38;2;248;248;242;48;2;39;40;34m[\x1b[0m\x1b[38;2;248;248;242;48;2;39;40;34mTuple\x1b[0m\x1b[38;2;248;248;242;48;2;39;40;34m[\x1b[0m\x1b[38;2;248;248;242;48;2;39;40;34mb\x1b[0m\n\x1b[38;2;248;248;242;48;2;39;40;34m    \x1b[0m\x1b[38;2;230;219;116;48;2;39;40;34m"""Iterate and generate a tuple with a flag for first an\x1b[0m\n\x1b[38;2;248;248;242;48;2;39;40;34m    \x1b[0m\x1b[38;2;248;248;242;48;2;39;40;34miter_values\x1b[0m\x1b[38;2;248;248;242;48;2;39;40;34m \x1b[0m\x1b[38;2;255;70;137;48;2;39;40;34m=\x1b[0m\x1b[38;2;248;248;242;48;2;39;40;34m \x1b[0m\x1b[38;2;248;248;242;48;2;39;40;34miter\x1b[0m\x1b[38;2;248;248;242;48;2;39;40;34m(\x1b[0m\x1b[38;2;248;248;242;48;2;39;40;34mvalues\x1b[0m\x1b[38;2;248;248;242;48;2;39;40;34m)\x1b[0m\x1b[48;2;39;40;34m                              \x1b[0m\n\x1b[38;2;248;248;242;48;2;39;40;34m    \x1b[0m\x1b[38;2;102;217;239;48;2;39;40;34mtry\x1b[0m\x1b[38;2;248;248;242;48;2;39;40;34m:\x1b[0m\x1b[48;2;39;40;34m                                                    \x1b[0m\n\x1b[38;2;248;248;242;48;2;39;40;34m        \x1b[0m\x1b[38;2;248;248;242;48;2;39;40;34mprevious_value\x1b[0m\x1b[38;2;248;248;242;48;2;39;40;34m \x1b[0m\x1b[38;2;255;70;137;48;2;39;40;34m=\x1b[0m\x1b[38;2;248;248;242;48;2;39;40;34m \x1b[0m\x1b[38;2;248;248;242;48;2;39;40;34mnext\x1b[0m\x1b[38;2;248;248;242;48;2;39;40;34m(\x1b[0m\x1b[38;2;248;248;242;48;2;39;40;34miter_values\x1b[0m\x1b[38;2;248;248;242;48;2;39;40;34m)\x1b[0m\x1b[48;2;39;40;34m                  \x1b[0m\n\x1b[38;2;248;248;242;48;2;39;40;34m    \x1b[0m\x1b[38;2;102;217;239;48;2;39;40;34mexcept\x1b[0m\x1b[38;2;248;248;242;48;2;39;40;34m \x1b[0m\x1b[38;2;166;226;46;48;2;39;40;34mStopIteration\x1b[0m\x1b[38;2;248;248;242;48;2;39;40;34m:\x1b[0m\x1b[48;2;39;40;34m                                   \x1b[0m\n\x1b[38;2;248;248;242;48;2;39;40;34m        \x1b[0m\x1b[38;2;102;217;239;48;2;39;40;34mreturn\x1b[0m\x1b[48;2;39;40;34m                                              \x1b[0m\n\x1b[38;2;248;248;242;48;2;39;40;34m    \x1b[0m\x1b[38;2;248;248;242;48;2;39;40;34mfirst\x1b[0m\x1b[38;2;248;248;242;48;2;39;40;34m \x1b[0m\x1b[38;2;255;70;137;48;2;39;40;34m=\x1b[0m\x1b[38;2;248;248;242;48;2;39;40;34m \x1b[0m\x1b[38;2;102;217;239;48;2;39;40;34mTrue\x1b[0m\x1b[48;2;39;40;34m                                            \x1b[0m\n\x1b[38;2;248;248;242;48;2;39;40;34m    \x1b[0m\x1b[38;2;102;217;239;48;2;39;40;34mfor\x1b[0m\x1b[38;2;248;248;242;48;2;39;40;34m \x1b[0m\x1b[38;2;248;248;242;48;2;39;40;34mvalue\x1b[0m\x1b[38;2;248;248;242;48;2;39;40;34m \x1b[0m\x1b[38;2;255;70;137;48;2;39;40;34min\x1b[0m\x1b[38;2;248;248;242;48;2;39;40;34m \x1b[0m\x1b[38;2;248;248;242;48;2;39;40;34miter_values\x1b[0m\x1b[38;2;248;248;242;48;2;39;40;34m:\x1b[0m\x1b[48;2;39;40;34m                               \x1b[0m\n\x1b[38;2;248;248;242;48;2;39;40;34m        \x1b[0m\x1b[38;2;102;217;239;48;2;39;40;34myield\x1b[0m\x1b[38;2;248;248;242;48;2;39;40;34m \x1b[0m\x1b[38;2;248;248;242;48;2;39;40;34mfirst\x1b[0m\x1b[38;2;248;248;242;48;2;39;40;34m,\x1b[0m\x1b[38;2;248;248;242;48;2;39;40;34m \x1b[0m\x1b[38;2;102;217;239;48;2;39;40;34mFalse\x1b[0m\x1b[38;2;248;248;242;48;2;39;40;34m,\x1b[0m\x1b[38;2;248;248;242;48;2;39;40;34m \x1b[0m\x1b[38;2;248;248;242;48;2;39;40;34mprevious_value\x1b[0m\x1b[48;2;39;40;34m                  \x1b[0m\n\x1b[38;2;248;248;242;48;2;39;40;34m        \x1b[0m\x1b[38;2;248;248;242;48;2;39;40;34mfirst\x1b[0m\x1b[38;2;248;248;242;48;2;39;40;34m \x1b[0m\x1b[38;2;255;70;137;48;2;39;40;34m=\x1b[0m\x1b[38;2;248;248;242;48;2;39;40;34m \x1b[0m\x1b[38;2;102;217;239;48;2;39;40;34mFalse\x1b[0m\x1b[48;2;39;40;34m                                       \x1b[0m\n\x1b[38;2;248;248;242;48;2;39;40;34m        \x1b[0m\x1b[38;2;248;248;242;48;2;39;40;34mprevious_value\x1b[0m\x1b[38;2;248;248;242;48;2;39;40;34m \x1b[0m\x1b[38;2;255;70;137;48;2;39;40;34m=\x1b[0m\x1b[38;2;248;248;242;48;2;39;40;34m \x1b[0m\x1b[38;2;248;248;242;48;2;39;40;34mvalue\x1b[0m\x1b[48;2;39;40;34m                              \x1b[0m\n\x1b[38;2;248;248;242;48;2;39;40;34m    \x1b[0m\x1b[38;2;102;217;239;48;2;39;40;34myield\x1b[0m\x1b[38;2;248;248;242;48;2;39;40;34m \x1b[0m\x1b[38;2;248;248;242;48;2;39;40;34mfirst\x1b[0m\x1b[38;2;248;248;242;48;2;39;40;34m,\x1b[0m\x1b[38;2;248;248;242;48;2;39;40;34m \x1b[0m\x1b[38;2;102;217;239;48;2;39;40;34mTrue\x1b[0m\x1b[38;2;248;248;242;48;2;39;40;34m,\x1b[0m\x1b[38;2;248;248;242;48;2;39;40;34m \x1b[0m\x1b[38;2;248;248;242;48;2;39;40;34mprevious_value\x1b[0m\x1b[48;2;39;40;34m                       \x1b[0m\n'
    assert rendered_syntax == expected


@pytest.mark.skipif(OLD_PYGMENTS, reason="Pygments changed their tokenizer")
def test_python_render_simple_indent_guides():
    syntax = Syntax(
        CODE,
        lexer="python",
        line_numbers=False,
        theme="ansi_light",
        code_width=60,
        word_wrap=False,
        indent_guides=True,
    )
    rendered_syntax = render(syntax)
<<<<<<< HEAD
    expected = '\x1b[34mdef\x1b[0m \x1b[32mloop_first_last\x1b[0m(values: Iterable[T]) -> Iterable[Tuple[\x1b[36mb\x1b[0m\n\x1b[2;37m│   \x1b[0m\x1b[33m"""Iterate and generate a tuple with a flag for first an\x1b[0m\n\x1b[2m│   \x1b[0miter_values = \x1b[36miter\x1b[0m(values)\n\x1b[2m│   \x1b[0m\x1b[34mtry\x1b[0m:\n\x1b[2m│   │   \x1b[0mprevious_value = \x1b[36mnext\x1b[0m(iter_values)\n\x1b[2m│   \x1b[0m\x1b[34mexcept\x1b[0m \x1b[36mStopIteration\x1b[0m:\n\x1b[2m│   │   \x1b[0m\x1b[34mreturn\x1b[0m\n\x1b[2m│   \x1b[0mfirst = \x1b[34mTrue\x1b[0m\n\x1b[2m│   \x1b[0m\x1b[34mfor\x1b[0m value \x1b[35min\x1b[0m iter_values:\n\x1b[2m│   │   \x1b[0m\x1b[34myield\x1b[0m first, \x1b[34mFalse\x1b[0m, previous_value\n\x1b[2m│   │   \x1b[0mfirst = \x1b[34mFalse\x1b[0m\n\x1b[2m│   │   \x1b[0mprevious_value = value\n\x1b[2m│   \x1b[0m\x1b[34myield\x1b[0m first, \x1b[34mTrue\x1b[0m, previous_value\n'
    assert normalize_ansi_whitespace(rendered_syntax) == normalize_ansi_whitespace(expected)
=======
    print(repr(rendered_syntax))
    expected = '\x1b[34mdef\x1b[0m\x1b[37m \x1b[0m\x1b[32mloop_first_last\x1b[0m(values: Iterable[T]) -> Iterable[Tuple[\x1b[36mb\x1b[0m\n\x1b[2;37m│   \x1b[0m\x1b[33m"""Iterate and generate a tuple with a flag for first an\x1b[0m\n\x1b[2m│   \x1b[0miter_values = \x1b[36miter\x1b[0m(values)\n\x1b[2m│   \x1b[0m\x1b[34mtry\x1b[0m:\n\x1b[2m│   │   \x1b[0mprevious_value = \x1b[36mnext\x1b[0m(iter_values)\n\x1b[2m│   \x1b[0m\x1b[34mexcept\x1b[0m \x1b[36mStopIteration\x1b[0m:\n\x1b[2m│   │   \x1b[0m\x1b[34mreturn\x1b[0m\n\x1b[2m│   \x1b[0mfirst = \x1b[34mTrue\x1b[0m\n\x1b[2m│   \x1b[0m\x1b[34mfor\x1b[0m value \x1b[35min\x1b[0m iter_values:\n\x1b[2m│   │   \x1b[0m\x1b[34myield\x1b[0m first, \x1b[34mFalse\x1b[0m, previous_value\n\x1b[2m│   │   \x1b[0mfirst = \x1b[34mFalse\x1b[0m\n\x1b[2m│   │   \x1b[0mprevious_value = value\n\x1b[2m│   \x1b[0m\x1b[34myield\x1b[0m first, \x1b[34mTrue\x1b[0m, previous_value\n'
    assert rendered_syntax == expected
>>>>>>> 49117ced


@pytest.mark.skipif(OLD_PYGMENTS, reason="Pygments changed their tokenizer")
def test_python_render_line_range_indent_guides():
    syntax = Syntax(
        CODE,
        lexer="python",
        line_numbers=False,
        theme="ansi_light",
        code_width=60,
        word_wrap=False,
        line_range=(2, 3),
        indent_guides=True,
    )
    rendered_syntax = render(syntax)
    print(repr(rendered_syntax))
    expected = '\x1b[2;37m│   \x1b[0m\x1b[33m"""Iterate and generate a tuple with a flag for first an\x1b[0m\n\x1b[2m│   \x1b[0miter_values = \x1b[36miter\x1b[0m(values)\n'
    assert rendered_syntax == expected


def test_python_render_indent_guides():
    syntax = Panel.fit(
        Syntax(
            CODE,
            lexer="python",
            line_numbers=True,
            line_range=(2, 10),
            theme="monokai",
            code_width=60,
            word_wrap=True,
            indent_guides=True,
        ),
        padding=0,
    )
    rendered_syntax = render(syntax)
    print(repr(rendered_syntax))
    expected = '╭─────────────────────────────────────────────────────────────────╮\n│\x1b[1;38;2;227;227;221;48;2;39;40;34m  \x1b[0m\x1b[38;2;101;102;96;48;2;39;40;34m 2 \x1b[0m\x1b[2;38;2;149;144;119;48;2;39;40;34m│   \x1b[0m\x1b[38;2;230;219;116;48;2;39;40;34m"""Iterate and generate a tuple with a flag for first \x1b[0m\x1b[48;2;39;40;34m  \x1b[0m│\n│\x1b[48;2;39;40;34m     \x1b[0m\x1b[38;2;230;219;116;48;2;39;40;34mand last value."""\x1b[0m\x1b[48;2;39;40;34m                                          \x1b[0m│\n│\x1b[1;38;2;227;227;221;48;2;39;40;34m  \x1b[0m\x1b[38;2;101;102;96;48;2;39;40;34m 3 \x1b[0m\x1b[2;38;2;149;144;119;48;2;39;40;34m│   \x1b[0m\x1b[38;2;248;248;242;48;2;39;40;34miter_values\x1b[0m\x1b[38;2;248;248;242;48;2;39;40;34m \x1b[0m\x1b[38;2;255;70;137;48;2;39;40;34m=\x1b[0m\x1b[38;2;248;248;242;48;2;39;40;34m \x1b[0m\x1b[38;2;248;248;242;48;2;39;40;34miter\x1b[0m\x1b[38;2;248;248;242;48;2;39;40;34m(\x1b[0m\x1b[38;2;248;248;242;48;2;39;40;34mvalues\x1b[0m\x1b[38;2;248;248;242;48;2;39;40;34m)\x1b[0m\x1b[48;2;39;40;34m                              \x1b[0m│\n│\x1b[1;38;2;227;227;221;48;2;39;40;34m  \x1b[0m\x1b[38;2;101;102;96;48;2;39;40;34m 4 \x1b[0m\x1b[2;38;2;149;144;119;48;2;39;40;34m│   \x1b[0m\x1b[38;2;102;217;239;48;2;39;40;34mtry\x1b[0m\x1b[38;2;248;248;242;48;2;39;40;34m:\x1b[0m\x1b[48;2;39;40;34m                                                    \x1b[0m│\n│\x1b[1;38;2;227;227;221;48;2;39;40;34m  \x1b[0m\x1b[38;2;101;102;96;48;2;39;40;34m 5 \x1b[0m\x1b[2;38;2;149;144;119;48;2;39;40;34m│   │   \x1b[0m\x1b[38;2;248;248;242;48;2;39;40;34mprevious_value\x1b[0m\x1b[38;2;248;248;242;48;2;39;40;34m \x1b[0m\x1b[38;2;255;70;137;48;2;39;40;34m=\x1b[0m\x1b[38;2;248;248;242;48;2;39;40;34m \x1b[0m\x1b[38;2;248;248;242;48;2;39;40;34mnext\x1b[0m\x1b[38;2;248;248;242;48;2;39;40;34m(\x1b[0m\x1b[38;2;248;248;242;48;2;39;40;34miter_values\x1b[0m\x1b[38;2;248;248;242;48;2;39;40;34m)\x1b[0m\x1b[48;2;39;40;34m                  \x1b[0m│\n│\x1b[1;38;2;227;227;221;48;2;39;40;34m  \x1b[0m\x1b[38;2;101;102;96;48;2;39;40;34m 6 \x1b[0m\x1b[2;38;2;149;144;119;48;2;39;40;34m│   \x1b[0m\x1b[38;2;102;217;239;48;2;39;40;34mexcept\x1b[0m\x1b[38;2;248;248;242;48;2;39;40;34m \x1b[0m\x1b[38;2;166;226;46;48;2;39;40;34mStopIteration\x1b[0m\x1b[38;2;248;248;242;48;2;39;40;34m:\x1b[0m\x1b[48;2;39;40;34m                                   \x1b[0m│\n│\x1b[1;38;2;227;227;221;48;2;39;40;34m  \x1b[0m\x1b[38;2;101;102;96;48;2;39;40;34m 7 \x1b[0m\x1b[2;38;2;149;144;119;48;2;39;40;34m│   │   \x1b[0m\x1b[38;2;102;217;239;48;2;39;40;34mreturn\x1b[0m\x1b[48;2;39;40;34m                                              \x1b[0m│\n│\x1b[1;38;2;227;227;221;48;2;39;40;34m  \x1b[0m\x1b[38;2;101;102;96;48;2;39;40;34m 8 \x1b[0m\x1b[2;38;2;149;144;119;48;2;39;40;34m│   \x1b[0m\x1b[38;2;248;248;242;48;2;39;40;34mfirst\x1b[0m\x1b[38;2;248;248;242;48;2;39;40;34m \x1b[0m\x1b[38;2;255;70;137;48;2;39;40;34m=\x1b[0m\x1b[38;2;248;248;242;48;2;39;40;34m \x1b[0m\x1b[38;2;102;217;239;48;2;39;40;34mTrue\x1b[0m\x1b[48;2;39;40;34m                                            \x1b[0m│\n│\x1b[1;38;2;227;227;221;48;2;39;40;34m  \x1b[0m\x1b[38;2;101;102;96;48;2;39;40;34m 9 \x1b[0m\x1b[2;38;2;149;144;119;48;2;39;40;34m│   \x1b[0m\x1b[38;2;102;217;239;48;2;39;40;34mfor\x1b[0m\x1b[38;2;248;248;242;48;2;39;40;34m \x1b[0m\x1b[38;2;248;248;242;48;2;39;40;34mvalue\x1b[0m\x1b[38;2;248;248;242;48;2;39;40;34m \x1b[0m\x1b[38;2;255;70;137;48;2;39;40;34min\x1b[0m\x1b[38;2;248;248;242;48;2;39;40;34m \x1b[0m\x1b[38;2;248;248;242;48;2;39;40;34miter_values\x1b[0m\x1b[38;2;248;248;242;48;2;39;40;34m:\x1b[0m\x1b[48;2;39;40;34m                               \x1b[0m│\n│\x1b[1;38;2;227;227;221;48;2;39;40;34m  \x1b[0m\x1b[38;2;101;102;96;48;2;39;40;34m10 \x1b[0m\x1b[2;38;2;149;144;119;48;2;39;40;34m│   │   \x1b[0m\x1b[38;2;102;217;239;48;2;39;40;34myield\x1b[0m\x1b[38;2;248;248;242;48;2;39;40;34m \x1b[0m\x1b[38;2;248;248;242;48;2;39;40;34mfirst\x1b[0m\x1b[38;2;248;248;242;48;2;39;40;34m,\x1b[0m\x1b[38;2;248;248;242;48;2;39;40;34m \x1b[0m\x1b[38;2;102;217;239;48;2;39;40;34mFalse\x1b[0m\x1b[38;2;248;248;242;48;2;39;40;34m,\x1b[0m\x1b[38;2;248;248;242;48;2;39;40;34m \x1b[0m\x1b[38;2;248;248;242;48;2;39;40;34mprevious_value\x1b[0m\x1b[48;2;39;40;34m                  \x1b[0m│\n╰─────────────────────────────────────────────────────────────────╯\n'
    assert rendered_syntax == expected


def test_pygments_syntax_theme_non_str():
    from pygments.style import Style as PygmentsStyle

    style = PygmentsSyntaxTheme(PygmentsStyle())
    assert style.get_background_style().bgcolor == Color.parse("#ffffff")


def test_pygments_syntax_theme():
    style = PygmentsSyntaxTheme("default")
    assert style.get_style_for_token("abc") == Style.parse("none")


def test_get_line_color_none():
    style = PygmentsSyntaxTheme("default")
    style._background_style = Style(bgcolor=None)
    syntax = Syntax(
        CODE,
        lexer="python",
        line_numbers=True,
        line_range=(2, 10),
        theme=style,
        code_width=60,
        word_wrap=True,
        background_color="red",
    )
    assert syntax._get_line_numbers_color() == Color.default()


def test_highlight_background_color():
    syntax = Syntax(
        CODE,
        lexer="python",
        line_numbers=True,
        line_range=(2, 10),
        theme="foo",
        code_width=60,
        word_wrap=True,
        background_color="red",
    )
    assert syntax.highlight(CODE).style == Style.parse("on red")


def test_get_number_styles():
    syntax = Syntax(CODE, "python", theme="monokai", line_numbers=True)
    console = Console(color_system="windows")
    assert syntax._get_number_styles(console=console) == (
        Style.parse("on #272822"),
        Style.parse("dim on #272822"),
        Style.parse("not dim on #272822"),
    )


def test_get_style_for_token():
    # from pygments.style import Style as PygmentsStyle
    # pygments_style = PygmentsStyle()
    from pygments.style import Token

    style = PygmentsSyntaxTheme("default")
    style_dict = {Token.Text: Style(color=None)}
    style._style_cache = style_dict
    syntax = Syntax(
        CODE,
        lexer="python",
        line_numbers=True,
        line_range=(2, 10),
        theme=style,
        code_width=60,
        word_wrap=True,
        background_color="red",
    )
    assert syntax._get_line_numbers_color() == Color.default()


def test_option_no_wrap():
    syntax = Syntax(
        CODE,
        lexer="python",
        line_numbers=True,
        line_range=(2, 10),
        code_width=60,
        word_wrap=False,
        background_color="red",
    )

    rendered_syntax = render(syntax, True)
    print(repr(rendered_syntax))
    expected = '\x1b[1;39;41m  \x1b[0m\x1b[39;41m 2 \x1b[0m\x1b[38;2;248;248;242;41m    \x1b[0m\x1b[38;2;230;219;116;41m"""Iterate and generate a tuple with a flag for first and last value."""\x1b[0m\n\x1b[1;39;41m  \x1b[0m\x1b[39;41m 3 \x1b[0m\x1b[38;2;248;248;242;41m    \x1b[0m\x1b[38;2;248;248;242;41miter_values\x1b[0m\x1b[38;2;248;248;242;41m \x1b[0m\x1b[38;2;255;70;137;41m=\x1b[0m\x1b[38;2;248;248;242;41m \x1b[0m\x1b[38;2;248;248;242;41miter\x1b[0m\x1b[38;2;248;248;242;41m(\x1b[0m\x1b[38;2;248;248;242;41mvalues\x1b[0m\x1b[38;2;248;248;242;41m)\x1b[0m\n\x1b[1;39;41m  \x1b[0m\x1b[39;41m 4 \x1b[0m\x1b[38;2;248;248;242;41m    \x1b[0m\x1b[38;2;102;217;239;41mtry\x1b[0m\x1b[38;2;248;248;242;41m:\x1b[0m\n\x1b[1;39;41m  \x1b[0m\x1b[39;41m 5 \x1b[0m\x1b[38;2;248;248;242;41m        \x1b[0m\x1b[38;2;248;248;242;41mprevious_value\x1b[0m\x1b[38;2;248;248;242;41m \x1b[0m\x1b[38;2;255;70;137;41m=\x1b[0m\x1b[38;2;248;248;242;41m \x1b[0m\x1b[38;2;248;248;242;41mnext\x1b[0m\x1b[38;2;248;248;242;41m(\x1b[0m\x1b[38;2;248;248;242;41miter_values\x1b[0m\x1b[38;2;248;248;242;41m)\x1b[0m\n\x1b[1;39;41m  \x1b[0m\x1b[39;41m 6 \x1b[0m\x1b[38;2;248;248;242;41m    \x1b[0m\x1b[38;2;102;217;239;41mexcept\x1b[0m\x1b[38;2;248;248;242;41m \x1b[0m\x1b[38;2;166;226;46;41mStopIteration\x1b[0m\x1b[38;2;248;248;242;41m:\x1b[0m\n\x1b[1;39;41m  \x1b[0m\x1b[39;41m 7 \x1b[0m\x1b[38;2;248;248;242;41m        \x1b[0m\x1b[38;2;102;217;239;41mreturn\x1b[0m\n\x1b[1;39;41m  \x1b[0m\x1b[39;41m 8 \x1b[0m\x1b[38;2;248;248;242;41m    \x1b[0m\x1b[38;2;248;248;242;41mfirst\x1b[0m\x1b[38;2;248;248;242;41m \x1b[0m\x1b[38;2;255;70;137;41m=\x1b[0m\x1b[38;2;248;248;242;41m \x1b[0m\x1b[38;2;102;217;239;41mTrue\x1b[0m\n\x1b[1;39;41m  \x1b[0m\x1b[39;41m 9 \x1b[0m\x1b[38;2;248;248;242;41m    \x1b[0m\x1b[38;2;102;217;239;41mfor\x1b[0m\x1b[38;2;248;248;242;41m \x1b[0m\x1b[38;2;248;248;242;41mvalue\x1b[0m\x1b[38;2;248;248;242;41m \x1b[0m\x1b[38;2;255;70;137;41min\x1b[0m\x1b[38;2;248;248;242;41m \x1b[0m\x1b[38;2;248;248;242;41miter_values\x1b[0m\x1b[38;2;248;248;242;41m:\x1b[0m\n\x1b[1;39;41m  \x1b[0m\x1b[39;41m10 \x1b[0m\x1b[38;2;248;248;242;41m        \x1b[0m\x1b[38;2;102;217;239;41myield\x1b[0m\x1b[38;2;248;248;242;41m \x1b[0m\x1b[38;2;248;248;242;41mfirst\x1b[0m\x1b[38;2;248;248;242;41m,\x1b[0m\x1b[38;2;248;248;242;41m \x1b[0m\x1b[38;2;102;217;239;41mFalse\x1b[0m\x1b[38;2;248;248;242;41m,\x1b[0m\x1b[38;2;248;248;242;41m \x1b[0m\x1b[38;2;248;248;242;41mprevious_value\x1b[0m\n'
    assert rendered_syntax == expected


def test_syntax_highlight_ranges():
    syntax = Syntax(
        CODE,
        lexer="python",
        line_numbers=True,
        word_wrap=False,
    )
    stylized_ranges = [
        _SyntaxHighlightRange(
            # overline the 2nd char of the 1st line:
            start=(1, 1),
            end=(1, 2),
            style=Style(overline=True),
        ),
        _SyntaxHighlightRange(
            start=(1, len("def loop_")),
            end=(1, len("def loop_first_last")),
            style=Style(underline=True),
        ),
        _SyntaxHighlightRange(
            start=(1, len("def loop_first")),
            end=(3, len("    iter_values = iter")),
            style=Style(bold=True),
        ),
        _SyntaxHighlightRange(
            start=(9, len("    for ")),
            end=(9, len("    for value in")),
            style=Style(strike=True),
        ),
        _SyntaxHighlightRange(
            start=(6, len("    except ")),
            end=(6, len("    except StopIteration")),
            style=Style(reverse=True),
        ),
        _SyntaxHighlightRange(
            start=(10, len("       yield first,")),
            # `column_index` is out of range: should be clamped to the line length:
            end=(10, 300),
            style=Style(bold=True),
        ),
        # For this one the end `line_number` is out of range, so it should have no impact:
        _SyntaxHighlightRange(
            start=(1, 1),
            end=(30, 2),
            style=Style(bold=True),
        ),
    ]
    for range_ in stylized_ranges:
        syntax.stylize_range(range_.style, range_.start, range_.end)
    rendered_syntax = render(syntax, True)
    print(repr(rendered_syntax))
    expected = '\x1b[1;38;2;227;227;221;48;2;39;40;34m  \x1b[0m\x1b[38;2;101;102;96;48;2;39;40;34m 1 \x1b[0m\x1b[38;2;102;217;239;48;2;39;40;34md\x1b[0m\x1b[53;38;2;102;217;239;48;2;39;40;34me\x1b[0m\x1b[38;2;102;217;239;48;2;39;40;34mf\x1b[0m\x1b[38;2;248;248;242;48;2;39;40;34m \x1b[0m\x1b[38;2;166;226;46;48;2;39;40;34mloop_\x1b[0m\x1b[4;38;2;166;226;46;48;2;39;40;34mfirst\x1b[0m\x1b[1;4;38;2;166;226;46;48;2;39;40;34m_last\x1b[0m\x1b[1;38;2;248;248;242;48;2;39;40;34m(\x1b[0m\x1b[1;38;2;248;248;242;48;2;39;40;34mvalues\x1b[0m\x1b[1;38;2;248;248;242;48;2;39;40;34m:\x1b[0m\x1b[1;38;2;248;248;242;48;2;39;40;34m \x1b[0m\x1b[1;38;2;248;248;242;48;2;39;40;34mIterable\x1b[0m\x1b[1;38;2;248;248;242;48;2;39;40;34m[\x1b[0m\x1b[1;38;2;248;248;242;48;2;39;40;34mT\x1b[0m\x1b[1;38;2;248;248;242;48;2;39;40;34m]\x1b[0m\x1b[1;38;2;248;248;242;48;2;39;40;34m)\x1b[0m\x1b[1;38;2;248;248;242;48;2;39;40;34m \x1b[0m\x1b[1;38;2;255;70;137;48;2;39;40;34m-\x1b[0m\x1b[1;38;2;255;70;137;48;2;39;40;34m>\x1b[0m\x1b[1;38;2;248;248;242;48;2;39;40;34m \x1b[0m\x1b[1;38;2;248;248;242;48;2;39;40;34mIterable\x1b[0m\x1b[1;38;2;248;248;242;48;2;39;40;34m[\x1b[0m\x1b[1;38;2;248;248;242;48;2;39;40;34mTuple\x1b[0m\x1b[1;38;2;248;248;242;48;2;39;40;34m[\x1b[0m\x1b[1;38;2;248;248;242;48;2;39;40;34mbool\x1b[0m\x1b[1;38;2;248;248;242;48;2;39;40;34m,\x1b[0m\x1b[1;38;2;248;248;242;48;2;39;40;34m \x1b[0m\x1b[1;38;2;248;248;242;48;2;39;40;34mbool\x1b[0m\x1b[1;38;2;248;248;242;48;2;39;40;34m,\x1b[0m\x1b[1;38;2;248;248;242;48;2;39;40;34m \x1b[0m\x1b[1;38;2;248;248;242;48;2;39;40;34mT\x1b[0m\x1b[1;38;2;248;248;242;48;2;39;40;34m]\x1b[0m\x1b[1;38;2;248;248;242;48;2;39;40;34m]\x1b[0m\x1b[1;38;2;248;248;242;48;2;39;40;34m:\x1b[0m\n\x1b[1;38;2;227;227;221;48;2;39;40;34m  \x1b[0m\x1b[38;2;101;102;96;48;2;39;40;34m 2 \x1b[0m\x1b[1;38;2;248;248;242;48;2;39;40;34m    \x1b[0m\x1b[1;38;2;230;219;116;48;2;39;40;34m"""Iterate and generate a tuple with a flag for first and last value."""\x1b[0m\n\x1b[1;38;2;227;227;221;48;2;39;40;34m  \x1b[0m\x1b[38;2;101;102;96;48;2;39;40;34m 3 \x1b[0m\x1b[1;38;2;248;248;242;48;2;39;40;34m    \x1b[0m\x1b[1;38;2;248;248;242;48;2;39;40;34miter_values\x1b[0m\x1b[1;38;2;248;248;242;48;2;39;40;34m \x1b[0m\x1b[1;38;2;255;70;137;48;2;39;40;34m=\x1b[0m\x1b[1;38;2;248;248;242;48;2;39;40;34m \x1b[0m\x1b[1;38;2;248;248;242;48;2;39;40;34miter\x1b[0m\x1b[38;2;248;248;242;48;2;39;40;34m(\x1b[0m\x1b[38;2;248;248;242;48;2;39;40;34mvalues\x1b[0m\x1b[38;2;248;248;242;48;2;39;40;34m)\x1b[0m\n\x1b[1;38;2;227;227;221;48;2;39;40;34m  \x1b[0m\x1b[38;2;101;102;96;48;2;39;40;34m 4 \x1b[0m\x1b[38;2;248;248;242;48;2;39;40;34m    \x1b[0m\x1b[38;2;102;217;239;48;2;39;40;34mtry\x1b[0m\x1b[38;2;248;248;242;48;2;39;40;34m:\x1b[0m\n\x1b[1;38;2;227;227;221;48;2;39;40;34m  \x1b[0m\x1b[38;2;101;102;96;48;2;39;40;34m 5 \x1b[0m\x1b[38;2;248;248;242;48;2;39;40;34m        \x1b[0m\x1b[38;2;248;248;242;48;2;39;40;34mprevious_value\x1b[0m\x1b[38;2;248;248;242;48;2;39;40;34m \x1b[0m\x1b[38;2;255;70;137;48;2;39;40;34m=\x1b[0m\x1b[38;2;248;248;242;48;2;39;40;34m \x1b[0m\x1b[38;2;248;248;242;48;2;39;40;34mnext\x1b[0m\x1b[38;2;248;248;242;48;2;39;40;34m(\x1b[0m\x1b[38;2;248;248;242;48;2;39;40;34miter_values\x1b[0m\x1b[38;2;248;248;242;48;2;39;40;34m)\x1b[0m\n\x1b[1;38;2;227;227;221;48;2;39;40;34m  \x1b[0m\x1b[38;2;101;102;96;48;2;39;40;34m 6 \x1b[0m\x1b[38;2;248;248;242;48;2;39;40;34m    \x1b[0m\x1b[38;2;102;217;239;48;2;39;40;34mexcept\x1b[0m\x1b[38;2;248;248;242;48;2;39;40;34m \x1b[0m\x1b[7;38;2;166;226;46;48;2;39;40;34mStopIteration\x1b[0m\x1b[38;2;248;248;242;48;2;39;40;34m:\x1b[0m\n\x1b[1;38;2;227;227;221;48;2;39;40;34m  \x1b[0m\x1b[38;2;101;102;96;48;2;39;40;34m 7 \x1b[0m\x1b[38;2;248;248;242;48;2;39;40;34m        \x1b[0m\x1b[38;2;102;217;239;48;2;39;40;34mreturn\x1b[0m\n\x1b[1;38;2;227;227;221;48;2;39;40;34m  \x1b[0m\x1b[38;2;101;102;96;48;2;39;40;34m 8 \x1b[0m\x1b[38;2;248;248;242;48;2;39;40;34m    \x1b[0m\x1b[38;2;248;248;242;48;2;39;40;34mfirst\x1b[0m\x1b[38;2;248;248;242;48;2;39;40;34m \x1b[0m\x1b[38;2;255;70;137;48;2;39;40;34m=\x1b[0m\x1b[38;2;248;248;242;48;2;39;40;34m \x1b[0m\x1b[38;2;102;217;239;48;2;39;40;34mTrue\x1b[0m\n\x1b[1;38;2;227;227;221;48;2;39;40;34m  \x1b[0m\x1b[38;2;101;102;96;48;2;39;40;34m 9 \x1b[0m\x1b[38;2;248;248;242;48;2;39;40;34m    \x1b[0m\x1b[38;2;102;217;239;48;2;39;40;34mfor\x1b[0m\x1b[38;2;248;248;242;48;2;39;40;34m \x1b[0m\x1b[9;38;2;248;248;242;48;2;39;40;34mvalue\x1b[0m\x1b[9;38;2;248;248;242;48;2;39;40;34m \x1b[0m\x1b[9;38;2;255;70;137;48;2;39;40;34min\x1b[0m\x1b[38;2;248;248;242;48;2;39;40;34m \x1b[0m\x1b[38;2;248;248;242;48;2;39;40;34miter_values\x1b[0m\x1b[38;2;248;248;242;48;2;39;40;34m:\x1b[0m\n\x1b[1;38;2;227;227;221;48;2;39;40;34m  \x1b[0m\x1b[38;2;101;102;96;48;2;39;40;34m10 \x1b[0m\x1b[38;2;248;248;242;48;2;39;40;34m        \x1b[0m\x1b[38;2;102;217;239;48;2;39;40;34myield\x1b[0m\x1b[38;2;248;248;242;48;2;39;40;34m \x1b[0m\x1b[38;2;248;248;242;48;2;39;40;34mfirst\x1b[0m\x1b[1;38;2;248;248;242;48;2;39;40;34m,\x1b[0m\x1b[1;38;2;248;248;242;48;2;39;40;34m \x1b[0m\x1b[1;38;2;102;217;239;48;2;39;40;34mFalse\x1b[0m\x1b[1;38;2;248;248;242;48;2;39;40;34m,\x1b[0m\x1b[1;38;2;248;248;242;48;2;39;40;34m \x1b[0m\x1b[1;38;2;248;248;242;48;2;39;40;34mprevious_value\x1b[0m\n\x1b[1;38;2;227;227;221;48;2;39;40;34m  \x1b[0m\x1b[38;2;101;102;96;48;2;39;40;34m11 \x1b[0m\x1b[38;2;248;248;242;48;2;39;40;34m        \x1b[0m\x1b[38;2;248;248;242;48;2;39;40;34mfirst\x1b[0m\x1b[38;2;248;248;242;48;2;39;40;34m \x1b[0m\x1b[38;2;255;70;137;48;2;39;40;34m=\x1b[0m\x1b[38;2;248;248;242;48;2;39;40;34m \x1b[0m\x1b[38;2;102;217;239;48;2;39;40;34mFalse\x1b[0m\n\x1b[1;38;2;227;227;221;48;2;39;40;34m  \x1b[0m\x1b[38;2;101;102;96;48;2;39;40;34m12 \x1b[0m\x1b[38;2;248;248;242;48;2;39;40;34m        \x1b[0m\x1b[38;2;248;248;242;48;2;39;40;34mprevious_value\x1b[0m\x1b[38;2;248;248;242;48;2;39;40;34m \x1b[0m\x1b[38;2;255;70;137;48;2;39;40;34m=\x1b[0m\x1b[38;2;248;248;242;48;2;39;40;34m \x1b[0m\x1b[38;2;248;248;242;48;2;39;40;34mvalue\x1b[0m\n\x1b[1;38;2;227;227;221;48;2;39;40;34m  \x1b[0m\x1b[38;2;101;102;96;48;2;39;40;34m13 \x1b[0m\x1b[38;2;248;248;242;48;2;39;40;34m    \x1b[0m\x1b[38;2;102;217;239;48;2;39;40;34myield\x1b[0m\x1b[38;2;248;248;242;48;2;39;40;34m \x1b[0m\x1b[38;2;248;248;242;48;2;39;40;34mfirst\x1b[0m\x1b[38;2;248;248;242;48;2;39;40;34m,\x1b[0m\x1b[38;2;248;248;242;48;2;39;40;34m \x1b[0m\x1b[38;2;102;217;239;48;2;39;40;34mTrue\x1b[0m\x1b[38;2;248;248;242;48;2;39;40;34m,\x1b[0m\x1b[38;2;248;248;242;48;2;39;40;34m \x1b[0m\x1b[38;2;248;248;242;48;2;39;40;34mprevious_value\x1b[0m\n'
    assert rendered_syntax == expected


def test_ansi_theme():
    style = Style(color="red")
    theme = ANSISyntaxTheme({("foo", "bar"): style})
    assert theme.get_style_for_token(("foo", "bar", "baz")) == style
    assert theme.get_background_style() == Style()


skip_windows_permission_error = pytest.mark.skipif(
    sys.platform == "win32", reason="permissions error on Windows"
)


@skip_windows_permission_error
def test_from_path():
    fh, path = tempfile.mkstemp("example.py")
    try:
        os.write(fh, b"import this\n")
        syntax = Syntax.from_path(path)
        assert syntax.lexer
        assert syntax.lexer.name == "Python"
        assert syntax.code == "import this\n"
    finally:
        os.remove(path)


@skip_windows_permission_error
def test_from_path_unknown_lexer():
    fh, path = tempfile.mkstemp("example.nosuchtype")
    try:
        os.write(fh, b"import this\n")
        syntax = Syntax.from_path(path)
        assert syntax.lexer is None
        assert syntax.code == "import this\n"
    finally:
        os.remove(path)


@skip_windows_permission_error
def test_from_path_lexer_override():
    fh, path = tempfile.mkstemp("example.nosuchtype")
    try:
        os.write(fh, b"import this\n")
        syntax = Syntax.from_path(path, lexer="rust")
        assert syntax.lexer.name == "Rust"
        assert syntax.code == "import this\n"
    finally:
        os.remove(path)


@skip_windows_permission_error
def test_from_path_lexer_override_invalid_lexer():
    fh, path = tempfile.mkstemp("example.nosuchtype")
    try:
        os.write(fh, b"import this\n")
        syntax = Syntax.from_path(path, lexer="blah")
        assert syntax.lexer is None
        assert syntax.code == "import this\n"
    finally:
        os.remove(path)


def test_syntax_guess_lexer():
    assert Syntax.guess_lexer("banana.py") == "python"
    assert Syntax.guess_lexer("banana.py", "import this") == "python"
    assert Syntax.guess_lexer("banana.html", "<a href='#'>hello</a>") == "html"
    assert Syntax.guess_lexer("banana.html", "<%= @foo %>") == "rhtml"
    assert Syntax.guess_lexer("banana.html", "{{something|filter:3}}") == "html+django"


def test_syntax_padding():
    syntax = Syntax("x = 1", lexer="python", padding=(1, 3))
    console = Console(
        width=20,
        file=io.StringIO(),
        color_system="truecolor",
        legacy_windows=False,
        record=True,
    )
    console.print(syntax)
    output = console.export_text()
    assert (
        output == "                    \n   x = 1            \n                    \n"
    )


def test_syntax_measure():
    console = Console()
    code = Syntax("Hello, World", "python")
    assert code.__rich_measure__(console, console.options) == Measurement(0, 12)

    code = Syntax("Hello, World", "python", line_numbers=True)
    assert code.__rich_measure__(console, console.options) == Measurement(3, 16)

    code = Syntax("Hello, World", "python", code_width=20, line_numbers=True)
    assert code.__rich_measure__(console, console.options) == Measurement(3, 24)

    code = Syntax("", "python", code_width=20, line_numbers=True)
    assert code.__rich_measure__(console, console.options) == Measurement(3, 24)


def test_background_color_override_includes_padding():
    """Regression test for https://github.com/Textualize/rich/issues/3295"""

    syntax = Syntax(
        "x = 1",
        lexer="python",
        padding=(1, 3),
        background_color="red",
    )
    result = render(syntax)
    print(repr(result))
    assert (
        result
        == "\x1b[41m                                                                                                    \x1b[0m\n\x1b[41m   \x1b[0m\x1b[38;2;248;248;242;41mx\x1b[0m\x1b[38;2;248;248;242;41m \x1b[0m\x1b[38;2;255;70;137;41m=\x1b[0m\x1b[38;2;248;248;242;41m \x1b[0m\x1b[38;2;174;129;255;41m1\x1b[0m\x1b[41m                                                                                         \x1b[0m\x1b[41m   \x1b[0m\n\x1b[41m                                                                                                    \x1b[0m\n"
    )


if __name__ == "__main__":
    syntax = Panel.fit(
        Syntax(
            CODE,
            lexer="python",
            line_numbers=True,
            line_range=(2, 10),
            theme="foo",
            code_width=60,
            word_wrap=True,
        ),
        padding=0,
    )
    rendered = render(markdown)
    print(rendered)
    print(repr(rendered))<|MERGE_RESOLUTION|>--- conflicted
+++ resolved
@@ -19,16 +19,16 @@
 )
 
 from .render import render
-<<<<<<< HEAD
+fix-pygments-tests
 from .test_utils import normalize_ansi_whitespace
 
 if sys.version_info >= (3, 8):
     from importlib.metadata import Distribution
 else:
     from importlib_metadata import Distribution
-=======
+
 from importlib.metadata import Distribution
->>>>>>> 49117ced
+master
 
 PYGMENTS_VERSION = Distribution.from_name("pygments").version
 OLD_PYGMENTS = PYGMENTS_VERSION == "2.13.0"
@@ -55,16 +55,16 @@
         code, lexer="python", theme="ascii_light", code_width=30, line_numbers=True
     )
     result = render(syntax)
-<<<<<<< HEAD
+    fix-pygments-tests
     expected = "\x1b[1;38;2;24;24;24;48;2;248;248;248m  \x1b[0m\x1b[38;2;173;173;173;48;2;248;248;248m1 \x1b[0m\x1b[48;2;248;248;248m                              \x1b[0m\n\x1b[1;38;2;24;24;24;48;2;248;248;248m  \x1b[0m\x1b[38;2;173;173;173;48;2;248;248;248m2 \x1b[0m\x1b[48;2;248;248;248m                              \x1b[0m\n\x1b[1;38;2;24;24;24;48;2;248;248;248m  \x1b[0m\x1b[38;2;173;173;173;48;2;248;248;248m3 \x1b[0m\x1b[1;38;2;0;128;0;48;2;248;248;248mimport\x1b[0m\x1b[38;2;0;0;0;48;2;248;248;248m \x1b[0m\x1b[1;38;2;0;0;255;48;2;248;248;248mthis\x1b[0m\x1b[48;2;248;248;248m                   \x1b[0m\n\x1b[1;38;2;24;24;24;48;2;248;248;248m  \x1b[0m\x1b[38;2;173;173;173;48;2;248;248;248m4 \x1b[0m\x1b[48;2;248;248;248m                              \x1b[0m\n\x1b[1;38;2;24;24;24;48;2;248;248;248m  \x1b[0m\x1b[38;2;173;173;173;48;2;248;248;248m5 \x1b[0m\x1b[48;2;248;248;248m                              \x1b[0m\n"
     assert normalize_ansi_whitespace(result) == normalize_ansi_whitespace(expected)
-=======
+
     print(repr(result))
     assert (
         result
         == "\x1b[1;38;2;24;24;24;48;2;248;248;248m  \x1b[0m\x1b[38;2;173;173;173;48;2;248;248;248m1 \x1b[0m\x1b[48;2;248;248;248m                              \x1b[0m\n\x1b[1;38;2;24;24;24;48;2;248;248;248m  \x1b[0m\x1b[38;2;173;173;173;48;2;248;248;248m2 \x1b[0m\x1b[48;2;248;248;248m                              \x1b[0m\n\x1b[1;38;2;24;24;24;48;2;248;248;248m  \x1b[0m\x1b[38;2;173;173;173;48;2;248;248;248m3 \x1b[0m\x1b[1;38;2;0;128;0;48;2;248;248;248mimport\x1b[0m\x1b[38;2;187;187;187;48;2;248;248;248m \x1b[0m\x1b[1;38;2;0;0;255;48;2;248;248;248mthis\x1b[0m\x1b[48;2;248;248;248m                   \x1b[0m\n\x1b[1;38;2;24;24;24;48;2;248;248;248m  \x1b[0m\x1b[38;2;173;173;173;48;2;248;248;248m4 \x1b[0m\x1b[48;2;248;248;248m                              \x1b[0m\n\x1b[1;38;2;24;24;24;48;2;248;248;248m  \x1b[0m\x1b[38;2;173;173;173;48;2;248;248;248m5 \x1b[0m\x1b[48;2;248;248;248m                              \x1b[0m\n"
     )
->>>>>>> 49117ced
+    master
 
 
 def test_python_render():
@@ -128,14 +128,14 @@
         indent_guides=True,
     )
     rendered_syntax = render(syntax)
-<<<<<<< HEAD
+    fix-pygments-tests
     expected = '\x1b[34mdef\x1b[0m \x1b[32mloop_first_last\x1b[0m(values: Iterable[T]) -> Iterable[Tuple[\x1b[36mb\x1b[0m\n\x1b[2;37m│   \x1b[0m\x1b[33m"""Iterate and generate a tuple with a flag for first an\x1b[0m\n\x1b[2m│   \x1b[0miter_values = \x1b[36miter\x1b[0m(values)\n\x1b[2m│   \x1b[0m\x1b[34mtry\x1b[0m:\n\x1b[2m│   │   \x1b[0mprevious_value = \x1b[36mnext\x1b[0m(iter_values)\n\x1b[2m│   \x1b[0m\x1b[34mexcept\x1b[0m \x1b[36mStopIteration\x1b[0m:\n\x1b[2m│   │   \x1b[0m\x1b[34mreturn\x1b[0m\n\x1b[2m│   \x1b[0mfirst = \x1b[34mTrue\x1b[0m\n\x1b[2m│   \x1b[0m\x1b[34mfor\x1b[0m value \x1b[35min\x1b[0m iter_values:\n\x1b[2m│   │   \x1b[0m\x1b[34myield\x1b[0m first, \x1b[34mFalse\x1b[0m, previous_value\n\x1b[2m│   │   \x1b[0mfirst = \x1b[34mFalse\x1b[0m\n\x1b[2m│   │   \x1b[0mprevious_value = value\n\x1b[2m│   \x1b[0m\x1b[34myield\x1b[0m first, \x1b[34mTrue\x1b[0m, previous_value\n'
     assert normalize_ansi_whitespace(rendered_syntax) == normalize_ansi_whitespace(expected)
-=======
+
     print(repr(rendered_syntax))
     expected = '\x1b[34mdef\x1b[0m\x1b[37m \x1b[0m\x1b[32mloop_first_last\x1b[0m(values: Iterable[T]) -> Iterable[Tuple[\x1b[36mb\x1b[0m\n\x1b[2;37m│   \x1b[0m\x1b[33m"""Iterate and generate a tuple with a flag for first an\x1b[0m\n\x1b[2m│   \x1b[0miter_values = \x1b[36miter\x1b[0m(values)\n\x1b[2m│   \x1b[0m\x1b[34mtry\x1b[0m:\n\x1b[2m│   │   \x1b[0mprevious_value = \x1b[36mnext\x1b[0m(iter_values)\n\x1b[2m│   \x1b[0m\x1b[34mexcept\x1b[0m \x1b[36mStopIteration\x1b[0m:\n\x1b[2m│   │   \x1b[0m\x1b[34mreturn\x1b[0m\n\x1b[2m│   \x1b[0mfirst = \x1b[34mTrue\x1b[0m\n\x1b[2m│   \x1b[0m\x1b[34mfor\x1b[0m value \x1b[35min\x1b[0m iter_values:\n\x1b[2m│   │   \x1b[0m\x1b[34myield\x1b[0m first, \x1b[34mFalse\x1b[0m, previous_value\n\x1b[2m│   │   \x1b[0mfirst = \x1b[34mFalse\x1b[0m\n\x1b[2m│   │   \x1b[0mprevious_value = value\n\x1b[2m│   \x1b[0m\x1b[34myield\x1b[0m first, \x1b[34mTrue\x1b[0m, previous_value\n'
     assert rendered_syntax == expected
->>>>>>> 49117ced
+    master
 
 
 @pytest.mark.skipif(OLD_PYGMENTS, reason="Pygments changed their tokenizer")
