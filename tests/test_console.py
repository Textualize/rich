--- conflicted
+++ resolved
@@ -994,7 +994,6 @@
     assert console.color_system in ("truecolor", "windows")
 
 
-<<<<<<< HEAD
 def test_run_piped_to_head():
     which_py, which_head = (["which", cmd] for cmd in ("python", "head"))
     rich_cmd = "python -m rich".split()
@@ -1011,7 +1010,8 @@
     proc2.wait()
     assert proc1.returncode == 1
     assert proc2.returncode == 0
-=======
+
+    
 def test_reenable_highlighting() -> None:
     """Check that when highlighting is disabled, it can be reenabled in print()"""
     console = Console(
@@ -1036,4 +1036,3 @@
         lines[1]
         == "\x1b[1m[\x1b[0m\x1b[1;36m1\x1b[0m, \x1b[1;36m2\x1b[0m, \x1b[1;36m3\x1b[0m\x1b[1m]\x1b[0m"
     )
->>>>>>> ae15db60
