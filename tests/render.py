import io
import re

from rich.console import Console, RenderableType

<<<<<<< HEAD
re_link_ids = re.compile(r"id=[\d\.\-]*?;.*?\x1b")
=======

re_link_ids = re.compile(r"id=[\d.\-]*?;.*?\x1b")
>>>>>>> aa5edf59


def replace_link_ids(render: str) -> str:
    """Link IDs have a random ID and system path which is a problem for
    reproducible tests.

    """
    return re_link_ids.sub("id=0;foo\x1b", render)


def render(renderable: RenderableType, no_wrap: bool = False) -> str:
    console = Console(
        width=100, file=io.StringIO(), color_system="truecolor", legacy_windows=False
    )
    console.print(renderable, no_wrap=no_wrap)
    output = replace_link_ids(console.file.getvalue())
    return output<|MERGE_RESOLUTION|>--- conflicted
+++ resolved
@@ -3,12 +3,7 @@
 
 from rich.console import Console, RenderableType
 
-<<<<<<< HEAD
-re_link_ids = re.compile(r"id=[\d\.\-]*?;.*?\x1b")
-=======
-
 re_link_ids = re.compile(r"id=[\d.\-]*?;.*?\x1b")
->>>>>>> aa5edf59
 
 
 def replace_link_ids(render: str) -> str:
