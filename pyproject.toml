[tool.poetry]
name = "rich"
homepage = "https://github.com/Textualize/rich"
documentation = "https://rich.readthedocs.io/en/latest/"
version = "13.1.0"
description = "Render rich text, tables, progress bars, syntax highlighting, markdown and more to the terminal"
authors = ["Will McGugan <willmcgugan@gmail.com>"]
license = "MIT"
readme = "README.md"
classifiers = [
    "Development Status :: 5 - Production/Stable",
    "Environment :: Console",
    "Framework :: IPython",
    "Intended Audience :: Developers",
    "Operating System :: Microsoft :: Windows",
    "Operating System :: MacOS",
    "Operating System :: POSIX :: Linux",
    "Programming Language :: Python :: 3.7",
    "Programming Language :: Python :: 3.8",
    "Programming Language :: Python :: 3.9",
    "Programming Language :: Python :: 3.10",
    "Programming Language :: Python :: 3.11",
    "Typing :: Typed",
]
include = ["rich/py.typed"]


[tool.poetry.dependencies]
<<<<<<< HEAD
python = "^3.7.0"
=======
python = ">=3.7.0"
>>>>>>> d919868c
typing-extensions = { version = ">=4.0.0, <5.0", python = "<3.9" }
pygments = "^2.6.0"
ipywidgets = { version = "^7.5.1", optional = true }
markdown-it-py = "^2.1.0"

[tool.poetry.extras]
jupyter = ["ipywidgets"]

[tool.poetry.dev-dependencies]
pytest = "^7.0.0"
black = "^22.6"
mypy = "^0.971"
pytest-cov = "^3.0.0"
attrs = "^21.4.0"
pre-commit = "^2.17.0"
asv = "^0.5.1"

[build-system]
requires = ["poetry-core>=1.0.0"]
build-backend = "poetry.core.masonry.api"


[tool.mypy]
files = ["rich"]
show_error_codes = true
strict = true
enable_error_code = ["ignore-without-code", "redundant-expr", "truthy-bool"]

[[tool.mypy.overrides]]
module = ["pygments.*", "IPython.*", "ipywidgets.*"]
ignore_missing_imports = true

[tool.pytest.ini_options]
testpaths = ["tests"]

[tool.isort]
profile = "black"<|MERGE_RESOLUTION|>--- conflicted
+++ resolved
@@ -26,11 +26,7 @@
 
 
 [tool.poetry.dependencies]
-<<<<<<< HEAD
-python = "^3.7.0"
-=======
 python = ">=3.7.0"
->>>>>>> d919868c
 typing-extensions = { version = ">=4.0.0, <5.0", python = "<3.9" }
 pygments = "^2.6.0"
 ipywidgets = { version = "^7.5.1", optional = true }
