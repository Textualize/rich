[tool.poetry]
name = "rich"
homepage = "https://github.com/Taseen08/rich"
documentation = "https://rich.readthedocs.io/en/latest/"
<<<<<<< HEAD
version = "13.7.12"
=======
version = "13.7.11"
>>>>>>> 05f0391b
description = "[Forked library created for Winter 2024 CS489 course project at the University of Waterloo] Render rich text, tables, progress bars, syntax highlighting, markdown and more to the terminal"
authors = ["A S M Taseen <ataseen@uwaterloo.ca>"]
license = "MIT"
readme = "README.md"
classifiers = [
    "Development Status :: 5 - Production/Stable",
    "Environment :: Console",
    "Framework :: IPython",
    "Intended Audience :: Developers",
    "Operating System :: Microsoft :: Windows",
    "Operating System :: MacOS",
    "Operating System :: POSIX :: Linux",
    "Programming Language :: Python :: 3.7",
    "Programming Language :: Python :: 3.8",
    "Programming Language :: Python :: 3.9",
    "Programming Language :: Python :: 3.10",
    "Programming Language :: Python :: 3.11",
    "Programming Language :: Python :: 3.12",
    "Typing :: Typed",
]
include = ["rich/py.typed"]


[tool.poetry.dependencies]
python = ">=3.7.0"
typing-extensions = { version = ">=4.0.0, <5.0", python = "<3.9" }
pygments = "^2.13.0"
ipywidgets = { version = ">=7.5.1,<9", optional = true }
markdown-it-py = ">=2.2.0"
devpi-client = "^7.0.2"

[tool.poetry.extras]
jupyter = ["ipywidgets"]

[tool.poetry.dev-dependencies]
pytest = "^7.0.0"
black = "^22.6"
mypy = "^0.971"
pytest-cov = "^3.0.0"
pytest-testmon = "^2.0.15"
attrs = "^21.4.0"
pre-commit = "^2.17.0"
asv = "^0.5.1"

[build-system]
requires = ["poetry-core>=1.0.0"]
build-backend = "poetry.core.masonry.api"


[tool.mypy]
files = ["rich"]
show_error_codes = true
strict = true
enable_error_code = ["ignore-without-code", "redundant-expr", "truthy-bool"]

[[tool.mypy.overrides]]
module = ["pygments.*", "IPython.*", "ipywidgets.*"]
ignore_missing_imports = true

[tool.pytest.ini_options]
testpaths = ["tests"]

[tool.isort]
profile = "black"<|MERGE_RESOLUTION|>--- conflicted
+++ resolved
@@ -2,11 +2,7 @@
 name = "rich"
 homepage = "https://github.com/Taseen08/rich"
 documentation = "https://rich.readthedocs.io/en/latest/"
-<<<<<<< HEAD
 version = "13.7.12"
-=======
-version = "13.7.11"
->>>>>>> 05f0391b
 description = "[Forked library created for Winter 2024 CS489 course project at the University of Waterloo] Render rich text, tables, progress bars, syntax highlighting, markdown and more to the terminal"
 authors = ["A S M Taseen <ataseen@uwaterloo.ca>"]
 license = "MIT"
