# Changelog

All notable changes to this project will be documented in this file.

The format is based on [Keep a Changelog](https://keepachangelog.com/en/1.0.0/),
and this project adheres to [Semantic Versioning](https://semver.org/spec/v2.0.0.html).

<<<<<<< HEAD
## [Unreleased]

- Added an IPython extension. Load via `%load_ext rich`
=======
## [10.3.0] - Unreleased

### Added

- Added Console.size setter
- Added Console.width setter
- Added Console.height setter
- Added angular style Rich reprs

### Changed

- Changed the logic for retrieving the calling frame in console logs to a faster one for the Python implementations that support it.
>>>>>>> 7592f097

## [10.2.2] - 2021-05-19


### Fixed

- Fixed status not rendering console markup https://github.com/willmcgugan/rich/issues/1244

## [10.2.1] - 2021-05-17

### Fixed

- Fixed panel in Markdown exploding https://github.com/willmcgugan/rich/issues/1234

## [10.2.0] - 2021-05-12

### Added

- Added syntax for call, i.e. "Foo(bar)"
- Added Console.measure as a convenient alias for Measurement.get
- Added support for pretty printing attrs objects
- Added mappingproxy to pretty print
- Added UserDict and UserList support to pretty printer

### Changed

- Changed colorama init to set strip=False
- Changed highlighter for False, True, None to not match in the middle of a word. i.e. NoneType is no longer highlighted as None

### Fixed

- Fixed initial blank lines removed from Syntax https://github.com/willmcgugan/rich/issues/1214

## [10.1.0] - 2020-04-03

### Fixed

- Fixed support for jupyter qtconsole and similar Jupyter environments

## [10.0.1] - 2021-03-30

### Fixed

- Fixed race condition that duplicated lines in progress https://github.com/willmcgugan/rich/issues/1144

## [10.0.0] - 2021-03-27

### Changed

- Made pydoc import lazy as at least one use found it slow to import https://github.com/willmcgugan/rich/issues/1104
- Modified string highlighting to not match in the middle of a word, so that apostrophes are not considered strings
- New way of encoding control codes in Segment
- New signature for Control class
- Changed Layout.split to use new Splitter class
- Improved layout.tree
- Changed default theme color for repr.number to cyan
- `__rich_measure__` signature changed to accept ConsoleOptions rather than max_width
- `text` parameter to rich.spinner.Spinner changed to RenderableType

### Added

- Added `__rich_repr__` protocol method to Pretty
- Added rich.region.Region
- Added ConsoleOptions.update_dimensions
- Added rich.console.ScreenUpdate
- Added Console.is_alt_screen
- Added Control.segment, Control.bell, Control.home, Control.move_to, Control.clear, Control.show_cursor, Control.alt_screen
- Added Console.update_screen and Console.update_screen_lines
- Added Layout.add_split, Layout.split_column, Layout.split_row, layout.refresh
- Added new Rich repr protocol `__rich_repr__`

### Fixed

- Fixed table style taking precedence over row style https://github.com/willmcgugan/rich/issues/1129
- Fixed incorrect measurement of Text with new lines and whitespace https://github.com/willmcgugan/rich/issues/1133
- Made type annotations consistent for various `total` keyword arguments in `rich.progress` and rich.`progress_bar`
- Disabled Progress no longer displays itself when starting https://github.com/willmcgugan/rich/pull/1125
- Animations no longer reset when updating rich.status.Status

## [9.13.0] - 2021-03-06

### Added

- Pretty printer now supports dataclasses

### Fixed

- Fixed Syntax background https://github.com/willmcgugan/rich/issues/1088
- Fix for double tracebacks when no formatter https://github.com/willmcgugan/rich/issues/1079

### Changed

- Added ws and wss to url highlighter

## [9.12.4] - 2021-03-01

### Fixed

- Fixed custom formatters with rich tracebacks in RichHandler https://github.com/willmcgugan/rich/issues/1079

### Changed

- Allow highly compressed table cells to go to 0 width
- Optimization to remove empty styles in various places

## [9.12.3] - 2021-02-28

### Changed

- Optimized Padding

## [9.12.2] - 2021-02-27

### Added

- Added ConsoleOptions.copy

### Changed

- Optimized ConsoleOptions.update

## [9.12.1] - 2021-02-27

### Fixed

- Fixed deadlock in Progress https://github.com/willmcgugan/rich/issues/1061

### Added

- Added Task.finished_speed

### Changed

- Froze TransferSpeedColumn speed when task is finished
- Added SIGINT handler to downloader.py example
- Optimization for large tables

## [9.12.0] - 2021-02-24

### Fixed

- Fixed issue with Syntax and missing lines in Layout https://github.com/willmcgugan/rich/issues/1050
- Fixed issue with nested markdown elements https://github.com/willmcgugan/rich/issues/1036
- Fixed new lines not invoking render hooks https://github.com/willmcgugan/rich/issues/1052
- Fixed Align setting height to child https://github.com/willmcgugan/rich/issues/1057

### Changed

- Printing a table with no columns now result in a blank line https://github.com/willmcgugan/rich/issues/1044

### Added

- Added height to Panel

## [9.11.1] - 2021-02-20

### Fixed

- Fixed table with expand=False not expanding when justify="center"
- Fixed single renderable in Layout not respecting height
- Fixed COLUMNS and LINES env var https://github.com/willmcgugan/rich/issues/1019
- Layout now respects minimum_size when fixes sizes are greater than available space
- HTML export now changes link underline score to match terminal https://github.com/willmcgugan/rich/issues/1009

### Changed

- python -m rich.markdown and rich.syntax show usage with no file

### Added

- Added height parameter to Layout
- Added python -m rich.segment

## [9.11.0] - 2021-02-15

### Fixed

- Fixed error message for tracebacks with broken `__str__` https://github.com/willmcgugan/rich/issues/980
- Fixed markup edge case https://github.com/willmcgugan/rich/issues/987

### Added

- Added cheeky sponsorship request to test card
- Added `quiet` argument to Console constructor
- Added support for a callback function to format timestamps (allows presentation of milliseconds)
- Added Console.set_alt_screen and Console.screen
- Added height to ConsoleOptions
- Added `vertical` parameter to Align
- Added Layout class

### Changed

- Pretty.overflow now defaults to None
- Panel now respects options.height
- Traceback lexer defaults to Python if no extension on source
- Added ConsoleDimensions size attribute to ConsoleOptions so that size can't change mid-render

## [9.10.0] - 2021-01-27

### Changed

- Some optimizations for Text
- Further optimized Tracebacks by not tokenizing code more that necessary
- Table Column.header_style and Column.footer_style are now added to Table header/footer style

## [9.9.0] - 2021-01-23

### Changed

- Extended Windows palette to 16 colors
- Modified windows palette to Windows 10 colors
- Change regex for attrib_name to be more performant
- Optimized traceback generation

### Fixed

- Fix double line tree guides on Windows
- Fixed Tracebacks ignoring initial blank lines
- Partial fix for tracebacks not finding source after chdir
- Fixed error message when code in tracebacks doesn't have an extension https://github.com/willmcgugan/rich/issues/996

### Added

- Added post_style argument to Segment.apply_style

## [9.8.2] - 2021-01-15

### Fixed

- Fixed deadlock in live https://github.com/willmcgugan/rich/issues/927

## [9.8.1] - 2021-01-13

### Fixed

- Fixed rich.inspect failing with attributes that claim to be callable but aren't https://github.com/willmcgugan/rich/issues/916

## [9.8.0] - 2021-01-11

### Added

- Added **rich_measure** for tree
- Added rich.align.VerticalCenter

### Changed

- The `style` argument on Align now applies to background only
- Changed display of progress bars in no_color mode for clarity
- Console property `size` will fall back to getting the terminal size of stdout it stdin fails, this allows size to be correctly determined when piping

### Fixed

- Fixed panel cropping when shrunk too bar
- Allow passing markdown over STDIN when using `python -m rich.markdown`
- Fix printing MagicMock.mock_calls https://github.com/willmcgugan/rich/issues/903

## [9.7.0] - 2021-01-09

### Added

- Added rich.tree
- Added no_color argument to Console

## [9.6.2] - 2021-01-07

### Fixed

- Fixed markup escaping edge case https://github.com/willmcgugan/rich/issues/878
- Double tag escape, i.e. `"\\[foo]"` results in a backslash plus `[foo]` tag
- Fixed header_style not applying to headers in positional args https://github.com/willmcgugan/rich/issues/953

## [9.6.1] - 2020-12-31

### Fixed

- Fixed encoding error on Windows when loading code for Tracebacks

## [9.6.0] - 2020-12-30

### Changed

- MarkupError exception raise from None to omit internal exception
- Factored out RichHandler.render and RichHandler.render_message for easier extending
- Display pretty printed value in rich.inspect

### Added

- Added Progress.TimeElapsedColumn
- Added IPython support to pretty.install

### Fixed

- Fixed display of locals in Traceback for stdin

## [9.5.1] - 2020-12-19

### Fixed

- Fixed terminal size detection on Windows https://github.com/willmcgugan/rich/issues/836
- Fixed hex number highlighting

## [9.5.0] - 2020-12-18

### Changed

- If file is not specified on Console then the Console.file will return the current sys.stdout. Prior to 9.5.0 sys.stdout was cached on the Console, which could break code that wrapped sys.stdout after the Console was constructed.
- Changed `Color.__str__` to not include ansi codes
- Changed Console.size to get the terminal dimensions via sys.stdin. This means that if you set file to be an io.StringIO file then the width will be set to the current terminal dimensions and not a default of 80.

### Added

- Added stderr parameter to Console
- Added rich.reconfigure
- Added `Color.__rich__`
- Added Console.soft_wrap
- Added Console.style parameter
- Added Table.highlight parameter to enable highlighting of cells
- Added Panel.highlight parameter to enable highlighting of panel title
- Added highlight to ConsoleOptions

### Fixed

- Fixed double output in rich.live https://github.com/willmcgugan/rich/issues/485
- Fixed Console.out highlighting not reflecting defaults https://github.com/willmcgugan/rich/issues/827
- FileProxy now raises TypeError for empty non-str arguments https://github.com/willmcgugan/rich/issues/828

## [9.4.0] - 2020-12-12

### Added

- Added rich.live https://github.com/willmcgugan/rich/pull/382
- Added algin parameter to Rule and Console.rule
- Added rich.Status class and Console.status
- Added getitem to Text
- Added style parameter to Console.log
- Added rich.diagnose command

### Changed

- Table.add_row style argument now applies to entire line and not just cells
- Added end_section parameter to Table.add_row to force a line underneath row

## Fixed

- Fixed suppressed traceback context https://github.com/willmcgugan/rich/issues/468

## [9.3.0] - 2020-12-1

### Added

- Added get_datetime parameter to Console, to allow for repeatable tests
- Added get_time parameter to Console
- Added rich.abc.RichRenderable
- Added expand_all to rich.pretty.install()
- Added locals_max_length, and locals_max_string to Traceback and logging.RichHandler
- Set defaults of max_length and max_string for Traceback to 10 and 80
- Added disable argument to Progress

### Changed

- Reformatted test card (python -m rich)

### Fixed

- Fixed redirecting of stderr in Progress
- Fixed broken expanded tuple of one https://github.com/willmcgugan/rich/issues/445
- Fixed traceback message with `from` exceptions
- Fixed justify argument not working in console.log https://github.com/willmcgugan/rich/issues/460

## [9.2.0] - 2020-11-08

### Added

- Added tracebacks_show_locals parameter to RichHandler
- Added max_string to Pretty
- Added rich.ansi.AnsiDecoder
- Added decoding of ansi codes to captured stdout in Progress
- Added expand_all to rich.pretty.pprint

### Changed

- Applied dim=True to indent guide styles
- Factored out RichHandler.get_style_and_level to allow for overriding in subclasses
- Hid progress bars from html export
- rich.pretty.pprint now soft wraps

## [9.1.0] - 2020-10-23

### Added

- Added Text.with_indentation_guide
- Added Text.detect_indentation
- Added Pretty.indent_guides
- Added Syntax.indent_guides
- Added indent_guides parameter on pretty.install
- Added rich.pretty.pprint
- Added max_length to Pretty

### Changed

- Enabled indent guides on Tracebacks

### Fixed

- Fixed negative time remaining in Progress bars https://github.com/willmcgugan/rich/issues/378

## [9.0.1] - 2020-10-19

### Fixed

- Fixed broken ANSI codes in input on windows legacy https://github.com/willmcgugan/rich/issues/393

## [9.0.0] - 2020-10-18

### Fixed

- Progress download column now displays decimal units

### Added

- Support for Python 3.9
- Added legacy_windows to ConsoleOptions
- Added ascii_only to ConsoleOptions
- Added box.SQUARE_DOUBLE_HEAD
- Added highlighting of EUI-48 and EUI-64 (MAC addresses)
- Added Console.pager
- Added Console.out
- Added binary_units in progress download column
- Added Progress.reset
- Added Style.background_style property
- Added Bar renderable https://github.com/willmcgugan/rich/pull/361
- Added Table.min_width
- Added table.Column.min_width and table.Column.max_width, and same to Table.add_column

### Changed

- Dropped box.get_safe_box function in favor of Box.substitute
- Changed default padding in Panel from 0 to (0, 1) https://github.com/willmcgugan/rich/issues/385
- Table with row_styles will extend background color between cells if the box has no vertical dividerhttps://github.com/willmcgugan/rich/issues/383
- Changed default of fit kwarg in render_group() from False to True
- Renamed rich.bar to rich.progress_bar, and Bar class to ProgressBar, rich.bar is now the new solid bar class

### Fixed

- Fixed typo in `Style.transparent_background` method name.

## [8.0.0] - 2020-10-03

### Added

- Added Console.bell method
- Added Set to types that Console.print will automatically pretty print
- Added show_locals to Traceback
- Added theme stack mechanism, see Console.push_theme and Console.pop_theme

### Changed

- Changed Style.empty to Style.null to better reflect what it does
- Optimized combining styles involving a null style
- Change error messages in Style.parse to read better

### Fixed

- Fixed Table.\_\_rich_measure\_\_
- Fixed incorrect calculation of fixed width columns

## [7.1.0] - 2020-09-26

### Added

- Added Console.begin_capture, Console.end_capture and Console.capture
- Added Table.title_justify and Table.caption_justify https://github.com/willmcgugan/rich/issues/301

### Changed

- Improved formatting of exceptions
- Enabled Rich exceptions in logging https://github.com/taliraj
- UTF-8 encoding is now mentioned in HTML head section

### Removed

- Removed line_numbers argument from traceback.install, which was undocumented and did nothing

## [7.0.0] - 2020-09-18

### Added

- New ansi_dark and ansi_light themes
- Added Text.append_tokens for fast appending of string + Style pairs
- Added Text.remove_suffix
- Added Text.append_tokens

### Changed

- Text.tabs_to_spaces was renamed to Text.expand_tabs, which works in place rather than returning a new instance
- Renamed Column.index to Column.\_index
- Optimized Style.combine and Style.chain
- Optimized text rendering by fixing internal cache mechanism
- Optimized hash generation for Styles

## [6.2.0] - 2020-09-13

### Added

- Added inline code highlighting to Markdown

## [6.1.2] - 2020-09-11

### Added

- Added ipv4 and ipv6 to ReprHighlighter

### Changed

- The `#` sign is included in url highlighting

### Fixed

- Fixed force-color switch in rich.syntax and rich.markdown commands

## [6.1.1] - 2020-09-07

### Changed

- Restored "def" in inspect signature

## [6.1.0] - 2020-09-07

### Added

- New inspect module
- Added os.\_Environ to pretty print

### Fixed

- Prevented recursive renderables from getting stuck

## Changed

- force_terminal and force_jupyter can now be used to force the disabled state, or left as None to auto-detect.
- Panel now expands to fit title if supplied

## [6.0.0] - 2020-08-25

### Fixed

- Fixed use of `__rich__` cast

### Changed

- New algorithm to pretty print which fits more on a line if possible
- Deprecated `character` parameter in Rule and Console.rule, in favor of `characters`
- Optimized Syntax.from_path to avoid searching all lexers, which also speeds up tracebacks

### Added

- Added soft_wrap flag to Console.print

## [5.2.1] - 2020-08-19

### Fixed

- Fixed underscore with display hook https://github.com/willmcgugan/rich/issues/235

## [5.2.0] - 2020-08-14

### Changed

- Added crop argument to Console.print
- Added "ignore" overflow method
- Added multiple characters per rule @hedythedev https://github.com/willmcgugan/rich/pull/207

## [5.1.2] - 2020-08-10

### Fixed

- Further optimized pretty printing ~5X.

## [5.1.1] - 2020-08-09

### Fixed

- Optimized pretty printing ~3X faster

## [5.1.0] - 2020-08-08

### Added

- Added Text.cell_len
- Added helpful message regarding unicode decoding errors https://github.com/willmcgugan/rich/issues/212
- Added display hook with pretty.install()

### Fixed

- Fixed deprecation warnings re backslash https://github.com/willmcgugan/rich/issues/210
- Fixed repr highlighting of scientific notation, e.g. 1e100

### Changed

- Implemented pretty printing, and removed pprintpp from dependencies
- Optimized Text.join

## [5.0.0] - 2020-08-02

### Changed

- Change to console markup syntax to not parse Python structures as markup, i.e. `[1,2,3]` is treated as a literal, not a tag.
- Standard color numbers syntax has changed to `"color(<number>)"` so that `[5]` (for example) is considered a literal.
- Markup escape method has changed from double brackets to preceding with a backslash, so `foo[[]]` would be `foo\[bar]`

## [4.2.2] - 2020-07-30

### Changed

- Added thread to automatically call update() in progress.track(). Replacing previous adaptive algorithm.
- Second attempt at working around https://bugs.python.org/issue37871

## [4.2.1] - 2020-07-29

### Added

- Added show_time and show_level parameters to RichHandler https://github.com/willmcgugan/rich/pull/182

### Fixed

- Fixed progress.track iterator exiting early https://github.com/willmcgugan/rich/issues/189
- Added workaround for Python bug https://bugs.python.org/issue37871, fixing https://github.com/willmcgugan/rich/issues/186

### Changed

- Set overflow=fold for log messages https://github.com/willmcgugan/rich/issues/190

## [4.2.0] - 2020-07-27

### Fixed

- Fixed missing new lines https://github.com/willmcgugan/rich/issues/178
- Fixed Progress.track https://github.com/willmcgugan/rich/issues/184
- Remove control codes from exported text https://github.com/willmcgugan/rich/issues/181
- Implemented auto-detection and color rendition of 16-color mode

## [4.1.0] - 2020-07-26

### Changed

- Optimized progress.track for very quick iterations
- Force default size of 80x25 if get_terminal_size reports size of 0,0

## [4.0.0] - 2020-07-23

Major version bump for a breaking change to `Text.stylize signature`, which corrects a minor but irritating API wart. The style now comes first and the `start` and `end` offsets default to the entire text. This allows for `text.stylize_all(style)` to be replaced with `text.stylize(style)`. The `start` and `end` offsets now support negative indexing, so `text.stylize("bold", -1)` makes the last character bold.

### Added

- Added markup switch to RichHandler https://github.com/willmcgugan/rich/issues/171

### Changed

- Change signature of Text.stylize to accept style first
- Remove Text.stylize_all which is no longer necessary

### Fixed

- Fixed rendering of Confirm prompt https://github.com/willmcgugan/rich/issues/170

## [3.4.1] - 2020-07-22

### Fixed

- Fixed incorrect default of expand in Table.grid

## [3.4.0] - 2020-07-22

### Added

- Added stream parameter to Console.input
- Added password parameter to Console.input
- Added description parameter to Progress.update
- Added rich.prompt
- Added detecting 'dumb' terminals
- Added Text.styled alternative constructor

### Fixes

- Fixed progress bars so that they are readable when color is disabled

## [3.3.2] - 2020-07-14

### Changed

- Optimized Text.pad

### Added

- Added rich.scope
- Change log_locals to use scope.render_scope
- Added title parameter to Columns

## [3.3.1] - 2020-07-13

### Added

- box.ASCII_DOUBLE_HEAD

### Changed

- Removed replace of -- --- ... from Markdown, as it made it impossible to include CLI info

## [3.3.0] - 2020-07-12

### Added

- Added title and title_align options to Panel
- Added pad and width parameters to Align
- Added end parameter to Rule
- Added Text.pad and Text.align methods
- Added leading parameter to Table

## [3.2.0] - 2020-07-10

### Added

- Added Align.left Align.center Align.right shortcuts
- Added Panel.fit shortcut
- Added align parameter to Columns

### Fixed

- Align class now pads to the right, like Text
- ipywidgets added as an optional dependency
- Issue with Panel and background color
- Fixed missing `__bool__` on Segment

### Changed

- Added `border_style` argument to Panel (note, `style` now applies to interior of the panel)

## [3.1.0] - 2020-07-09

### Changed

- Progress bars now work in Jupyter

## Added

- Added refresh_per_second to progress.track
- Added styles to BarColumn and progress.track

## [3.0.5] - 2020-07-07

### Fixed

- Fixed Windows version number require for truecolor

## [3.0.4] - 2020-07-07

### Changed

- More precise detection of Windows console https://github.com/willmcgugan/rich/issues/140

## [3.0.3] - 2020-07-03

### Fixed

- Fixed edge case with wrapped and overflowed text

### Changed

- New algorithm for compressing table that priorities smaller columns

### Added

- Added safe_box parameter to Console constructor

## [3.0.2] - 2020-07-02

### Added

- Added rich.styled.Styled class to apply styles to renderable
- Table.add_row now has an optional style parameter
- Added table_movie.py to examples

### Changed

- Modified box options to use half line characters at edges
- Non no_wrap columns will now shrink below minimum width if table is compressed

## [3.0.1] - 2020-06-30

### Added

- Added box.ASCII2
- Added markup argument to logging extra

### Changed

- Setting a non-None width now implies expand=True

## [3.0.0] - 2020-06-28

### Changed

- Enabled supported box chars for legacy Windows, and introduce `safe_box` flag
- Disable hyperlinks on legacy Windows
- Constructors for Rule and Panel now have keyword only arguments (reason for major version bump)
- Table.add_colum added keyword only arguments

### Fixed

- Fixed Table measure

## [2.3.1] - 2020-06-26

### Fixed

- Disabled legacy_windows if jupyter is detected https://github.com/willmcgugan/rich/issues/125

## [2.3.0] - 2020-06-26

### Fixed

- Fixed highlighting of paths / filenames
- Corrected docs for RichHandler which erroneously said default console writes to stderr

### Changed

- Allowed `style` parameter for `highlight_regex` to be a callable that returns a style

### Added

- Added optional highlighter parameter to RichHandler

## [2.2.6] - 2020-06-24

### Changed

- Store a "link id" on Style instance, so links containing different styles are highlighted together. (https://github.com/willmcgugan/rich/pull/123)

## [2.2.5] - 2020-06-23

### Fixed

- Fixed justify of tables (https://github.com/willmcgugan/rich/issues/117)

## [2.2.4] - 2020-06-21

### Added

- Added enable_link_path to RichHandler
- Added legacy_windows switch to Console constructor

## [2.2.3] - 2020-06-15

### Fixed

- Fixed console.log hyperlink not containing full path

### Changed

- Used random number for hyperlink id

## [2.2.2] - 2020-06-14

### Changed

- Exposed RichHandler highlighter as a class var

## [2.2.1] - 2020-06-14

### Changed

- Linked path in log render to file

## [2.2.0] - 2020-06-14

### Added

- Added redirect_stdout and redirect_stderr to Progress

### Changed

- printing to console with an active Progress doesn't break visuals

## [2.1.0] - 2020-06-11

### Added

- Added 'transient' option to Progress

### Changed

- Truncated overly long text in Rule with ellipsis overflow

## [2.0.1] - 2020-06-10

### Added

- Added expand option to Padding

### Changed

- Some minor optimizations in Text

### Fixed

- Fixed broken rule with CJK text

## [2.0.0] - 2020-06-06

### Added

- Added overflow methods
- Added no_wrap option to print()
- Added width option to print
- Improved handling of compressed tables

### Fixed

- Fixed erroneous space at end of log
- Fixed erroneous space at end of progress bar

### Changed

- Renamed \_ratio.ratio_divide to \_ratio.ratio_distribute
- Renamed JustifyValues to JustifyMethod (backwards incompatible)
- Optimized \_trim_spans
- Enforced keyword args in Console / Text interfaces (backwards incompatible)
- Return self from text.append

## [1.3.1] - 2020-06-01

### Changed

- Changed defaults of Table.grid
- Polished listdir.py example

### Added

- Added width argument to Columns

### Fixed

- Fixed for `columns_first` argument in Columns
- Fixed incorrect padding in columns with fixed width

## [1.3.0] - 2020-05-31

### Added

- Added rich.get_console() function to get global console instance.
- Added Columns class

### Changed

- Updated `markdown.Heading.create()` to work with subclassing.
- Console now transparently works with Jupyter

### Fixed

- Fixed issue with broken table with show_edge=False and a non-None box arg

## [1.2.3] - 2020-05-24

### Added

- Added `padding` parameter to Panel
- Added 'indeterminate' state when progress bars aren't started

### Fixed

- Fixed Progress deadlock https://github.com/willmcgugan/rich/issues/90

### Changed

- Auto-detect "truecolor" color system when in Windows Terminal

## [1.2.2] - 2020-05-22

### Fixed

- Issue with right aligned wrapped text adding extra spaces

## [1.2.1] - 2020-05-22

### Fixed

- Issue with sum and Style

## [1.2.0] - 2020-05-22

### Added

- Support for double underline, framed, encircled, and overlined attributes

### Changed

- Optimized Style
- Changed methods `__console__` to `__rich_console__`, and `__measure__` to `__rich_measure__`

## [1.1.9] - 2020-05-20

### Fixed

- Exception when BarColumn.bar_width == None

## [1.1.8] - 2020-05-20

### Changed

- Optimizations for Segment, Console and Table

### Added

- Added Console.clear method
- Added exporting of links to HTML

## [1.1.7] - 2020-05-19

### Added

- Added collapse_padding option to Table.

### Changed

- Some style attributes may be abbreviated (b for bold, i for italic etc). Previously abbreviations worked in console markup but only one at a time, i.e. "[b]Hello[/]" but not "[b i]Hello[/]" -- now they work everywhere.
- Renamed 'text' property on Text to 'plain'. i.e. text.plain returns a string version of the Text instance.

### Fixed

- Fixed zero division if total is 0 in progress bar

## [1.1.6] - 2020-05-17

### Added

- Added rich.align.Align class
- Added justify argument to Console.print and console.log

## [1.1.5] - 2020-05-15

### Changed

- Changed progress bars to write to stdout on terminal and hide on non-terminal

## [1.1.4] - 2020-05-15

### Fixed

- Fixed incorrect file and link in progress.log
- Fixes for legacy windows: Bar, Panel, and Rule now use ASCII characters
- show_cursor is now a no-op on legacy windows

### Added

- Added Console.input

### Changed

- Disable progress bars when not writing to a terminal

## [1.1.3] - 2020-05-14

### Fixed

- Issue with progress of one line`

## [1.1.2] - 2020-05-14

### Added

- Added -p switch to python -m rich.markdown to page output
- Added Console.control to output control codes

### Changed

- Changed Console log_time_format to no longer require a space at the end
- Added print and log to Progress to render terminal output when progress is active

## [1.1.1] - 2020-05-12

### Changed

- Stripped cursor moving control codes from text

## [1.1.0] - 2020-05-10

### Added

- Added hyperlinks to Style and markup
- Added justify and code theme switches to markdown command

## [1.0.3] - 2020-05-08

### Added

- Added `python -m rich.syntax` command

## [1.0.2] - 2020-05-08

### Fixed

- Issue with Windows legacy support https://github.com/willmcgugan/rich/issues/59

## [1.0.1] - 2020-05-08

### Changed

- Applied console markup after highlighting
- Documented highlighting
- Changed Markup parser to handle overlapping styles
- Relaxed dependency on colorama
- Allowed Theme to accept values as style definitions (str) as well as Style instances
- Added a panel to emphasize code in Markdown

### Added

- Added markup.escape
- Added `python -m rich.theme` command
- Added `python -m rich.markdown` command
- Added rendering of images in Readme (links only)

### Fixed

- Fixed Text.assemble not working with strings https://github.com/willmcgugan/rich/issues/57
- Fixed table when column widths must be compressed to fit

## [1.0.0] - 2020-05-03

### Changed

- Improvements to repr highlighter to highlight URLs

## [0.8.13] - 2020-04-28

### Fixed

- Fixed incorrect markdown rendering for quotes and changed style

## [0.8.12] - 2020-04-21

### Fixed

- Removed debug print from rich.progress

## [0.8.11] - 2020-04-14

### Added

- Added Table.show_lines to render lines between rows

### Changed

- Added markup escape with double square brackets

## [0.8.10] - 2020-04-12

### Fixed

- Fix row_styles applying to header

## [0.8.9] - 2020-04-12

### Changed

- Added force_terminal option to `Console.__init__`

### Added

- Added Table.row_styles to enable zebra striping.

## [0.8.8] - 2020-03-31

### Fixed

- Fixed background in Syntax

## [0.8.7] - 2020-03-31

### Fixed

- Broken wrapping of long lines
- Fixed wrapping in Syntax

### Changed

- Added word_wrap option to Syntax, which defaults to False.
- Added word_wrap option to Traceback.

## [0.8.6] - 2020-03-29

### Added

- Experimental Jupyter notebook support: from rich.jupyter import print

## [0.8.5] - 2020-03-29

### Changed

- Smarter number parsing regex for repr highlighter

### Added

- uuid highlighter for repr

## [0.8.4] - 2020-03-28

### Added

- Added 'test card', run python -m rich

### Changed

- Detected windows terminal, defaulting to colorama support

### Fixed

- Fixed table scaling issue

## [0.8.3] - 2020-03-27

### Fixed

- CJK right align

## [0.8.2] - 2020-03-27

### Changed

- Fixed issue with 0 speed resulting in zero division error
- Changed signature of Progress.update
- Made calling start() a second time a no-op

## [0.8.1] - 2020-03-22

### Added

- Added progress.DownloadColumn

## [0.8.0] - 2020-03-17

### Added

- CJK support
- Console level highlight flag
- Added encoding argument to Syntax.from_path

### Changed

- Dropped support for Windows command prompt (try https://www.microsoft.com/en-gb/p/windows-terminal-preview/)
- Added task_id to Progress.track

## [0.7.2] - 2020-03-15

### Fixed

- KeyError for missing pygments style

## [0.7.1] - 2020-03-13

### Fixed

- Issue with control codes being used in length calculation

### Changed

- Remove current_style concept, which wasn't really used and was problematic for concurrency

## [0.7.0] - 2020-03-12

### Changed

- Added width option to Panel
- Change special method `__render_width__` to `__measure__`
- Dropped the "markdown style" syntax in console markup
- Optimized style rendering

### Added

- Added Console.show_cursor method
- Added Progress bars

### Fixed

- Fixed wrapping when a single word was too large to fit in a line

## [0.6.0] - 2020-03-03

### Added

- Added tab_size to Console and Text
- Added protocol.is_renderable for runtime check
- Added emoji switch to Console
- Added inherit boolean to Theme
- Made Console thread safe, with a thread local buffer

### Changed

- Console.markup attribute now effects Table
- SeparatedConsoleRenderable and RichCast types

### Fixed

- Fixed tabs breaking rendering by converting to spaces

## [0.5.0] - 2020-02-23

### Changed

- Replaced `__console_str__` with `__rich__`

## [0.4.1] - 2020-02-22

### Fixed

- Readme links in Pypi

## [0.4.0] - 2020-02-22

### Added

- Added Traceback rendering and handler
- Added rich.constrain
- Added rich.rule

### Fixed

- Fixed unnecessary padding

## [0.3.3] - 2020-02-04

### Fixed

- Fixed Windows color support
- Fixed line width on windows issue (https://github.com/willmcgugan/rich/issues/7)
- Fixed Pretty print on Windows

## [0.3.2] - 2020-01-26

### Added

- Added rich.logging

## [0.3.1] - 2020-01-22

### Added

- Added colorama for Windows support

## [0.3.0] - 2020-01-19

### Added

- First official release, API still to be stabilized<|MERGE_RESOLUTION|>--- conflicted
+++ resolved
@@ -5,12 +5,7 @@
 The format is based on [Keep a Changelog](https://keepachangelog.com/en/1.0.0/),
 and this project adheres to [Semantic Versioning](https://semver.org/spec/v2.0.0.html).
 
-<<<<<<< HEAD
-## [Unreleased]
-
-- Added an IPython extension. Load via `%load_ext rich`
-=======
-## [10.3.0] - Unreleased
+## [10.3.0] - 2021-06-09
 
 ### Added
 
@@ -18,11 +13,11 @@
 - Added Console.width setter
 - Added Console.height setter
 - Added angular style Rich reprs
+- Added an IPython extension. Load via `%load_ext rich`
 
 ### Changed
 
 - Changed the logic for retrieving the calling frame in console logs to a faster one for the Python implementations that support it.
->>>>>>> 7592f097
 
 ## [10.2.2] - 2021-05-19
 
