--- conflicted
+++ resolved
@@ -5,21 +5,15 @@
 The format is based on [Keep a Changelog](https://keepachangelog.com/en/1.0.0/),
 and this project adheres to [Semantic Versioning](https://semver.org/spec/v2.0.0.html).
 
-<<<<<<< HEAD
-## Unreleased
+## 12.1.0
 
 ### Added
 
 - Progress.open and Progress.wrap_file method to track the progress while reading from a file or file-like object https://github.com/willmcgugan/rich/pull/1759
-=======
-## [Unreleased]
 
 ### Changed
 
 - Improve performance of cell_length https://github.com/Textualize/rich/pull/2061
->>>>>>> e0c9d0d3
-
-## [12.0.1] - 2022-03-14
 
 ### Fixed
 
