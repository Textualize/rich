--- conflicted
+++ resolved
@@ -10,11 +10,8 @@
 
 ### Added
 
-<<<<<<< HEAD
 - Parse ANSI escape sequences in pretty repr https://github.com/Textualize/rich/pull/2470
-=======
 - Add support for `FORCE_COLOR` env var https://github.com/Textualize/rich/pull/2449
->>>>>>> 828db35a
 
 ### Fixed
 
