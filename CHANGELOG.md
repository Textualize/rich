--- conflicted
+++ resolved
@@ -5,7 +5,6 @@
 The format is based on [Keep a Changelog](https://keepachangelog.com/en/1.0.0/),
 and this project adheres to [Semantic Versioning](https://semver.org/spec/v2.0.0.html).
 
-<<<<<<< HEAD
 ## [9.0.0] - unreleased
 
 ### Fixed
@@ -17,13 +16,7 @@
 - Added legacy_windows to ConsoleOptions
 - Added ascii_only to ConsoleOptions
 - Addded box.SQUARE_DOUBLE_HEAD
-=======
-## [8.1.0] - unreleased
-
-### Added
-
 - Added highlighting of EUI-48 and EUI-64 (MAC addresses)
->>>>>>> db37887b
 
 ### Changed
 
