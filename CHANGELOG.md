# Changelog

All notable changes to this project will be documented in this file.

The format is based on [Keep a Changelog](https://keepachangelog.com/en/1.0.0/),
and this project adheres to [Semantic Versioning](https://semver.org/spec/v2.0.0.html).

## Unreleased


### Changed

- Rich will display tracebacks with finely grained error locations on python 3.11+ https://github.com/Textualize/rich/pull/3486


### Fixed

- Fixed issue with Segment._split_cells https://github.com/Textualize/rich/pull/3506

## [13.8.1] - 2024-09-10

### Fixed

- Added support for Python 3.13 https://github.com/Textualize/rich/pull/3481
- Fixed infinite loop when appending Text to same instance https://github.com/Textualize/rich/pull/3480

## [13.8.0] - 2024-08-26

### Fixed

- Fixed `Table` rendering of box elements so "footer" elements truly appear at bottom of table, "mid" elements in main table body.
- Fixed styles in Panel when Text objects are used for title https://github.com/Textualize/rich/pull/3401
- Fix pretty repr for `collections.deque` https://github.com/Textualize/rich/pull/2864
- Thread used in progress.track will exit if an exception occurs in a generator https://github.com/Textualize/rich/pull/3402
- Progress track thread is now a daemon thread https://github.com/Textualize/rich/pull/3402
- Fixed cached hash preservation upon clearing meta and links https://github.com/Textualize/rich/issues/2942
- Fixed overriding the `background_color` of `Syntax` not including padding https://github.com/Textualize/rich/issues/3295
- Fixed pretty printing of dataclasses with a default repr in Python 3.13 https://github.com/Textualize/rich/pull/3455
- Fixed selective enabling of highlighting when disabled in the `Console` https://github.com/Textualize/rich/issues/3419
- Fixed BrokenPipeError writing an error message https://github.com/Textualize/rich/pull/3468
- Fixed superfluous space above Markdown tables https://github.com/Textualize/rich/pull/3469
- Fixed issue with record and capture interaction https://github.com/Textualize/rich/pull/3470
- Fixed control codes breaking in `append_tokens` https://github.com/Textualize/rich/pull/3471
- Fixed exception pretty printing a dataclass with missing fields https://github.com/Textualize/rich/pull/3472

### Changed

- `RichHandler` errors and warnings will now use different colors (red and yellow) https://github.com/Textualize/rich/issues/2825
- Removed the empty line printed in jupyter while using `Progress` https://github.com/Textualize/rich/pull/2616
- Running tests in environment with `FORCE_COLOR` or `NO_COLOR` environment variables
- ansi decoder will now strip problematic private escape sequences (like `\x1b7`) https://github.com/Textualize/rich/pull/3278/
- Tree's ASCII_GUIDES and TREE_GUIDES constants promoted to class attributes

### Added

- Adds a `case_sensitive` parameter to `prompt.Prompt`. This determines if the
  response is treated as case-sensitive. Defaults to `True`.
<<<<<<< HEAD
- Add a new `column` object `IterationSpeedColumn`. https://github.com/Textualize/rich/pull/3332
=======
- Added `Console.on_broken_pipe` https://github.com/Textualize/rich/pull/3468
>>>>>>> b0661de3

## [13.7.1] - 2024-02-28


### Fixed

- Updated the widths of some characters https://github.com/Textualize/rich/pull/3289

## [13.7.0] - 2023-11-15

### Added

- Adds missing parameters to Panel.fit https://github.com/Textualize/rich/issues/3142

### Fixed

- Some text goes missing during wrapping when it contains double width characters https://github.com/Textualize/rich/issues/3176
- Ensure font is correctly inherited in exported HTML https://github.com/Textualize/rich/issues/3104
- Fixed typing for `FloatPrompt`.

## [13.6.0] - 2023-09-30

### Added

- Added Python 3.12 to classifiers.

## [13.5.3] - 2023-09-17

### Fixed

- Markdown table rendering issue with inline styles and links https://github.com/Textualize/rich/issues/3115
- Fix Markdown code blocks on a light background https://github.com/Textualize/rich/issues/3123

## [13.5.2] - 2023-08-01

### Fixed

- Fixed Text.expand_tabs assertion error

## [13.5.1] - 2023-07-31

### Fixed

- Fix tilde character (`~`) not included in link regex when printing to console https://github.com/Textualize/rich/issues/3057

## [13.5.0] - 2023-07-29

### Fixed

- Fixed Text.expand_tabs not expanding spans.
- Fixed TimeElapsedColumn from showing negative.
- Fix for escaping strings with a trailing backslash https://github.com/Textualize/rich/issues/2987
- Fixed exception in Markdown with partial table https://github.com/Textualize/rich/issues/3053
- Fixed the HTML export template so that the `<html>` tag comes before the `<head>` tag https://github.com/Textualize/rich/issues/3021
- Fixed issue with custom classes overwriting `__eq__` https://github.com/Textualize/rich/issues/2875
- Fix rich.pretty.install breakage in iPython https://github.com/Textualize/rich/issues/3013

### Added

- Added Text.extend_style method.
- Added Span.extend method.

### Changed

- Text.tab_size now defaults to `None` to indicate that Console.tab_size should be used.

## [13.4.2] - 2023-06-12

### Changed

- Relaxed markdown-it-py dependency

## [13.4.1] - 2023-05-31

### Fixed

- Fixed typing extensions import in markdown https://github.com/Textualize/rich/issues/2979

## [13.4.0] - 2023-05-31

### Added

- Added support for tables in `Markdown` https://github.com/Textualize/rich/pull/2977

## [13.3.5] - 2023-04-27

### Fixed

- Fixed italic indent guides in SVG output

## [13.3.4] - 2023-04-12

### Fixed

- Fixed for `is_terminal` ignoring FORCE_COLOR https://github.com/Textualize/rich/pull/2923

## [13.3.3] - 2023-02-27

### Added

- Added Style.clear_meta_and_links

## [13.3.2] - 2023-02-04

### Fixed

- Reversed `pre` and `code` tags in base HTML format https://github.com/Textualize/rich/pull/2642
- Fix syntax error when building with nuitka https://github.com/Textualize/rich/pull/2635
- Fixed pretty printing of empty dataclass https://github.com/Textualize/rich/issues/2819
- Use `Console(stderr=True)` in `rich.traceback.install` to support io redirection.
- Fixes superfluous spaces in html output https://github.com/Textualize/rich/issues/2832
- Fixed duplicate output in Jupyter https://github.com/Textualize/rich/pulls/2804
- Filter ANSI character-encoding-change codes in `Text.from_ansi` parser
- Fixes traceback failing when a frame filename is unreadable https://github.com/Textualize/rich/issues/2821
- Fix for live update rendering console markup https://github.com/Textualize/rich/issues/2726

### Added

- Added Polish README


### Changed

- `rich.progress.track()` will now show the elapsed time after finishing the task https://github.com/Textualize/rich/pull/2659

## [13.3.1] - 2023-01-28

### Fixed

- Fixed truecolor to eight bit color conversion https://github.com/Textualize/rich/pull/2785

## [13.3.0] - 2023-01-27

### Fixed

- Fixed failing tests due to Pygments dependency https://github.com/Textualize/rich/issues/2757
- Relaxed ipywidgets https://github.com/Textualize/rich/issues/2767

### Added

- Added `encoding` parameter in `Theme.read`


## [13.2.0] - 2023-01-19

### Changed

- Switch Markdown parsing from commonmark to markdown-it-py https://github.com/Textualize/rich/pull/2439

## [13.1.0] - 2023-01-14

### Fixed

- Fixed wrong filenames in Jupyter tracebacks https://github.com/Textualize/rich/issues/2271

### Added

- Added locals_hide_dunder and locals_hide_sunder to Tracebacks, to hide double underscore and single underscore locals. https://github.com/Textualize/rich/pull/2754

### Changed

- Tracebacks will now hide double underscore names from locals by default. Set `locals_hide_dunder=False` to restore previous behaviour.

## [13.0.1] - 2023-01-06

### Fixed

- Fixed issue with Segment.split_cells for mixed single and double cell widths

## [13.0.0] - 2022-12-30

### Fixed

- Reversed `pre` and `code` tags in base HTML format https://github.com/Textualize/rich/pull/2642
- Improved detection of `attrs` library, that isn't confused by the presence of the `attr` library.
- Fixed issue with `locals_max_length` parameter not being respected in Traceback https://github.com/Textualize/rich/issues/2649
- Handling of broken `fileno` made more robust. Fixes https://github.com/Textualize/rich/issues/2645
- Fixed missing `fileno` on FileProxy

### Fixed

- Fix type of `spinner_style` argument in `Console.status` https://github.com/Textualize/rich/pull/2613.

### Changed

- Bumped minimum Python version to 3.7 https://github.com/Textualize/rich/pull/2567
- Pretty-printing of "tagged" `__repr__` results is now greedy when matching tags https://github.com/Textualize/rich/pull/2565
- `progress.track` now supports deriving total from `__length_hint__`

### Added

- Add type annotation for key_separator of pretty.Node https://github.com/Textualize/rich/issues/2625


## [12.6.0] - 2022-10-02

### Added

- Parse ANSI escape sequences in pretty repr https://github.com/Textualize/rich/pull/2470
- Add support for `FORCE_COLOR` env var https://github.com/Textualize/rich/pull/2449
- Allow a `max_depth` argument to be passed to the `install()` hook https://github.com/Textualize/rich/issues/2486
- Document using `None` as name in `__rich_repr__` for tuple positional args https://github.com/Textualize/rich/pull/2379
- Add `font_aspect_ratio` parameter in SVG export https://github.com/Textualize/rich/pull/2539/files
- Added `Table.add_section` method. https://github.com/Textualize/rich/pull/2544

### Fixed

- Handle stdout/stderr being null https://github.com/Textualize/rich/pull/2513
- Fix NO_COLOR support on legacy Windows https://github.com/Textualize/rich/pull/2458
- Fix pretty printer handling of cyclic references https://github.com/Textualize/rich/pull/2524
- Fix missing `mode` property on file wrapper breaking uploads via `requests` https://github.com/Textualize/rich/pull/2495
- Fix mismatching default value of parameter `ensure_ascii` https://github.com/Textualize/rich/pull/2538
- Remove unused height parameter in `Layout` class https://github.com/Textualize/rich/pull/2540
- Fixed exception in Syntax.__rich_measure__ for empty files

### Changed

- Removed border from code blocks in Markdown

## [12.5.2] - 2022-07-18

### Added

- Add Turkish Readme.

## [12.5.1] - 2022-07-11

### Fixed

- Fixed missing typing extensions dependency on 3.9 https://github.com/Textualize/rich/issues/2386
- Fixed Databricks Notebook is not detected as Jupyter environment. https://github.com/Textualize/rich/issues/2422

## [12.5.0] - 2022-07-11

### Added

- Environment variables `JUPYTER_COLUMNS` and `JUPYTER_LINES` to control width and height of console in Jupyter
- Markdown friendly `Box` style, `MARKDOWN`, for rendering tables ready to copy into markdown files
- `inspect` will prefix coroutine functions with `async def`
- `Style.__add__` will no longer return `NotImplemented`
- Remove rich.\_lru_cache

### Changed

- Default width of Jupyter console size is increased to 115
- Optimized Segment.divide

### Fixed

- Fix Rich clobbering cursor style on Windows https://github.com/Textualize/rich/pull/2339
- Fix text wrapping edge case https://github.com/Textualize/rich/pull/2296
- Allow exceptions that are raised while a Live is rendered to be displayed and/or processed https://github.com/Textualize/rich/pull/2305
- Fix crashes that can happen with `inspect` when docstrings contain some special control codes https://github.com/Textualize/rich/pull/2294
- Fix edges used in first row of tables when `show_header=False` https://github.com/Textualize/rich/pull/2330
- Fix interaction between `Capture` contexts and `Console(record=True)` https://github.com/Textualize/rich/pull/2343
- Fixed hash issue in Styles class https://github.com/Textualize/rich/pull/2346
- Fixed bug in `Segment.split_and_crop_lines`

## [12.4.4] - 2022-05-24

### Changed

- Added clipping per line to SVG output to avoid box characters overlapping
- Optimized SVG output

## [12.4.3] - 2022-05-23

### Changed

- Further tweaks to SVG character matrix
- Added clip rect to SVG to prevent box characters overlapping bottom of terminal

## [12.4.2] - 2022-05-23

### Fixed

- Fix for SVG on Firefox

### Changed

- Removed excess margin from SVG, tweaked cell sizes to better render block characters

## [12.4.1] - 2022-05-08

### Fixed

- Fix for default background color in SVG export https://github.com/Textualize/rich/issues/2260

### Changed

- Added a keyline around SVG terminals which is visible on dark backgrounds

### Changed

- Added a keyline around SVG terminals which is visible on dark backgrounds

## [12.4.0] - 2022-05-07

### Changed

- Rebuilt SVG export to create a simpler SVG that is more portable
- Fix render_lines crash when render height was negative https://github.com/Textualize/rich/pull/2246
- Make objects from `rich.progress.open` forward the name of the internal handle https://github.com/Textualize/rich/pull/2254

### Added

- Add `padding` to Syntax constructor https://github.com/Textualize/rich/pull/2247

## [12.3.0] - 2022-04-26

### Added

- Ability to change terminal window title https://github.com/Textualize/rich/pull/2200
- Added show_speed parameter to progress.track which will show the speed when the total is not known
- Python blocks can now opt out from being rendered in tracebacks's frames, by setting a `_rich_traceback_omit = True` in their local scope https://github.com/Textualize/rich/issues/2207

### Fixed

- Fall back to `sys.__stderr__` on POSIX systems when trying to get the terminal size (fix issues when Rich is piped to another process)
- Fixed markup escaping issue https://github.com/Textualize/rich/issues/2187
- Safari - Box appearing around SVG export https://github.com/Textualize/rich/pull/2201
- Fixed recursion error in Jupyter progress bars https://github.com/Textualize/rich/issues/2047
- Complex numbers are now identified by the highlighter https://github.com/Textualize/rich/issues/2214
- Fix crash on IDLE and forced is_terminal detection to False because IDLE can't do escape codes https://github.com/Textualize/rich/issues/2222
- Fixed missing blank line in traceback rendering https://github.com/Textualize/rich/issues/2206
- Fixed running Rich with the current working dir was deleted https://github.com/Textualize/rich/issues/2197

### Changed

- Setting `total=None` on progress is now possible, and will display pulsing animation
- Micro-optimization for Segment.divide

## [12.2.0] - 2022-04-05

### Changed

- Bumped typing-extensions minimum to 4.0.0
- Bumped minimum Python version to 3.6.3

## [12.1.0] - 2022-04-03

### Added

- Progress.open and Progress.wrap_file method to track the progress while reading from a file or file-like object https://github.com/textualize/rich/pull/1759
- SVG export functionality https://github.com/Textualize/rich/pull/2101
- Adding Indonesian translation

### Fixed

- Add missing `end` keyword argument to `Text.from_markup` https://github.com/Textualize/rich/pull/2095
- Fallback to text lexer when no lexer guessed https://github.com/Textualize/rich/pull/2133
- Fixed issue with decoding ANSI reset https://github.com/Textualize/rich/issues/2112

## [12.0.1] - 2022-03-22

### Changed

- Improve performance of cell_length https://github.com/Textualize/rich/pull/2061
- Improve performance of chop_cells https://github.com/Textualize/rich/pull/2077

### Fixed

- Fix capturing stdout on legacy Windows https://github.com/Textualize/rich/pull/2066

## [12.0.0] - 2022-03-10

### Added

- Added options to TimeRemainingColumn to render a compact time format and render elapsed time when a task is
  finished. https://github.com/Textualize/rich/pull/1992
- Added ProgressColumn `MofNCompleteColumn` to display raw `completed/total` column (similar to DownloadColumn,
  but displays values as ints, does not convert to floats or add bit/bytes units).
  https://github.com/Textualize/rich/pull/1941
- Replace Colorama with win32 renderer https://github.com/Textualize/rich/pull/1993
- Add support for namedtuples to `Pretty` https://github.com/Textualize/rich/pull/2031

### Fixed

- In Jupyter mode make the link target be set to "\_blank"
- Fix some issues with markup handling around "[" characters https://github.com/Textualize/rich/pull/1950
- Fix syntax lexer guessing.
- Fixed Pretty measure not respecting expand_all https://github.com/Textualize/rich/issues/1998
- Collapsed definitions for single-character spinners, to save memory and reduce import time.
- Fix print_json indent type in `__init__.py`
- Fix error when inspecting object defined in REPL https://github.com/Textualize/rich/pull/2037
- Fix incorrect highlighting of non-indented JSON https://github.com/Textualize/rich/pull/2038
- Fixed height reset in complex renderables https://github.com/Textualize/rich/issues/2042

### Changed

- Improved support for enum.Flag in ReprHighlighter https://github.com/Textualize/rich/pull/1920
- Tree now respects justify=None, i.e. won't pad to right https://github.com/Textualize/rich/issues/1690
- Removed rich.tabulate which was marked for deprecation
- Deprecated rich.align.AlignValues in favor of AlignMethod

## [11.2.0] - 2022-02-08

### Added

- Add support for US spelling of "gray" in ANSI color names https://github.com/Textualize/rich/issues/1890
- Added `rich.diagnose.report` to expose environment debugging logic as function https://github.com/Textualize/rich/pull/1917
- Added classmethod `Progress.get_default_columns()` to get the default list of progress bar columns https://github.com/Textualize/rich/pull/1894

### Fixed

- Fixed performance issue in measuring text

### Fixed

- Fixed test failures on PyPy3 https://github.com/Textualize/rich/pull/1904

## [11.1.0] - 2022-01-28

### Added

- Workaround for edge case of object from Faiss with no `__class__` https://github.com/Textualize/rich/issues/1838
- Add Traditional Chinese readme
- Add `Syntax.guess_lexer`, add support for more lexers (e.g. Django templates etc.) https://github.com/Textualize/rich/pull/1869
- Add `lexer` parameter to `Syntax.from_path` to allow for overrides https://github.com/Textualize/rich/pull/1873

### Fixed

- Workaround for edge case of object from Faiss with no `__class__` https://github.com/Textualize/rich/issues/1838
- Ensure `Syntax` always justifies left https://github.com/Textualize/rich/pull/1872
- Handle classes in inspect when methods=True https://github.com/Textualize/rich/pull/1874

## [11.0.0] - 2022-01-09

### Added

- Added max_depth arg to pretty printing https://github.com/Textualize/rich/issues/1585
- Added `vertical_align` to Table.add_row https://github.com/Textualize/rich/issues/1590

### Fixed

- Fixed issue with pretty repr in jupyter notebook https://github.com/Textualize/rich/issues/1717
- Fix Traceback theme defaults override user supplied styles https://github.com/Textualize/rich/issues/1786

### Changed

- **breaking** Deprecated rich.console.RenderGroup, now named rich.console.Group
- **breaking** `Syntax.__init__` parameter `lexer_name` renamed to `lexer`
- Syntax constructor accepts both str and now a pygments lexer https://github.com/Textualize/rich/pull/1748

## [10.16.2] - 2021-01-02

### Fixed

- Fixed @ not being escaped in markup

## [10.16.1] - 2021-12-15

### Fixed

- Fixed issues with overlapping tags https://github.com/textualize/rich/issues/1755

## [10.16.0] - 2021-12-12

### Fixed

- Double print of progress bar in Jupyter https://github.com/textualize/rich/issues/1737

### Added

- Added Text.markup property https://github.com/textualize/rich/issues/1751

## [10.15.2] - 2021-12-02

### Fixed

- Deadlock issue https://github.com/textualize/rich/issues/1734

## [10.15.1] - 2021-11-29

### Fixed

- Reverted thread-safety fix for Live that introduced deadlock potential

## [10.15.0] - 2021-11-28

### Added

- Added dynamic_progress.py to examples
- Added ConsoleOptions.update_height
- Fixed Padding not respecting height

### Changed

- Some optimizations for simple strings (with only single cell widths)

### Fixed

- Fixed issue with progress bar not rendering markup https://github.com/textualize/rich/issues/1721
- Fixed race condition when exiting Live https://github.com/textualize/rich/issues/1530

## [10.14.0] - 2021-11-16

### Fixed

- Fixed progress speed not updating when total doesn't change
- Fixed superfluous new line in Status https://github.com/textualize/rich/issues/1662
- Fixed Windows legacy width again
- Fixed infinite loop in set_cell_size https://github.com/textualize/rich/issues/1682

### Added

- Added file protocol to URL highlighter https://github.com/textualize/rich/issues/1681
- Added rich.protocol.rich_cast

### Changed

- Allowed `__rich__` to work recursively
- Allowed Text classes to work with sep in print https://github.com/textualize/rich/issues/1689

### Added

- Added a `rich.text.Text.from_ansi` helper method for handling pre-formatted input strings https://github.com/textualize/rich/issues/1670

## [10.13.0] - 2021-11-07

### Added

- Added json.dumps parameters to print_json https://github.com/textualize/rich/issues/1638

### Fixed

- Fixed an edge case bug when console module try to detect if they are in a tty at the end of a pytest run
- Fixed a bug where logging handler raises an exception when running with pythonw (related to https://bugs.python.org/issue13807)
- Fixed issue with TERM env vars that have more than one hyphen https://github.com/textualize/rich/issues/1640
- Fixed missing new line after progress bar when terminal is not interactive https://github.com/textualize/rich/issues/1606
- Fixed exception in IPython when disabling pprint with %pprint https://github.com/textualize/rich/issues/1646
- Fixed issue where values longer than the console width produced invalid JSON https://github.com/textualize/rich/issues/1653
- Fixes trailing comma when pretty printing dataclass with last field repr=False https://github.com/textualize/rich/issues/1599

## Changed

- Markdown codeblocks now word-wrap https://github.com/textualize/rich/issues/1515

## [10.12.0] - 2021-10-06

### Updated

- Official Py3.10 release

### Fixed

- Fixed detection of custom repr when pretty printing dataclasses

## [10.11.0] - 2021-09-24

### Added

- Added `suppress` parameter to tracebacks
- Added `max_frames` parameter to tracebacks

## [10.10.0] - 2021-09-18

### Added

- Added stdin support to `rich.json`

### Fixed

- Fixed pretty printing of objects with fo magic with **getattr** https://github.com/textualize/rich/issues/1492

## [10.9.0] - 2021-08-29

### Added

- Added data parameter to print_json method / function
- Added an --indent parameter to python -m rich.json

### Changed

- Changed default indent of JSON to 2 (down from 4)
- Changed highlighting of JSON keys to new style (bold blue)

## [10.8.0] - 2021-08-28

### Added

- Added Panel.subtitle
- Added Panel.subtitle_align
- Added rich.json.JSON
- Added rich.print_json and Console.print_json

### Fixed

- Fixed a bug where calling `rich.reconfigure` within a `pytest_configure` hook would lead to a crash
- Fixed highlight not being passed through options https://github.com/textualize/rich/issues/1404

## [10.7.0] - 2021-08-05

### Added

- Added Text.apply_meta
- Added meta argument to Text.assemble
- Added Style.from_meta
- Added Style.on
- Added Text.on

### Changed

- Changed `RenderGroup` to `Group` and `render_group` to `group` (old names remain for compatibility but will be deprecated in the future)
- Changed `rich.repr.RichReprResult` to `rich.repr.Result` (old names remain for compatibility but will be deprecated in the future)
- Changed meta serialization to use pickle rather than marshal to permit callables

## [10.6.0] - 2021-07-12

### Deprecated

- Added deprecation warning for tabulate_mapping which will be removed in v11.0.0

### Added

- Added precision argument to filesize.decimal
- Added separator argument to filesize.decimal
- Added \_rich_traceback_guard to Traceback
- Added emoji_variant to Console
- Added -emoji and -text variant selectors to emoji code

### Fixed

- Fixed issue with adjoining color tags https://github.com/textualize/rich/issues/1334

### Changed

- Changed Console.size to use unproxied stdin and stdout

## [10.5.0] - 2021-07-05

### Fixed

- Fixed Pandas objects not pretty printing https://github.com/textualize/rich/issues/1305
- Fixed https://github.com/textualize/rich/issues/1256
- Fixed typing with rich.repr.auto decorator
- Fixed repr error formatting https://github.com/textualize/rich/issues/1326

### Added

- Added new_line_start argument to Console.print
- Added Segment.divide method
- Added Segment.split_cells method
- Added segment.SegmentLines class

## [10.4.0] - 2021-06-18

### Added

- Added Style.meta
- Added rich.repr.auto decorator

### Fixed

- Fixed error pretty printing classes with special **rich_repr** method

## [10.3.0] - 2021-06-09

### Added

- Added Console.size setter
- Added Console.width setter
- Added Console.height setter
- Added angular style Rich reprs
- Added an IPython extension. Load via `%load_ext rich`

### Changed

- Changed the logic for retrieving the calling frame in console logs to a faster one for the Python implementations that support it.

## [10.2.2] - 2021-05-19

### Fixed

- Fixed status not rendering console markup https://github.com/textualize/rich/issues/1244

## [10.2.1] - 2021-05-17

### Fixed

- Fixed panel in Markdown exploding https://github.com/textualize/rich/issues/1234

## [10.2.0] - 2021-05-12

### Added

- Added syntax for call, i.e. "Foo(bar)"
- Added Console.measure as a convenient alias for Measurement.get
- Added support for pretty printing attrs objects
- Added mappingproxy to pretty print
- Added UserDict and UserList support to pretty printer

### Changed

- Changed colorama init to set strip=False
- Changed highlighter for False, True, None to not match in the middle of a word. i.e. NoneType is no longer highlighted as None

### Fixed

- Fixed initial blank lines removed from Syntax https://github.com/textualize/rich/issues/1214

## [10.1.0] - 2021-04-03

### Fixed

- Fixed support for jupyter qtconsole and similar Jupyter environments

## [10.0.1] - 2021-03-30

### Fixed

- Fixed race condition that duplicated lines in progress https://github.com/textualize/rich/issues/1144

## [10.0.0] - 2021-03-27

### Changed

- Made pydoc import lazy as at least one use found it slow to import https://github.com/textualize/rich/issues/1104
- Modified string highlighting to not match in the middle of a word, so that apostrophes are not considered strings
- New way of encoding control codes in Segment
- New signature for Control class
- Changed Layout.split to use new Splitter class
- Improved layout.tree
- Changed default theme color for repr.number to cyan
- `__rich_measure__` signature changed to accept ConsoleOptions rather than max_width
- `text` parameter to rich.spinner.Spinner changed to RenderableType

### Added

- Added `__rich_repr__` protocol method to Pretty
- Added rich.region.Region
- Added ConsoleOptions.update_dimensions
- Added rich.console.ScreenUpdate
- Added Console.is_alt_screen
- Added Control.segment, Control.bell, Control.home, Control.move_to, Control.clear, Control.show_cursor, Control.alt_screen
- Added Console.update_screen and Console.update_screen_lines
- Added Layout.add_split, Layout.split_column, Layout.split_row, layout.refresh
- Added new Rich repr protocol `__rich_repr__`

### Fixed

- Fixed table style taking precedence over row style https://github.com/textualize/rich/issues/1129
- Fixed incorrect measurement of Text with new lines and whitespace https://github.com/textualize/rich/issues/1133
- Made type annotations consistent for various `total` keyword arguments in `rich.progress` and rich.`progress_bar`
- Disabled Progress no longer displays itself when starting https://github.com/textualize/rich/pull/1125
- Animations no longer reset when updating rich.status.Status

## [9.13.0] - 2021-03-06

### Added

- Pretty printer now supports dataclasses

### Fixed

- Fixed Syntax background https://github.com/textualize/rich/issues/1088
- Fix for double tracebacks when no formatter https://github.com/textualize/rich/issues/1079

### Changed

- Added ws and wss to url highlighter

## [9.12.4] - 2021-03-01

### Fixed

- Fixed custom formatters with rich tracebacks in RichHandler https://github.com/textualize/rich/issues/1079

### Changed

- Allow highly compressed table cells to go to 0 width
- Optimization to remove empty styles in various places

## [9.12.3] - 2021-02-28

### Changed

- Optimized Padding

## [9.12.2] - 2021-02-27

### Added

- Added ConsoleOptions.copy

### Changed

- Optimized ConsoleOptions.update

## [9.12.1] - 2021-02-27

### Fixed

- Fixed deadlock in Progress https://github.com/textualize/rich/issues/1061

### Added

- Added Task.finished_speed

### Changed

- Froze TransferSpeedColumn speed when task is finished
- Added SIGINT handler to downloader.py example
- Optimization for large tables

## [9.12.0] - 2021-02-24

### Fixed

- Fixed issue with Syntax and missing lines in Layout https://github.com/textualize/rich/issues/1050
- Fixed issue with nested markdown elements https://github.com/textualize/rich/issues/1036
- Fixed new lines not invoking render hooks https://github.com/textualize/rich/issues/1052
- Fixed Align setting height to child https://github.com/textualize/rich/issues/1057

### Changed

- Printing a table with no columns now result in a blank line https://github.com/textualize/rich/issues/1044

### Added

- Added height to Panel

## [9.11.1] - 2021-02-20

### Fixed

- Fixed table with expand=False not expanding when justify="center"
- Fixed single renderable in Layout not respecting height
- Fixed COLUMNS and LINES env var https://github.com/textualize/rich/issues/1019
- Layout now respects minimum_size when fixes sizes are greater than available space
- HTML export now changes link underline score to match terminal https://github.com/textualize/rich/issues/1009

### Changed

- python -m rich.markdown and rich.syntax show usage with no file

### Added

- Added height parameter to Layout
- Added python -m rich.segment

## [9.11.0] - 2021-02-15

### Fixed

- Fixed error message for tracebacks with broken `__str__` https://github.com/textualize/rich/issues/980
- Fixed markup edge case https://github.com/textualize/rich/issues/987

### Added

- Added cheeky sponsorship request to test card
- Added `quiet` argument to Console constructor
- Added support for a callback function to format timestamps (allows presentation of milliseconds)
- Added Console.set_alt_screen and Console.screen
- Added height to ConsoleOptions
- Added `vertical` parameter to Align
- Added Layout class

### Changed

- Pretty.overflow now defaults to None
- Panel now respects options.height
- Traceback lexer defaults to Python if no extension on source
- Added ConsoleDimensions size attribute to ConsoleOptions so that size can't change mid-render

## [9.10.0] - 2021-01-27

### Changed

- Some optimizations for Text
- Further optimized Tracebacks by not tokenizing code more that necessary
- Table Column.header_style and Column.footer_style are now added to Table header/footer style

## [9.9.0] - 2021-01-23

### Changed

- Extended Windows palette to 16 colors
- Modified windows palette to Windows 10 colors
- Change regex for attrib_name to be more performant
- Optimized traceback generation

### Fixed

- Fix double line tree guides on Windows
- Fixed Tracebacks ignoring initial blank lines
- Partial fix for tracebacks not finding source after chdir
- Fixed error message when code in tracebacks doesn't have an extension https://github.com/textualize/rich/issues/996

### Added

- Added post_style argument to Segment.apply_style

## [9.8.2] - 2021-01-15

### Fixed

- Fixed deadlock in live https://github.com/textualize/rich/issues/927

## [9.8.1] - 2021-01-13

### Fixed

- Fixed rich.inspect failing with attributes that claim to be callable but aren't https://github.com/textualize/rich/issues/916

## [9.8.0] - 2021-01-11

### Added

- Added **rich_measure** for tree
- Added rich.align.VerticalCenter

### Changed

- The `style` argument on Align now applies to background only
- Changed display of progress bars in no_color mode for clarity
- Console property `size` will fall back to getting the terminal size of stdout it stdin fails, this allows size to be correctly determined when piping

### Fixed

- Fixed panel cropping when shrunk too bar
- Allow passing markdown over STDIN when using `python -m rich.markdown`
- Fix printing MagicMock.mock_calls https://github.com/textualize/rich/issues/903

## [9.7.0] - 2021-01-09

### Added

- Added rich.tree
- Added no_color argument to Console

## [9.6.2] - 2021-01-07

### Fixed

- Fixed markup escaping edge case https://github.com/textualize/rich/issues/878
- Double tag escape, i.e. `"\\[foo]"` results in a backslash plus `[foo]` tag
- Fixed header_style not applying to headers in positional args https://github.com/textualize/rich/issues/953

## [9.6.1] - 2020-12-31

### Fixed

- Fixed encoding error on Windows when loading code for Tracebacks

## [9.6.0] - 2020-12-30

### Changed

- MarkupError exception raise from None to omit internal exception
- Factored out RichHandler.render and RichHandler.render_message for easier extending
- Display pretty printed value in rich.inspect

### Added

- Added Progress.TimeElapsedColumn
- Added IPython support to pretty.install

### Fixed

- Fixed display of locals in Traceback for stdin

## [9.5.1] - 2020-12-19

### Fixed

- Fixed terminal size detection on Windows https://github.com/textualize/rich/issues/836
- Fixed hex number highlighting

## [9.5.0] - 2020-12-18

### Changed

- If file is not specified on Console then the Console.file will return the current sys.stdout. Prior to 9.5.0 sys.stdout was cached on the Console, which could break code that wrapped sys.stdout after the Console was constructed.
- Changed `Color.__str__` to not include ansi codes
- Changed Console.size to get the terminal dimensions via sys.stdin. This means that if you set file to be an io.StringIO file then the width will be set to the current terminal dimensions and not a default of 80.

### Added

- Added stderr parameter to Console
- Added rich.reconfigure
- Added `Color.__rich__`
- Added Console.soft_wrap
- Added Console.style parameter
- Added Table.highlight parameter to enable highlighting of cells
- Added Panel.highlight parameter to enable highlighting of panel title
- Added highlight to ConsoleOptions

### Fixed

- Fixed double output in rich.live https://github.com/textualize/rich/issues/485
- Fixed Console.out highlighting not reflecting defaults https://github.com/textualize/rich/issues/827
- FileProxy now raises TypeError for empty non-str arguments https://github.com/textualize/rich/issues/828

## [9.4.0] - 2020-12-12

### Added

- Added rich.live https://github.com/textualize/rich/pull/382
- Added align parameter to Rule and Console.rule
- Added rich.Status class and Console.status
- Added getitem to Text
- Added style parameter to Console.log
- Added rich.diagnose command

### Changed

- Table.add_row style argument now applies to entire line and not just cells
- Added end_section parameter to Table.add_row to force a line underneath row

## Fixed

- Fixed suppressed traceback context https://github.com/textualize/rich/issues/468

## [9.3.0] - 2020-12-1

### Added

- Added get_datetime parameter to Console, to allow for repeatable tests
- Added get_time parameter to Console
- Added rich.abc.RichRenderable
- Added expand_all to rich.pretty.install()
- Added locals_max_length, and locals_max_string to Traceback and logging.RichHandler
- Set defaults of max_length and max_string for Traceback to 10 and 80
- Added disable argument to Progress

### Changed

- Reformatted test card (python -m rich)

### Fixed

- Fixed redirecting of stderr in Progress
- Fixed broken expanded tuple of one https://github.com/textualize/rich/issues/445
- Fixed traceback message with `from` exceptions
- Fixed justify argument not working in console.log https://github.com/textualize/rich/issues/460

## [9.2.0] - 2020-11-08

### Added

- Added tracebacks_show_locals parameter to RichHandler
- Added max_string to Pretty
- Added rich.ansi.AnsiDecoder
- Added decoding of ansi codes to captured stdout in Progress
- Added expand_all to rich.pretty.pprint

### Changed

- Applied dim=True to indent guide styles
- Factored out RichHandler.get_style_and_level to allow for overriding in subclasses
- Hid progress bars from html export
- rich.pretty.pprint now soft wraps

## [9.1.0] - 2020-10-23

### Added

- Added Text.with_indentation_guide
- Added Text.detect_indentation
- Added Pretty.indent_guides
- Added Syntax.indent_guides
- Added indent_guides parameter on pretty.install
- Added rich.pretty.pprint
- Added max_length to Pretty

### Changed

- Enabled indent guides on Tracebacks

### Fixed

- Fixed negative time remaining in Progress bars https://github.com/textualize/rich/issues/378

## [9.0.1] - 2020-10-19

### Fixed

- Fixed broken ANSI codes in input on windows legacy https://github.com/textualize/rich/issues/393

## [9.0.0] - 2020-10-18

### Fixed

- Progress download column now displays decimal units

### Added

- Support for Python 3.9
- Added legacy_windows to ConsoleOptions
- Added ascii_only to ConsoleOptions
- Added box.SQUARE_DOUBLE_HEAD
- Added highlighting of EUI-48 and EUI-64 (MAC addresses)
- Added Console.pager
- Added Console.out
- Added binary_units in progress download column
- Added Progress.reset
- Added Style.background_style property
- Added Bar renderable https://github.com/textualize/rich/pull/361
- Added Table.min_width
- Added table.Column.min_width and table.Column.max_width, and same to Table.add_column

### Changed

- Dropped box.get_safe_box function in favor of Box.substitute
- Changed default padding in Panel from 0 to (0, 1) https://github.com/textualize/rich/issues/385
- Table with row_styles will extend background color between cells if the box has no vertical dividerhttps://github.com/textualize/rich/issues/383
- Changed default of fit kwarg in render_group() from False to True
- Renamed rich.bar to rich.progress_bar, and Bar class to ProgressBar, rich.bar is now the new solid bar class

### Fixed

- Fixed typo in `Style.transparent_background` method name.

## [8.0.0] - 2020-10-03

### Added

- Added Console.bell method
- Added Set to types that Console.print will automatically pretty print
- Added show_locals to Traceback
- Added theme stack mechanism, see Console.push_theme and Console.pop_theme

### Changed

- Changed Style.empty to Style.null to better reflect what it does
- Optimized combining styles involving a null style
- Change error messages in Style.parse to read better

### Fixed

- Fixed Table.\_\_rich_measure\_\_
- Fixed incorrect calculation of fixed width columns

## [7.1.0] - 2020-09-26

### Added

- Added Console.begin_capture, Console.end_capture and Console.capture
- Added Table.title_justify and Table.caption_justify https://github.com/textualize/rich/issues/301

### Changed

- Improved formatting of exceptions
- Enabled Rich exceptions in logging https://github.com/taliraj
- UTF-8 encoding is now mentioned in HTML head section

### Removed

- Removed line_numbers argument from traceback.install, which was undocumented and did nothing

## [7.0.0] - 2020-09-18

### Added

- New ansi_dark and ansi_light themes
- Added Text.append_tokens for fast appending of string + Style pairs
- Added Text.remove_suffix
- Added Text.append_tokens

### Changed

- Text.tabs_to_spaces was renamed to Text.expand_tabs, which works in place rather than returning a new instance
- Renamed Column.index to Column.\_index
- Optimized Style.combine and Style.chain
- Optimized text rendering by fixing internal cache mechanism
- Optimized hash generation for Styles

## [6.2.0] - 2020-09-13

### Added

- Added inline code highlighting to Markdown

## [6.1.2] - 2020-09-11

### Added

- Added ipv4 and ipv6 to ReprHighlighter

### Changed

- The `#` sign is included in url highlighting

### Fixed

- Fixed force-color switch in rich.syntax and rich.markdown commands

## [6.1.1] - 2020-09-07

### Changed

- Restored "def" in inspect signature

## [6.1.0] - 2020-09-07

### Added

- New inspect module
- Added os.\_Environ to pretty print

### Fixed

- Prevented recursive renderables from getting stuck

## Changed

- force_terminal and force_jupyter can now be used to force the disabled state, or left as None to auto-detect.
- Panel now expands to fit title if supplied

## [6.0.0] - 2020-08-25

### Fixed

- Fixed use of `__rich__` cast

### Changed

- New algorithm to pretty print which fits more on a line if possible
- Deprecated `character` parameter in Rule and Console.rule, in favor of `characters`
- Optimized Syntax.from_path to avoid searching all lexers, which also speeds up tracebacks

### Added

- Added soft_wrap flag to Console.print

## [5.2.1] - 2020-08-19

### Fixed

- Fixed underscore with display hook https://github.com/textualize/rich/issues/235

## [5.2.0] - 2020-08-14

### Changed

- Added crop argument to Console.print
- Added "ignore" overflow method
- Added multiple characters per rule @hedythedev https://github.com/textualize/rich/pull/207

## [5.1.2] - 2020-08-10

### Fixed

- Further optimized pretty printing ~5X.

## [5.1.1] - 2020-08-09

### Fixed

- Optimized pretty printing ~3X faster

## [5.1.0] - 2020-08-08

### Added

- Added Text.cell_len
- Added helpful message regarding unicode decoding errors https://github.com/textualize/rich/issues/212
- Added display hook with pretty.install()

### Fixed

- Fixed deprecation warnings re backslash https://github.com/textualize/rich/issues/210
- Fixed repr highlighting of scientific notation, e.g. 1e100

### Changed

- Implemented pretty printing, and removed pprintpp from dependencies
- Optimized Text.join

## [5.0.0] - 2020-08-02

### Changed

- Change to console markup syntax to not parse Python structures as markup, i.e. `[1,2,3]` is treated as a literal, not a tag.
- Standard color numbers syntax has changed to `"color(<number>)"` so that `[5]` (for example) is considered a literal.
- Markup escape method has changed from double brackets to preceding with a backslash, so `foo[[]]` would be `foo\[bar]`

## [4.2.2] - 2020-07-30

### Changed

- Added thread to automatically call update() in progress.track(). Replacing previous adaptive algorithm.
- Second attempt at working around https://bugs.python.org/issue37871

## [4.2.1] - 2020-07-29

### Added

- Added show_time and show_level parameters to RichHandler https://github.com/textualize/rich/pull/182

### Fixed

- Fixed progress.track iterator exiting early https://github.com/textualize/rich/issues/189
- Added workaround for Python bug https://bugs.python.org/issue37871, fixing https://github.com/textualize/rich/issues/186

### Changed

- Set overflow=fold for log messages https://github.com/textualize/rich/issues/190

## [4.2.0] - 2020-07-27

### Fixed

- Fixed missing new lines https://github.com/textualize/rich/issues/178
- Fixed Progress.track https://github.com/textualize/rich/issues/184
- Remove control codes from exported text https://github.com/textualize/rich/issues/181
- Implemented auto-detection and color rendition of 16-color mode

## [4.1.0] - 2020-07-26

### Changed

- Optimized progress.track for very quick iterations
- Force default size of 80x25 if get_terminal_size reports size of 0,0

## [4.0.0] - 2020-07-23

Major version bump for a breaking change to `Text.stylize signature`, which corrects a minor but irritating API wart. The style now comes first and the `start` and `end` offsets default to the entire text. This allows for `text.stylize_all(style)` to be replaced with `text.stylize(style)`. The `start` and `end` offsets now support negative indexing, so `text.stylize("bold", -1)` makes the last character bold.

### Added

- Added markup switch to RichHandler https://github.com/textualize/rich/issues/171

### Changed

- Change signature of Text.stylize to accept style first
- Remove Text.stylize_all which is no longer necessary

### Fixed

- Fixed rendering of Confirm prompt https://github.com/textualize/rich/issues/170

## [3.4.1] - 2020-07-22

### Fixed

- Fixed incorrect default of expand in Table.grid

## [3.4.0] - 2020-07-22

### Added

- Added stream parameter to Console.input
- Added password parameter to Console.input
- Added description parameter to Progress.update
- Added rich.prompt
- Added detecting 'dumb' terminals
- Added Text.styled alternative constructor

### Fixes

- Fixed progress bars so that they are readable when color is disabled

## [3.3.2] - 2020-07-14

### Changed

- Optimized Text.pad

### Added

- Added rich.scope
- Change log_locals to use scope.render_scope
- Added title parameter to Columns

## [3.3.1] - 2020-07-13

### Added

- box.ASCII_DOUBLE_HEAD

### Changed

- Removed replace of -- --- ... from Markdown, as it made it impossible to include CLI info

## [3.3.0] - 2020-07-12

### Added

- Added title and title_align options to Panel
- Added pad and width parameters to Align
- Added end parameter to Rule
- Added Text.pad and Text.align methods
- Added leading parameter to Table

## [3.2.0] - 2020-07-10

### Added

- Added Align.left Align.center Align.right shortcuts
- Added Panel.fit shortcut
- Added align parameter to Columns

### Fixed

- Align class now pads to the right, like Text
- ipywidgets added as an optional dependency
- Issue with Panel and background color
- Fixed missing `__bool__` on Segment

### Changed

- Added `border_style` argument to Panel (note, `style` now applies to interior of the panel)

## [3.1.0] - 2020-07-09

### Changed

- Progress bars now work in Jupyter

## Added

- Added refresh_per_second to progress.track
- Added styles to BarColumn and progress.track

## [3.0.5] - 2020-07-07

### Fixed

- Fixed Windows version number require for truecolor

## [3.0.4] - 2020-07-07

### Changed

- More precise detection of Windows console https://github.com/textualize/rich/issues/140

## [3.0.3] - 2020-07-03

### Fixed

- Fixed edge case with wrapped and overflowed text

### Changed

- New algorithm for compressing table that priorities smaller columns

### Added

- Added safe_box parameter to Console constructor

## [3.0.2] - 2020-07-02

### Added

- Added rich.styled.Styled class to apply styles to renderable
- Table.add_row now has an optional style parameter
- Added table_movie.py to examples

### Changed

- Modified box options to use half line characters at edges
- Non no_wrap columns will now shrink below minimum width if table is compressed

## [3.0.1] - 2020-06-30

### Added

- Added box.ASCII2
- Added markup argument to logging extra

### Changed

- Setting a non-None width now implies expand=True

## [3.0.0] - 2020-06-28

### Changed

- Enabled supported box chars for legacy Windows, and introduce `safe_box` flag
- Disable hyperlinks on legacy Windows
- Constructors for Rule and Panel now have keyword only arguments (reason for major version bump)
- Table.add_colum added keyword only arguments

### Fixed

- Fixed Table measure

## [2.3.1] - 2020-06-26

### Fixed

- Disabled legacy_windows if jupyter is detected https://github.com/textualize/rich/issues/125

## [2.3.0] - 2020-06-26

### Fixed

- Fixed highlighting of paths / filenames
- Corrected docs for RichHandler which erroneously said default console writes to stderr

### Changed

- Allowed `style` parameter for `highlight_regex` to be a callable that returns a style

### Added

- Added optional highlighter parameter to RichHandler

## [2.2.6] - 2020-06-24

### Changed

- Store a "link id" on Style instance, so links containing different styles are highlighted together. (https://github.com/textualize/rich/pull/123)

## [2.2.5] - 2020-06-23

### Fixed

- Fixed justify of tables (https://github.com/textualize/rich/issues/117)

## [2.2.4] - 2020-06-21

### Added

- Added enable_link_path to RichHandler
- Added legacy_windows switch to Console constructor

## [2.2.3] - 2020-06-15

### Fixed

- Fixed console.log hyperlink not containing full path

### Changed

- Used random number for hyperlink id

## [2.2.2] - 2020-06-14

### Changed

- Exposed RichHandler highlighter as a class var

## [2.2.1] - 2020-06-14

### Changed

- Linked path in log render to file

## [2.2.0] - 2020-06-14

### Added

- Added redirect_stdout and redirect_stderr to Progress

### Changed

- printing to console with an active Progress doesn't break visuals

## [2.1.0] - 2020-06-11

### Added

- Added 'transient' option to Progress

### Changed

- Truncated overly long text in Rule with ellipsis overflow

## [2.0.1] - 2020-06-10

### Added

- Added expand option to Padding

### Changed

- Some minor optimizations in Text

### Fixed

- Fixed broken rule with CJK text

## [2.0.0] - 2020-06-06

### Added

- Added overflow methods
- Added no_wrap option to print()
- Added width option to print
- Improved handling of compressed tables

### Fixed

- Fixed erroneous space at end of log
- Fixed erroneous space at end of progress bar

### Changed

- Renamed \_ratio.ratio_divide to \_ratio.ratio_distribute
- Renamed JustifyValues to JustifyMethod (backwards incompatible)
- Optimized \_trim_spans
- Enforced keyword args in Console / Text interfaces (backwards incompatible)
- Return self from text.append

## [1.3.1] - 2020-06-01

### Changed

- Changed defaults of Table.grid
- Polished listdir.py example

### Added

- Added width argument to Columns

### Fixed

- Fixed for `columns_first` argument in Columns
- Fixed incorrect padding in columns with fixed width

## [1.3.0] - 2020-05-31

### Added

- Added rich.get_console() function to get global console instance.
- Added Columns class

### Changed

- Updated `markdown.Heading.create()` to work with subclassing.
- Console now transparently works with Jupyter

### Fixed

- Fixed issue with broken table with show_edge=False and a non-None box arg

## [1.2.3] - 2020-05-24

### Added

- Added `padding` parameter to Panel
- Added 'indeterminate' state when progress bars aren't started

### Fixed

- Fixed Progress deadlock https://github.com/textualize/rich/issues/90

### Changed

- Auto-detect "truecolor" color system when in Windows Terminal

## [1.2.2] - 2020-05-22

### Fixed

- Issue with right aligned wrapped text adding extra spaces

## [1.2.1] - 2020-05-22

### Fixed

- Issue with sum and Style

## [1.2.0] - 2020-05-22

### Added

- Support for double underline, framed, encircled, and overlined attributes

### Changed

- Optimized Style
- Changed methods `__console__` to `__rich_console__`, and `__measure__` to `__rich_measure__`

## [1.1.9] - 2020-05-20

### Fixed

- Exception when BarColumn.bar_width == None

## [1.1.8] - 2020-05-20

### Changed

- Optimizations for Segment, Console and Table

### Added

- Added Console.clear method
- Added exporting of links to HTML

## [1.1.7] - 2020-05-19

### Added

- Added collapse_padding option to Table.

### Changed

- Some style attributes may be abbreviated (b for bold, i for italic etc). Previously abbreviations worked in console markup but only one at a time, i.e. "[b]Hello[/]" but not "[b i]Hello[/]" -- now they work everywhere.
- Renamed 'text' property on Text to 'plain'. i.e. text.plain returns a string version of the Text instance.

### Fixed

- Fixed zero division if total is 0 in progress bar

## [1.1.6] - 2020-05-17

### Added

- Added rich.align.Align class
- Added justify argument to Console.print and console.log

## [1.1.5] - 2020-05-15

### Changed

- Changed progress bars to write to stdout on terminal and hide on non-terminal

## [1.1.4] - 2020-05-15

### Fixed

- Fixed incorrect file and link in progress.log
- Fixes for legacy windows: Bar, Panel, and Rule now use ASCII characters
- show_cursor is now a no-op on legacy windows

### Added

- Added Console.input

### Changed

- Disable progress bars when not writing to a terminal

## [1.1.3] - 2020-05-14

### Fixed

- Issue with progress of one line`

## [1.1.2] - 2020-05-14

### Added

- Added -p switch to python -m rich.markdown to page output
- Added Console.control to output control codes

### Changed

- Changed Console log_time_format to no longer require a space at the end
- Added print and log to Progress to render terminal output when progress is active

## [1.1.1] - 2020-05-12

### Changed

- Stripped cursor moving control codes from text

## [1.1.0] - 2020-05-10

### Added

- Added hyperlinks to Style and markup
- Added justify and code theme switches to markdown command

## [1.0.3] - 2020-05-08

### Added

- Added `python -m rich.syntax` command

## [1.0.2] - 2020-05-08

### Fixed

- Issue with Windows legacy support https://github.com/textualize/rich/issues/59

## [1.0.1] - 2020-05-08

### Changed

- Applied console markup after highlighting
- Documented highlighting
- Changed Markup parser to handle overlapping styles
- Relaxed dependency on colorama
- Allowed Theme to accept values as style definitions (str) as well as Style instances
- Added a panel to emphasize code in Markdown

### Added

- Added markup.escape
- Added `python -m rich.theme` command
- Added `python -m rich.markdown` command
- Added rendering of images in Readme (links only)

### Fixed

- Fixed Text.assemble not working with strings https://github.com/textualize/rich/issues/57
- Fixed table when column widths must be compressed to fit

## [1.0.0] - 2020-05-03

### Changed

- Improvements to repr highlighter to highlight URLs

## [0.8.13] - 2020-04-28

### Fixed

- Fixed incorrect markdown rendering for quotes and changed style

## [0.8.12] - 2020-04-21

### Fixed

- Removed debug print from rich.progress

## [0.8.11] - 2020-04-14

### Added

- Added Table.show_lines to render lines between rows

### Changed

- Added markup escape with double square brackets

## [0.8.10] - 2020-04-12

### Fixed

- Fix row_styles applying to header

## [0.8.9] - 2020-04-12

### Changed

- Added force_terminal option to `Console.__init__`

### Added

- Added Table.row_styles to enable zebra striping.

## [0.8.8] - 2020-03-31

### Fixed

- Fixed background in Syntax

## [0.8.7] - 2020-03-31

### Fixed

- Broken wrapping of long lines
- Fixed wrapping in Syntax

### Changed

- Added word_wrap option to Syntax, which defaults to False.
- Added word_wrap option to Traceback.

## [0.8.6] - 2020-03-29

### Added

- Experimental Jupyter notebook support: from rich.jupyter import print

## [0.8.5] - 2020-03-29

### Changed

- Smarter number parsing regex for repr highlighter

### Added

- uuid highlighter for repr

## [0.8.4] - 2020-03-28

### Added

- Added 'test card', run python -m rich

### Changed

- Detected windows terminal, defaulting to colorama support

### Fixed

- Fixed table scaling issue

## [0.8.3] - 2020-03-27

### Fixed

- CJK right align

## [0.8.2] - 2020-03-27

### Changed

- Fixed issue with 0 speed resulting in zero division error
- Changed signature of Progress.update
- Made calling start() a second time a no-op

## [0.8.1] - 2020-03-22

### Added

- Added progress.DownloadColumn

## [0.8.0] - 2020-03-17

### Added

- CJK support
- Console level highlight flag
- Added encoding argument to Syntax.from_path

### Changed

- Dropped support for Windows command prompt (try https://www.microsoft.com/en-gb/p/windows-terminal-preview/)
- Added task_id to Progress.track

## [0.7.2] - 2020-03-15

### Fixed

- KeyError for missing pygments style

## [0.7.1] - 2020-03-13

### Fixed

- Issue with control codes being used in length calculation

### Changed

- Remove current_style concept, which wasn't really used and was problematic for concurrency

## [0.7.0] - 2020-03-12

### Changed

- Added width option to Panel
- Change special method `__render_width__` to `__measure__`
- Dropped the "markdown style" syntax in console markup
- Optimized style rendering

### Added

- Added Console.show_cursor method
- Added Progress bars

### Fixed

- Fixed wrapping when a single word was too large to fit in a line

## [0.6.0] - 2020-03-03

### Added

- Added tab_size to Console and Text
- Added protocol.is_renderable for runtime check
- Added emoji switch to Console
- Added inherit boolean to Theme
- Made Console thread safe, with a thread local buffer

### Changed

- Console.markup attribute now effects Table
- SeparatedConsoleRenderable and RichCast types

### Fixed

- Fixed tabs breaking rendering by converting to spaces

## [0.5.0] - 2020-02-23

### Changed

- Replaced `__console_str__` with `__rich__`

## [0.4.1] - 2020-02-22

### Fixed

- Readme links in PyPI

## [0.4.0] - 2020-02-22

### Added

- Added Traceback rendering and handler
- Added rich.constrain
- Added rich.rule

### Fixed

- Fixed unnecessary padding

## [0.3.3] - 2020-02-04

### Fixed

- Fixed Windows color support
- Fixed line width on windows issue (https://github.com/textualize/rich/issues/7)
- Fixed Pretty print on Windows

## [0.3.2] - 2020-01-26

### Added

- Added rich.logging

## [0.3.1] - 2020-01-22

### Added

- Added colorama for Windows support

## [0.3.0] - 2020-01-19

### Added

- First official release, API still to be stabilized

[13.8.1]: https://github.com/textualize/rich/compare/v13.8.0...v13.8.1
[13.8.0]: https://github.com/textualize/rich/compare/v13.7.1...v13.8.0
[13.7.1]: https://github.com/textualize/rich/compare/v13.7.0...v13.7.1
[13.7.0]: https://github.com/textualize/rich/compare/v13.6.0...v13.7.0
[13.6.0]: https://github.com/textualize/rich/compare/v13.5.3...v13.6.0
[13.5.3]: https://github.com/textualize/rich/compare/v13.5.2...v13.5.3
[13.5.2]: https://github.com/textualize/rich/compare/v13.5.1...v13.5.2
[13.5.1]: https://github.com/textualize/rich/compare/v13.5.0...v13.5.1
[13.5.0]: https://github.com/textualize/rich/compare/v13.4.2...v13.5.0
[13.4.2]: https://github.com/textualize/rich/compare/v13.4.1...v13.4.2
[13.4.1]: https://github.com/textualize/rich/compare/v13.4.0...v13.4.1
[13.4.0]: https://github.com/textualize/rich/compare/v13.3.5...v13.4.0
[13.3.5]: https://github.com/textualize/rich/compare/v13.3.4...v13.3.5
[13.3.4]: https://github.com/textualize/rich/compare/v13.3.3...v13.3.4
[13.3.3]: https://github.com/textualize/rich/compare/v13.3.2...v13.3.3
[13.3.2]: https://github.com/textualize/rich/compare/v13.3.1...v13.3.2
[13.3.1]: https://github.com/textualize/rich/compare/v13.3.0...v13.3.1
[13.3.0]: https://github.com/textualize/rich/compare/v13.2.0...v13.3.0
[13.2.0]: https://github.com/textualize/rich/compare/v13.1.0...v13.2.0
[13.1.0]: https://github.com/textualize/rich/compare/v13.0.1...v13.1.0
[13.0.1]: https://github.com/textualize/rich/compare/v13.0.0...v13.0.1
[13.0.0]: https://github.com/textualize/rich/compare/v12.6.0...v13.0.0
[12.6.0]: https://github.com/textualize/rich/compare/v12.5.2...v12.6.0
[12.5.2]: https://github.com/textualize/rich/compare/v12.5.1...v12.5.2
[12.5.1]: https://github.com/textualize/rich/compare/v12.5.0...v12.5.1
[12.5.0]: https://github.com/textualize/rich/compare/v12.4.4...v12.5.0
[12.4.4]: https://github.com/textualize/rich/compare/v12.4.3...v12.4.4
[12.4.3]: https://github.com/textualize/rich/compare/v12.4.2...v12.4.3
[12.4.2]: https://github.com/textualize/rich/compare/v12.4.1...v12.4.2
[12.4.1]: https://github.com/textualize/rich/compare/v12.4.0...v12.4.1
[12.4.0]: https://github.com/textualize/rich/compare/v12.3.0...v12.4.0
[12.3.0]: https://github.com/textualize/rich/compare/v12.2.0...v12.3.0
[12.2.0]: https://github.com/textualize/rich/compare/v12.1.0...v12.2.0
[12.1.0]: https://github.com/textualize/rich/compare/v12.0.1...v12.1.0
[12.0.1]: https://github.com/textualize/rich/compare/v12.0.0...v12.0.1
[12.0.0]: https://github.com/textualize/rich/compare/v11.2.0...v12.0.0
[11.2.0]: https://github.com/textualize/rich/compare/v11.1.0...v11.2.0
[11.1.0]: https://github.com/textualize/rich/compare/v11.0.0...v11.1.0
[11.0.0]: https://github.com/textualize/rich/compare/v10.16.1...v11.0.0
[10.16.2]: https://github.com/textualize/rich/compare/v10.16.1...v10.16.2
[10.16.1]: https://github.com/textualize/rich/compare/v10.16.0...v10.16.1
[10.16.0]: https://github.com/textualize/rich/compare/v10.15.2...v10.16.0
[10.15.2]: https://github.com/textualize/rich/compare/v10.15.1...v10.15.2
[10.15.1]: https://github.com/textualize/rich/compare/v10.15.0...v10.15.1
[10.15.0]: https://github.com/textualize/rich/compare/v10.14.0...v10.15.0
[10.14.0]: https://github.com/textualize/rich/compare/v10.13.0...v10.14.0
[10.13.0]: https://github.com/textualize/rich/compare/v10.12.0...v10.13.0
[10.12.0]: https://github.com/textualize/rich/compare/v10.11.0...v10.12.0
[10.11.0]: https://github.com/textualize/rich/compare/v10.10.0...v10.11.0
[10.10.0]: https://github.com/textualize/rich/compare/v10.9.0...v10.10.0
[10.9.0]: https://github.com/textualize/rich/compare/v10.8.0...v10.9.0
[10.8.0]: https://github.com/textualize/rich/compare/v10.7.0...v10.8.0
[10.7.0]: https://github.com/textualize/rich/compare/v10.6.0...v10.7.0
[10.6.0]: https://github.com/textualize/rich/compare/v10.5.0...v10.6.0
[10.5.0]: https://github.com/textualize/rich/compare/v10.4.0...v10.5.0
[10.4.0]: https://github.com/textualize/rich/compare/v10.3.0...v10.4.0
[10.3.0]: https://github.com/textualize/rich/compare/v10.2.2...v10.3.0
[10.2.2]: https://github.com/textualize/rich/compare/v10.2.1...v10.2.2
[10.2.1]: https://github.com/textualize/rich/compare/v10.2.0...v10.2.1
[10.2.0]: https://github.com/textualize/rich/compare/v10.1.0...v10.2.0
[10.1.0]: https://github.com/textualize/rich/compare/v10.0.1...v10.1.0
[10.0.1]: https://github.com/textualize/rich/compare/v10.0.0...v10.0.1
[10.0.0]: https://github.com/textualize/rich/compare/v9.13.0...v10.0.0
[9.13.0]: https://github.com/textualize/rich/compare/v9.12.4...v9.13.0
[9.12.4]: https://github.com/textualize/rich/compare/v9.12.3...v9.12.4
[9.12.3]: https://github.com/textualize/rich/compare/v9.12.2...v9.12.3
[9.12.2]: https://github.com/textualize/rich/compare/v9.12.1...v9.12.2
[9.12.1]: https://github.com/textualize/rich/compare/v9.12.0...v9.12.1
[9.12.0]: https://github.com/textualize/rich/compare/v9.11.1...v9.12.0
[9.11.1]: https://github.com/textualize/rich/compare/v9.11.0...v9.11.1
[9.11.0]: https://github.com/textualize/rich/compare/v9.10.0...v9.11.0
[9.10.0]: https://github.com/textualize/rich/compare/v9.9.0...v9.10.0
[9.9.0]: https://github.com/textualize/rich/compare/v9.8.2...v9.9.0
[9.8.2]: https://github.com/textualize/rich/compare/v9.8.1...v9.8.2
[9.8.1]: https://github.com/textualize/rich/compare/v9.8.0...v9.8.1
[9.8.0]: https://github.com/textualize/rich/compare/v9.7.0...v9.8.0
[9.7.0]: https://github.com/textualize/rich/compare/v9.6.2...v9.7.0
[9.6.2]: https://github.com/textualize/rich/compare/v9.6.1...v9.6.2
[9.6.1]: https://github.com/textualize/rich/compare/v9.6.0...v9.6.1
[9.6.0]: https://github.com/textualize/rich/compare/v9.5.1...v9.6.0
[9.5.1]: https://github.com/textualize/rich/compare/v9.5.0...v9.5.1
[9.5.0]: https://github.com/textualize/rich/compare/v9.4.0...v9.5.0
[9.4.0]: https://github.com/textualize/rich/compare/v9.3.0...v9.4.0
[9.3.0]: https://github.com/textualize/rich/compare/v9.2.0...v9.3.0
[9.2.0]: https://github.com/textualize/rich/compare/v9.1.0...v9.2.0
[9.1.0]: https://github.com/textualize/rich/compare/v9.0.1...v9.1.0
[9.0.1]: https://github.com/textualize/rich/compare/v9.0.0...v9.0.1
[9.0.0]: https://github.com/textualize/rich/compare/v8.0.0...v9.0.0
[8.0.0]: https://github.com/textualize/rich/compare/v7.1.0...v8.0.0
[7.1.0]: https://github.com/textualize/rich/compare/v7.0.0...v7.1.0
[7.0.0]: https://github.com/textualize/rich/compare/v6.2.0...v7.0.0
[6.2.0]: https://github.com/textualize/rich/compare/v6.1.2...v6.2.0
[6.1.2]: https://github.com/textualize/rich/compare/v6.1.1...v6.1.2
[6.1.1]: https://github.com/textualize/rich/compare/v6.1.0...v6.1.1
[6.1.0]: https://github.com/textualize/rich/compare/v6.0.0...v6.1.0
[6.0.0]: https://github.com/textualize/rich/compare/v5.2.1...v6.0.0
[5.2.1]: https://github.com/textualize/rich/compare/v5.2.0...v5.2.1
[5.2.0]: https://github.com/textualize/rich/compare/v5.1.2...v5.2.0
[5.1.2]: https://github.com/textualize/rich/compare/v5.1.1...v5.1.2
[5.1.1]: https://github.com/textualize/rich/compare/v5.1.0...v5.1.1
[5.1.0]: https://github.com/textualize/rich/compare/v5.0.0...v5.1.0
[5.0.0]: https://github.com/textualize/rich/compare/v4.2.2...v5.0.0
[4.2.2]: https://github.com/textualize/rich/compare/v4.2.1...v4.2.2
[4.2.1]: https://github.com/textualize/rich/compare/v4.2.0...v4.2.1
[4.2.0]: https://github.com/textualize/rich/compare/v4.1.0...v4.2.0
[4.1.0]: https://github.com/textualize/rich/compare/v4.0.0...v4.1.0
[4.0.0]: https://github.com/textualize/rich/compare/v3.4.1...v4.0.0
[3.4.1]: https://github.com/textualize/rich/compare/v3.4.0...v3.4.1
[3.4.0]: https://github.com/textualize/rich/compare/v3.3.2...v3.4.0
[3.3.2]: https://github.com/textualize/rich/compare/v3.3.1...v3.3.2
[3.3.1]: https://github.com/textualize/rich/compare/v3.3.0...v3.3.1
[3.3.0]: https://github.com/textualize/rich/compare/v3.2.0...v3.3.0
[3.2.0]: https://github.com/textualize/rich/compare/v3.1.0...v3.2.0
[3.1.0]: https://github.com/textualize/rich/compare/v3.0.5...v3.1.0
[3.0.5]: https://github.com/textualize/rich/compare/v3.0.4...v3.0.5
[3.0.4]: https://github.com/textualize/rich/compare/v3.0.3...v3.0.4
[3.0.3]: https://github.com/textualize/rich/compare/v3.0.2...v3.0.3
[3.0.2]: https://github.com/textualize/rich/compare/v3.0.1...v3.0.2
[3.0.1]: https://github.com/textualize/rich/compare/v3.0.0...v3.0.1
[3.0.0]: https://github.com/textualize/rich/compare/v2.3.1...v3.0.0
[2.3.1]: https://github.com/textualize/rich/compare/v2.3.0...v2.3.1
[2.3.0]: https://github.com/textualize/rich/compare/v2.2.6...v2.3.0
[2.2.6]: https://github.com/textualize/rich/compare/v2.2.5...v2.2.6
[2.2.5]: https://github.com/textualize/rich/compare/v2.2.4...v2.2.5
[2.2.4]: https://github.com/textualize/rich/compare/v2.2.3...v2.2.4
[2.2.3]: https://github.com/textualize/rich/compare/v2.2.2...v2.2.3
[2.2.2]: https://github.com/textualize/rich/compare/v2.2.1...v2.2.2
[2.2.1]: https://github.com/textualize/rich/compare/v2.2.0...v2.2.1
[2.2.0]: https://github.com/textualize/rich/compare/v2.1.0...v2.2.0
[2.1.0]: https://github.com/textualize/rich/compare/v2.0.1...v2.1.0
[2.0.1]: https://github.com/textualize/rich/compare/v2.0.0...v2.0.1
[2.0.0]: https://github.com/textualize/rich/compare/v1.3.1...v2.0.0
[1.3.1]: https://github.com/textualize/rich/compare/v1.3.0...v1.3.1
[1.3.0]: https://github.com/textualize/rich/compare/v1.2.3...v1.3.0
[1.2.3]: https://github.com/textualize/rich/compare/v1.2.2...v1.2.3
[1.2.2]: https://github.com/textualize/rich/compare/v1.2.1...v1.2.2
[1.2.1]: https://github.com/textualize/rich/compare/v1.2.0...v1.2.1
[1.2.0]: https://github.com/textualize/rich/compare/v1.1.9...v1.2.0
[1.1.9]: https://github.com/textualize/rich/compare/v1.1.8...v1.1.9
[1.1.8]: https://github.com/textualize/rich/compare/v1.1.7...v1.1.8
[1.1.7]: https://github.com/textualize/rich/compare/v1.1.6...v1.1.7
[1.1.6]: https://github.com/textualize/rich/compare/v1.1.5...v1.1.6
[1.1.5]: https://github.com/textualize/rich/compare/v1.1.4...v1.1.5
[1.1.4]: https://github.com/textualize/rich/compare/v1.1.3...v1.1.4
[1.1.3]: https://github.com/textualize/rich/compare/v1.1.2...v1.1.3
[1.1.2]: https://github.com/textualize/rich/compare/v1.1.1...v1.1.2
[1.1.1]: https://github.com/textualize/rich/compare/v1.1.0...v1.1.1
[1.1.0]: https://github.com/textualize/rich/compare/v1.0.3...v1.1.0
[1.0.3]: https://github.com/textualize/rich/compare/v1.0.2...v1.0.3
[1.0.2]: https://github.com/textualize/rich/compare/v1.0.1...v1.0.2
[1.0.1]: https://github.com/textualize/rich/compare/v1.0.0...v1.0.1
[1.0.0]: https://github.com/textualize/rich/compare/v0.8.13...v1.0.0
[0.8.13]: https://github.com/textualize/rich/compare/v0.8.12...v0.8.13
[0.8.12]: https://github.com/textualize/rich/compare/v0.8.11...v0.8.12
[0.8.11]: https://github.com/textualize/rich/compare/v0.8.10...v0.8.11
[0.8.10]: https://github.com/textualize/rich/compare/v0.8.9...v0.8.10
[0.8.9]: https://github.com/textualize/rich/compare/v0.8.8...v0.8.9
[0.8.8]: https://github.com/textualize/rich/compare/v0.8.7...v0.8.8
[0.8.7]: https://github.com/textualize/rich/compare/v0.8.6...v0.8.7
[0.8.6]: https://github.com/textualize/rich/compare/v0.8.5...v0.8.6
[0.8.5]: https://github.com/textualize/rich/compare/v0.8.4...v0.8.5
[0.8.4]: https://github.com/textualize/rich/compare/v0.8.3...v0.8.4
[0.8.3]: https://github.com/textualize/rich/compare/v0.8.2...v0.8.3
[0.8.2]: https://github.com/textualize/rich/compare/v0.8.1...v0.8.2
[0.8.1]: https://github.com/textualize/rich/compare/v0.8.0...v0.8.1
[0.8.0]: https://github.com/textualize/rich/compare/v0.7.2...v0.8.0
[0.7.2]: https://github.com/textualize/rich/compare/v0.7.1...v0.7.2
[0.7.1]: https://github.com/textualize/rich/compare/v0.7.0...v0.7.1
[0.7.0]: https://github.com/textualize/rich/compare/v0.6.0...v0.7.0
[0.6.0]: https://github.com/textualize/rich/compare/v0.5.0...v0.6.0
[0.5.0]: https://github.com/textualize/rich/compare/v0.4.1...v0.5.0
[0.4.1]: https://github.com/textualize/rich/compare/v0.4.0...v0.4.1
[0.4.0]: https://github.com/textualize/rich/compare/v0.3.3...v0.4.0
[0.3.3]: https://github.com/textualize/rich/compare/v0.3.2...v0.3.3
[0.3.2]: https://github.com/textualize/rich/compare/v0.3.1...v0.3.2
[0.3.1]: https://github.com/textualize/rich/compare/v0.3.0...v0.3.1
[0.3.0]: https://github.com/textualize/rich/compare/v0.2.0...v0.3.0<|MERGE_RESOLUTION|>--- conflicted
+++ resolved
@@ -16,6 +16,10 @@
 ### Fixed
 
 - Fixed issue with Segment._split_cells https://github.com/Textualize/rich/pull/3506
+
+### Added
+
+- Add a new `column` object `IterationSpeedColumn`. https://github.com/Textualize/rich/pull/3332
 
 ## [13.8.1] - 2024-09-10
 
@@ -55,11 +59,7 @@
 
 - Adds a `case_sensitive` parameter to `prompt.Prompt`. This determines if the
   response is treated as case-sensitive. Defaults to `True`.
-<<<<<<< HEAD
-- Add a new `column` object `IterationSpeedColumn`. https://github.com/Textualize/rich/pull/3332
-=======
 - Added `Console.on_broken_pipe` https://github.com/Textualize/rich/pull/3468
->>>>>>> b0661de3
 
 ## [13.7.1] - 2024-02-28
 
