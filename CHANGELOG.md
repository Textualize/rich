--- conflicted
+++ resolved
@@ -7,19 +7,14 @@
 
 ## Unreleased
 
-<<<<<<< HEAD
+### Added
+
+- Adds missing parameters to Panel.fit https://github.com/Textualize/rich/issues/3142
+
 ### Fixed
 
 - Some text goes missing during wrapping when it contains double width characters https://github.com/Textualize/rich/issues/3176
-=======
-### Added
-
-- Adds missing parameters to Panel.fit https://github.com/Textualize/rich/issues/3142
-
-### Fixed
-
 - Ensure font is correctly inherited in exported HTML https://github.com/Textualize/rich/issues/3104
->>>>>>> e76f3c3e
 
 ## [13.6.0] - 2023-09-30
 
