# Changelog

All notable changes to this project will be documented in this file.

The format is based on [Keep a Changelog](https://keepachangelog.com/en/1.0.0/),
and this project adheres to [Semantic Versioning](https://semver.org/spec/v2.0.0.html).

## Unreleased

<<<<<<< HEAD
### Fixed

- Fix the return type of `Progress.__enter__`
=======
### Changed

- Rich will display tracebacks with finely grained error locations on python 3.11+ https://github.com/Textualize/rich/pull/3486


### Fixed

- Fixed issue with Segment._split_cells https://github.com/Textualize/rich/pull/3506

## [13.8.1] - 2024-09-10

### Fixed

- Added support for Python 3.13 https://github.com/Textualize/rich/pull/3481
- Fixed infinite loop when appending Text to same instance https://github.com/Textualize/rich/pull/3480

## [13.8.0] - 2024-08-26

### Fixed

- Fixed `Table` rendering of box elements so "footer" elements truly appear at bottom of table, "mid" elements in main table body.
- Fixed styles in Panel when Text objects are used for title https://github.com/Textualize/rich/pull/3401
- Fix pretty repr for `collections.deque` https://github.com/Textualize/rich/pull/2864
- Thread used in progress.track will exit if an exception occurs in a generator https://github.com/Textualize/rich/pull/3402
- Progress track thread is now a daemon thread https://github.com/Textualize/rich/pull/3402
- Fixed cached hash preservation upon clearing meta and links https://github.com/Textualize/rich/issues/2942
- Fixed overriding the `background_color` of `Syntax` not including padding https://github.com/Textualize/rich/issues/3295
- Fixed pretty printing of dataclasses with a default repr in Python 3.13 https://github.com/Textualize/rich/pull/3455
- Fixed selective enabling of highlighting when disabled in the `Console` https://github.com/Textualize/rich/issues/3419
- Fixed BrokenPipeError writing an error message https://github.com/Textualize/rich/pull/3468
- Fixed superfluous space above Markdown tables https://github.com/Textualize/rich/pull/3469
- Fixed issue with record and capture interaction https://github.com/Textualize/rich/pull/3470
- Fixed control codes breaking in `append_tokens` https://github.com/Textualize/rich/pull/3471
- Fixed exception pretty printing a dataclass with missing fields https://github.com/Textualize/rich/pull/3472

### Changed

- `RichHandler` errors and warnings will now use different colors (red and yellow) https://github.com/Textualize/rich/issues/2825
- Removed the empty line printed in jupyter while using `Progress` https://github.com/Textualize/rich/pull/2616
- Running tests in environment with `FORCE_COLOR` or `NO_COLOR` environment variables
- ansi decoder will now strip problematic private escape sequences (like `\x1b7`) https://github.com/Textualize/rich/pull/3278/
- Tree's ASCII_GUIDES and TREE_GUIDES constants promoted to class attributes

### Added

- Adds a `case_sensitive` parameter to `prompt.Prompt`. This determines if the
  response is treated as case-sensitive. Defaults to `True`.
- Added `Console.on_broken_pipe` https://github.com/Textualize/rich/pull/3468

## [13.7.1] - 2024-02-28


### Fixed

- Updated the widths of some characters https://github.com/Textualize/rich/pull/3289

## [13.7.0] - 2023-11-15

### Added

- Adds missing parameters to Panel.fit https://github.com/Textualize/rich/issues/3142

### Fixed

- Some text goes missing during wrapping when it contains double width characters https://github.com/Textualize/rich/issues/3176
- Ensure font is correctly inherited in exported HTML https://github.com/Textualize/rich/issues/3104
- Fixed typing for `FloatPrompt`.

## [13.6.0] - 2023-09-30

### Added

- Added Python 3.12 to classifiers.

## [13.5.3] - 2023-09-17

### Fixed

- Markdown table rendering issue with inline styles and links https://github.com/Textualize/rich/issues/3115
- Fix Markdown code blocks on a light background https://github.com/Textualize/rich/issues/3123
>>>>>>> d5dcc74d

## [13.5.2] - 2023-08-01

### Fixed

- Fixed Text.expand_tabs assertion error

## [13.5.1] - 2023-07-31

### Fixed

- Fix tilde character (`~`) not included in link regex when printing to console https://github.com/Textualize/rich/issues/3057

## [13.5.0] - 2023-07-29

### Fixed

- Fixed Text.expand_tabs not expanding spans.
- Fixed TimeElapsedColumn from showing negative.
- Fix for escaping strings with a trailing backslash https://github.com/Textualize/rich/issues/2987
- Fixed exception in Markdown with partial table https://github.com/Textualize/rich/issues/3053
- Fixed the HTML export template so that the `<html>` tag comes before the `<head>` tag https://github.com/Textualize/rich/issues/3021
- Fixed issue with custom classes overwriting `__eq__` https://github.com/Textualize/rich/issues/2875
- Fix rich.pretty.install breakage in iPython https://github.com/Textualize/rich/issues/3013

### Added

- Added Text.extend_style method.
- Added Span.extend method.

### Changed

- Text.tab_size now defaults to `None` to indicate that Console.tab_size should be used.

## [13.4.2] - 2023-06-12

### Changed

- Relaxed markdown-it-py dependency

## [13.4.1] - 2023-05-31

### Fixed

- Fixed typing extensions import in markdown https://github.com/Textualize/rich/issues/2979

## [13.4.0] - 2023-05-31

### Added

- Added support for tables in `Markdown` https://github.com/Textualize/rich/pull/2977

## [13.3.5] - 2023-04-27

### Fixed

- Fixed italic indent guides in SVG output

## [13.3.4] - 2023-04-12

### Fixed

- Fixed for `is_terminal` ignoring FORCE_COLOR https://github.com/Textualize/rich/pull/2923

## [13.3.3] - 2023-02-27

### Added

- Added Style.clear_meta_and_links

## [13.3.2] - 2023-02-04

### Fixed

- Reversed `pre` and `code` tags in base HTML format https://github.com/Textualize/rich/pull/2642
- Fix syntax error when building with nuitka https://github.com/Textualize/rich/pull/2635
- Fixed pretty printing of empty dataclass https://github.com/Textualize/rich/issues/2819
- Use `Console(stderr=True)` in `rich.traceback.install` to support io redirection.
- Fixes superfluous spaces in html output https://github.com/Textualize/rich/issues/2832
- Fixed duplicate output in Jupyter https://github.com/Textualize/rich/pulls/2804
- Filter ANSI character-encoding-change codes in `Text.from_ansi` parser
- Fixes traceback failing when a frame filename is unreadable https://github.com/Textualize/rich/issues/2821
- Fix for live update rendering console markup https://github.com/Textualize/rich/issues/2726

### Added

- Added Polish README


### Changed

- `rich.progress.track()` will now show the elapsed time after finishing the task https://github.com/Textualize/rich/pull/2659

## [13.3.1] - 2023-01-28

### Fixed

- Fixed truecolor to eight bit color conversion https://github.com/Textualize/rich/pull/2785

## [13.3.0] - 2023-01-27

### Fixed

- Fixed failing tests due to Pygments dependency https://github.com/Textualize/rich/issues/2757
- Relaxed ipywidgets https://github.com/Textualize/rich/issues/2767

### Added

- Added `encoding` parameter in `Theme.read`


## [13.2.0] - 2023-01-19

### Changed

- Switch Markdown parsing from commonmark to markdown-it-py https://github.com/Textualize/rich/pull/2439

## [13.1.0] - 2023-01-14

### Fixed

- Fixed wrong filenames in Jupyter tracebacks https://github.com/Textualize/rich/issues/2271

### Added

- Added locals_hide_dunder and locals_hide_sunder to Tracebacks, to hide double underscore and single underscore locals. https://github.com/Textualize/rich/pull/2754

### Changed

- Tracebacks will now hide double underscore names from locals by default. Set `locals_hide_dunder=False` to restore previous behaviour.

## [13.0.1] - 2023-01-06

### Fixed

- Fixed issue with Segment.split_cells for mixed single and double cell widths

## [13.0.0] - 2022-12-30

### Fixed

- Reversed `pre` and `code` tags in base HTML format https://github.com/Textualize/rich/pull/2642
- Improved detection of `attrs` library, that isn't confused by the presence of the `attr` library.
- Fixed issue with `locals_max_length` parameter not being respected in Traceback https://github.com/Textualize/rich/issues/2649
- Handling of broken `fileno` made more robust. Fixes https://github.com/Textualize/rich/issues/2645
- Fixed missing `fileno` on FileProxy

### Fixed

- Fix type of `spinner_style` argument in `Console.status` https://github.com/Textualize/rich/pull/2613.

### Changed

- Bumped minimum Python version to 3.7 https://github.com/Textualize/rich/pull/2567
- Pretty-printing of "tagged" `__repr__` results is now greedy when matching tags https://github.com/Textualize/rich/pull/2565
- `progress.track` now supports deriving total from `__length_hint__`

### Added

- Add type annotation for key_separator of pretty.Node https://github.com/Textualize/rich/issues/2625


## [12.6.0] - 2022-10-02

### Added

- Parse ANSI escape sequences in pretty repr https://github.com/Textualize/rich/pull/2470
- Add support for `FORCE_COLOR` env var https://github.com/Textualize/rich/pull/2449
- Allow a `max_depth` argument to be passed to the `install()` hook https://github.com/Textualize/rich/issues/2486
- Document using `None` as name in `__rich_repr__` for tuple positional args https://github.com/Textualize/rich/pull/2379
- Add `font_aspect_ratio` parameter in SVG export https://github.com/Textualize/rich/pull/2539/files
- Added `Table.add_section` method. https://github.com/Textualize/rich/pull/2544

### Fixed

- Handle stdout/stderr being null https://github.com/Textualize/rich/pull/2513
- Fix NO_COLOR support on legacy Windows https://github.com/Textualize/rich/pull/2458
- Fix pretty printer handling of cyclic references https://github.com/Textualize/rich/pull/2524
- Fix missing `mode` property on file wrapper breaking uploads via `requests` https://github.com/Textualize/rich/pull/2495
- Fix mismatching default value of parameter `ensure_ascii` https://github.com/Textualize/rich/pull/2538
- Remove unused height parameter in `Layout` class https://github.com/Textualize/rich/pull/2540
- Fixed exception in Syntax.__rich_measure__ for empty files

### Changed

- Removed border from code blocks in Markdown

## [12.5.2] - 2022-07-18

### Added

- Add Turkish Readme.

## [12.5.1] - 2022-07-11

### Fixed

- Fixed missing typing extensions dependency on 3.9 https://github.com/Textualize/rich/issues/2386
- Fixed Databricks Notebook is not detected as Jupyter environment. https://github.com/Textualize/rich/issues/2422

## [12.5.0] - 2022-07-11

### Added

- Environment variables `JUPYTER_COLUMNS` and `JUPYTER_LINES` to control width and height of console in Jupyter
- Markdown friendly `Box` style, `MARKDOWN`, for rendering tables ready to copy into markdown files
- `inspect` will prefix coroutine functions with `async def`
- `Style.__add__` will no longer return `NotImplemented`
- Remove rich.\_lru_cache

### Changed

- Default width of Jupyter console size is increased to 115
- Optimized Segment.divide

### Fixed

- Fix Rich clobbering cursor style on Windows https://github.com/Textualize/rich/pull/2339
- Fix text wrapping edge case https://github.com/Textualize/rich/pull/2296
- Allow exceptions that are raised while a Live is rendered to be displayed and/or processed https://github.com/Textualize/rich/pull/2305
- Fix crashes that can happen with `inspect` when docstrings contain some special control codes https://github.com/Textualize/rich/pull/2294
- Fix edges used in first row of tables when `show_header=False` https://github.com/Textualize/rich/pull/2330
- Fix interaction between `Capture` contexts and `Console(record=True)` https://github.com/Textualize/rich/pull/2343
- Fixed hash issue in Styles class https://github.com/Textualize/rich/pull/2346
- Fixed bug in `Segment.split_and_crop_lines`

## [12.4.4] - 2022-05-24

### Changed

- Added clipping per line to SVG output to avoid box characters overlapping
- Optimized SVG output

## [12.4.3] - 2022-05-23

### Changed

- Further tweaks to SVG character matrix
- Added clip rect to SVG to prevent box characters overlapping bottom of terminal

## [12.4.2] - 2022-05-23

### Fixed

- Fix for SVG on Firefox

### Changed

- Removed excess margin from SVG, tweaked cell sizes to better render block characters

## [12.4.1] - 2022-05-08

### Fixed

- Fix for default background color in SVG export https://github.com/Textualize/rich/issues/2260

### Changed

- Added a keyline around SVG terminals which is visible on dark backgrounds

### Changed

- Added a keyline around SVG terminals which is visible on dark backgrounds

## [12.4.0] - 2022-05-07

### Changed

- Rebuilt SVG export to create a simpler SVG that is more portable
- Fix render_lines crash when render height was negative https://github.com/Textualize/rich/pull/2246
- Make objects from `rich.progress.open` forward the name of the internal handle https://github.com/Textualize/rich/pull/2254

### Added

- Add `padding` to Syntax constructor https://github.com/Textualize/rich/pull/2247

## [12.3.0] - 2022-04-26

### Added

- Ability to change terminal window title https://github.com/Textualize/rich/pull/2200
- Added show_speed parameter to progress.track which will show the speed when the total is not known
- Python blocks can now opt out from being rendered in tracebacks's frames, by setting a `_rich_traceback_omit = True` in their local scope https://github.com/Textualize/rich/issues/2207

### Fixed

- Fall back to `sys.__stderr__` on POSIX systems when trying to get the terminal size (fix issues when Rich is piped to another process)
- Fixed markup escaping issue https://github.com/Textualize/rich/issues/2187
- Safari - Box appearing around SVG export https://github.com/Textualize/rich/pull/2201
- Fixed recursion error in Jupyter progress bars https://github.com/Textualize/rich/issues/2047
- Complex numbers are now identified by the highlighter https://github.com/Textualize/rich/issues/2214
- Fix crash on IDLE and forced is_terminal detection to False because IDLE can't do escape codes https://github.com/Textualize/rich/issues/2222
- Fixed missing blank line in traceback rendering https://github.com/Textualize/rich/issues/2206
- Fixed running Rich with the current working dir was deleted https://github.com/Textualize/rich/issues/2197

### Changed

- Setting `total=None` on progress is now possible, and will display pulsing animation
- Micro-optimization for Segment.divide

## [12.2.0] - 2022-04-05

### Changed

- Bumped typing-extensions minimum to 4.0.0
- Bumped minimum Python version to 3.6.3

## [12.1.0] - 2022-04-03

### Added

- Progress.open and Progress.wrap_file method to track the progress while reading from a file or file-like object https://github.com/textualize/rich/pull/1759
- SVG export functionality https://github.com/Textualize/rich/pull/2101
- Adding Indonesian translation

### Fixed

- Add missing `end` keyword argument to `Text.from_markup` https://github.com/Textualize/rich/pull/2095
- Fallback to text lexer when no lexer guessed https://github.com/Textualize/rich/pull/2133
- Fixed issue with decoding ANSI reset https://github.com/Textualize/rich/issues/2112

## [12.0.1] - 2022-03-22

### Changed

- Improve performance of cell_length https://github.com/Textualize/rich/pull/2061
- Improve performance of chop_cells https://github.com/Textualize/rich/pull/2077

### Fixed

- Fix capturing stdout on legacy Windows https://github.com/Textualize/rich/pull/2066

## [12.0.0] - 2022-03-10

### Added

- Added options to TimeRemainingColumn to render a compact time format and render elapsed time when a task is
  finished. https://github.com/Textualize/rich/pull/1992
- Added ProgressColumn `MofNCompleteColumn` to display raw `completed/total` column (similar to DownloadColumn,
  but displays values as ints, does not convert to floats or add bit/bytes units).
  https://github.com/Textualize/rich/pull/1941
- Replace Colorama with win32 renderer https://github.com/Textualize/rich/pull/1993
- Add support for namedtuples to `Pretty` https://github.com/Textualize/rich/pull/2031

### Fixed

- In Jupyter mode make the link target be set to "\_blank"
- Fix some issues with markup handling around "[" characters https://github.com/Textualize/rich/pull/1950
- Fix syntax lexer guessing.
- Fixed Pretty measure not respecting expand_all https://github.com/Textualize/rich/issues/1998
- Collapsed definitions for single-character spinners, to save memory and reduce import time.
- Fix print_json indent type in `__init__.py`
- Fix error when inspecting object defined in REPL https://github.com/Textualize/rich/pull/2037
- Fix incorrect highlighting of non-indented JSON https://github.com/Textualize/rich/pull/2038
- Fixed height reset in complex renderables https://github.com/Textualize/rich/issues/2042

### Changed

- Improved support for enum.Flag in ReprHighlighter https://github.com/Textualize/rich/pull/1920
- Tree now respects justify=None, i.e. won't pad to right https://github.com/Textualize/rich/issues/1690
- Removed rich.tabulate which was marked for deprecation
- Deprecated rich.align.AlignValues in favor of AlignMethod

## [11.2.0] - 2022-02-08

### Added

- Add support for US spelling of "gray" in ANSI color names https://github.com/Textualize/rich/issues/1890
- Added `rich.diagnose.report` to expose environment debugging logic as function https://github.com/Textualize/rich/pull/1917
- Added classmethod `Progress.get_default_columns()` to get the default list of progress bar columns https://github.com/Textualize/rich/pull/1894

### Fixed

- Fixed performance issue in measuring text

### Fixed

- Fixed test failures on PyPy3 https://github.com/Textualize/rich/pull/1904

## [11.1.0] - 2022-01-28

### Added

- Workaround for edge case of object from Faiss with no `__class__` https://github.com/Textualize/rich/issues/1838
- Add Traditional Chinese readme
- Add `Syntax.guess_lexer`, add support for more lexers (e.g. Django templates etc.) https://github.com/Textualize/rich/pull/1869
- Add `lexer` parameter to `Syntax.from_path` to allow for overrides https://github.com/Textualize/rich/pull/1873

### Fixed

- Workaround for edge case of object from Faiss with no `__class__` https://github.com/Textualize/rich/issues/1838
- Ensure `Syntax` always justifies left https://github.com/Textualize/rich/pull/1872
- Handle classes in inspect when methods=True https://github.com/Textualize/rich/pull/1874

## [11.0.0] - 2022-01-09

### Added

- Added max_depth arg to pretty printing https://github.com/Textualize/rich/issues/1585
- Added `vertical_align` to Table.add_row https://github.com/Textualize/rich/issues/1590

### Fixed

- Fixed issue with pretty repr in jupyter notebook https://github.com/Textualize/rich/issues/1717
- Fix Traceback theme defaults override user supplied styles https://github.com/Textualize/rich/issues/1786

### Changed

- **breaking** Deprecated rich.console.RenderGroup, now named rich.console.Group
- **breaking** `Syntax.__init__` parameter `lexer_name` renamed to `lexer`
- Syntax constructor accepts both str and now a pygments lexer https://github.com/Textualize/rich/pull/1748

## [10.16.2] - 2021-01-02

### Fixed

- Fixed @ not being escaped in markup

## [10.16.1] - 2021-12-15

### Fixed

- Fixed issues with overlapping tags https://github.com/textualize/rich/issues/1755

## [10.16.0] - 2021-12-12

### Fixed

- Double print of progress bar in Jupyter https://github.com/textualize/rich/issues/1737

### Added

- Added Text.markup property https://github.com/textualize/rich/issues/1751

## [10.15.2] - 2021-12-02

### Fixed

- Deadlock issue https://github.com/textualize/rich/issues/1734

## [10.15.1] - 2021-11-29

### Fixed

- Reverted thread-safety fix for Live that introduced deadlock potential

## [10.15.0] - 2021-11-28

### Added

- Added dynamic_progress.py to examples
- Added ConsoleOptions.update_height
- Fixed Padding not respecting height

### Changed

- Some optimizations for simple strings (with only single cell widths)

### Fixed

- Fixed issue with progress bar not rendering markup https://github.com/textualize/rich/issues/1721
- Fixed race condition when exiting Live https://github.com/textualize/rich/issues/1530

## [10.14.0] - 2021-11-16

### Fixed

- Fixed progress speed not updating when total doesn't change
- Fixed superfluous new line in Status https://github.com/textualize/rich/issues/1662
- Fixed Windows legacy width again
- Fixed infinite loop in set_cell_size https://github.com/textualize/rich/issues/1682

### Added

- Added file protocol to URL highlighter https://github.com/textualize/rich/issues/1681
- Added rich.protocol.rich_cast

### Changed

- Allowed `__rich__` to work recursively
- Allowed Text classes to work with sep in print https://github.com/textualize/rich/issues/1689

### Added

- Added a `rich.text.Text.from_ansi` helper method for handling pre-formatted input strings https://github.com/textualize/rich/issues/1670

## [10.13.0] - 2021-11-07

### Added

- Added json.dumps parameters to print_json https://github.com/textualize/rich/issues/1638

### Fixed

- Fixed an edge case bug when console module try to detect if they are in a tty at the end of a pytest run
- Fixed a bug where logging handler raises an exception when running with pythonw (related to https://bugs.python.org/issue13807)
- Fixed issue with TERM env vars that have more than one hyphen https://github.com/textualize/rich/issues/1640
- Fixed missing new line after progress bar when terminal is not interactive https://github.com/textualize/rich/issues/1606
- Fixed exception in IPython when disabling pprint with %pprint https://github.com/textualize/rich/issues/1646
- Fixed issue where values longer than the console width produced invalid JSON https://github.com/textualize/rich/issues/1653
- Fixes trailing comma when pretty printing dataclass with last field repr=False https://github.com/textualize/rich/issues/1599

## Changed

- Markdown codeblocks now word-wrap https://github.com/textualize/rich/issues/1515

## [10.12.0] - 2021-10-06

### Updated

- Official Py3.10 release

### Fixed

- Fixed detection of custom repr when pretty printing dataclasses

## [10.11.0] - 2021-09-24

### Added

- Added `suppress` parameter to tracebacks
- Added `max_frames` parameter to tracebacks

## [10.10.0] - 2021-09-18

### Added

- Added stdin support to `rich.json`

### Fixed

- Fixed pretty printing of objects with fo magic with **getattr** https://github.com/textualize/rich/issues/1492

## [10.9.0] - 2021-08-29

### Added

- Added data parameter to print_json method / function
- Added an --indent parameter to python -m rich.json

### Changed

- Changed default indent of JSON to 2 (down from 4)
- Changed highlighting of JSON keys to new style (bold blue)

## [10.8.0] - 2021-08-28

### Added

- Added Panel.subtitle
- Added Panel.subtitle_align
- Added rich.json.JSON
- Added rich.print_json and Console.print_json

### Fixed

- Fixed a bug where calling `rich.reconfigure` within a `pytest_configure` hook would lead to a crash
- Fixed highlight not being passed through options https://github.com/textualize/rich/issues/1404

## [10.7.0] - 2021-08-05

### Added

- Added Text.apply_meta
- Added meta argument to Text.assemble
- Added Style.from_meta
- Added Style.on
- Added Text.on

### Changed

- Changed `RenderGroup` to `Group` and `render_group` to `group` (old names remain for compatibility but will be deprecated in the future)
- Changed `rich.repr.RichReprResult` to `rich.repr.Result` (old names remain for compatibility but will be deprecated in the future)
- Changed meta serialization to use pickle rather than marshal to permit callables

## [10.6.0] - 2021-07-12

### Deprecated

- Added deprecation warning for tabulate_mapping which will be removed in v11.0.0

### Added

- Added precision argument to filesize.decimal
- Added separator argument to filesize.decimal
- Added \_rich_traceback_guard to Traceback
- Added emoji_variant to Console
- Added -emoji and -text variant selectors to emoji code

### Fixed

- Fixed issue with adjoining color tags https://github.com/textualize/rich/issues/1334

### Changed

- Changed Console.size to use unproxied stdin and stdout

## [10.5.0] - 2021-07-05

### Fixed

- Fixed Pandas objects not pretty printing https://github.com/textualize/rich/issues/1305
- Fixed https://github.com/textualize/rich/issues/1256
- Fixed typing with rich.repr.auto decorator
- Fixed repr error formatting https://github.com/textualize/rich/issues/1326

### Added

- Added new_line_start argument to Console.print
- Added Segment.divide method
- Added Segment.split_cells method
- Added segment.SegmentLines class

## [10.4.0] - 2021-06-18

### Added

- Added Style.meta
- Added rich.repr.auto decorator

### Fixed

- Fixed error pretty printing classes with special **rich_repr** method

## [10.3.0] - 2021-06-09

### Added

- Added Console.size setter
- Added Console.width setter
- Added Console.height setter
- Added angular style Rich reprs
- Added an IPython extension. Load via `%load_ext rich`

### Changed

- Changed the logic for retrieving the calling frame in console logs to a faster one for the Python implementations that support it.

## [10.2.2] - 2021-05-19

### Fixed

- Fixed status not rendering console markup https://github.com/textualize/rich/issues/1244

## [10.2.1] - 2021-05-17

### Fixed

- Fixed panel in Markdown exploding https://github.com/textualize/rich/issues/1234

## [10.2.0] - 2021-05-12

### Added

- Added syntax for call, i.e. "Foo(bar)"
- Added Console.measure as a convenient alias for Measurement.get
- Added support for pretty printing attrs objects
- Added mappingproxy to pretty print
- Added UserDict and UserList support to pretty printer

### Changed

- Changed colorama init to set strip=False
- Changed highlighter for False, True, None to not match in the middle of a word. i.e. NoneType is no longer highlighted as None

### Fixed

- Fixed initial blank lines removed from Syntax https://github.com/textualize/rich/issues/1214

## [10.1.0] - 2021-04-03

### Fixed

- Fixed support for jupyter qtconsole and similar Jupyter environments

## [10.0.1] - 2021-03-30

### Fixed

- Fixed race condition that duplicated lines in progress https://github.com/textualize/rich/issues/1144

## [10.0.0] - 2021-03-27

### Changed

- Made pydoc import lazy as at least one use found it slow to import https://github.com/textualize/rich/issues/1104
- Modified string highlighting to not match in the middle of a word, so that apostrophes are not considered strings
- New way of encoding control codes in Segment
- New signature for Control class
- Changed Layout.split to use new Splitter class
- Improved layout.tree
- Changed default theme color for repr.number to cyan
- `__rich_measure__` signature changed to accept ConsoleOptions rather than max_width
- `text` parameter to rich.spinner.Spinner changed to RenderableType

### Added

- Added `__rich_repr__` protocol method to Pretty
- Added rich.region.Region
- Added ConsoleOptions.update_dimensions
- Added rich.console.ScreenUpdate
- Added Console.is_alt_screen
- Added Control.segment, Control.bell, Control.home, Control.move_to, Control.clear, Control.show_cursor, Control.alt_screen
- Added Console.update_screen and Console.update_screen_lines
- Added Layout.add_split, Layout.split_column, Layout.split_row, layout.refresh
- Added new Rich repr protocol `__rich_repr__`

### Fixed

- Fixed table style taking precedence over row style https://github.com/textualize/rich/issues/1129
- Fixed incorrect measurement of Text with new lines and whitespace https://github.com/textualize/rich/issues/1133
- Made type annotations consistent for various `total` keyword arguments in `rich.progress` and rich.`progress_bar`
- Disabled Progress no longer displays itself when starting https://github.com/textualize/rich/pull/1125
- Animations no longer reset when updating rich.status.Status

## [9.13.0] - 2021-03-06

### Added

- Pretty printer now supports dataclasses

### Fixed

- Fixed Syntax background https://github.com/textualize/rich/issues/1088
- Fix for double tracebacks when no formatter https://github.com/textualize/rich/issues/1079

### Changed

- Added ws and wss to url highlighter

## [9.12.4] - 2021-03-01

### Fixed

- Fixed custom formatters with rich tracebacks in RichHandler https://github.com/textualize/rich/issues/1079

### Changed

- Allow highly compressed table cells to go to 0 width
- Optimization to remove empty styles in various places

## [9.12.3] - 2021-02-28

### Changed

- Optimized Padding

## [9.12.2] - 2021-02-27

### Added

- Added ConsoleOptions.copy

### Changed

- Optimized ConsoleOptions.update

## [9.12.1] - 2021-02-27

### Fixed

- Fixed deadlock in Progress https://github.com/textualize/rich/issues/1061

### Added

- Added Task.finished_speed

### Changed

- Froze TransferSpeedColumn speed when task is finished
- Added SIGINT handler to downloader.py example
- Optimization for large tables

## [9.12.0] - 2021-02-24

### Fixed

- Fixed issue with Syntax and missing lines in Layout https://github.com/textualize/rich/issues/1050
- Fixed issue with nested markdown elements https://github.com/textualize/rich/issues/1036
- Fixed new lines not invoking render hooks https://github.com/textualize/rich/issues/1052
- Fixed Align setting height to child https://github.com/textualize/rich/issues/1057

### Changed

- Printing a table with no columns now result in a blank line https://github.com/textualize/rich/issues/1044

### Added

- Added height to Panel

## [9.11.1] - 2021-02-20

### Fixed

- Fixed table with expand=False not expanding when justify="center"
- Fixed single renderable in Layout not respecting height
- Fixed COLUMNS and LINES env var https://github.com/textualize/rich/issues/1019
- Layout now respects minimum_size when fixes sizes are greater than available space
- HTML export now changes link underline score to match terminal https://github.com/textualize/rich/issues/1009

### Changed

- python -m rich.markdown and rich.syntax show usage with no file

### Added

- Added height parameter to Layout
- Added python -m rich.segment

## [9.11.0] - 2021-02-15

### Fixed

- Fixed error message for tracebacks with broken `__str__` https://github.com/textualize/rich/issues/980
- Fixed markup edge case https://github.com/textualize/rich/issues/987

### Added

- Added cheeky sponsorship request to test card
- Added `quiet` argument to Console constructor
- Added support for a callback function to format timestamps (allows presentation of milliseconds)
- Added Console.set_alt_screen and Console.screen
- Added height to ConsoleOptions
- Added `vertical` parameter to Align
- Added Layout class

### Changed

- Pretty.overflow now defaults to None
- Panel now respects options.height
- Traceback lexer defaults to Python if no extension on source
- Added ConsoleDimensions size attribute to ConsoleOptions so that size can't change mid-render

## [9.10.0] - 2021-01-27

### Changed

- Some optimizations for Text
- Further optimized Tracebacks by not tokenizing code more that necessary
- Table Column.header_style and Column.footer_style are now added to Table header/footer style

## [9.9.0] - 2021-01-23

### Changed

- Extended Windows palette to 16 colors
- Modified windows palette to Windows 10 colors
- Change regex for attrib_name to be more performant
- Optimized traceback generation

### Fixed

- Fix double line tree guides on Windows
- Fixed Tracebacks ignoring initial blank lines
- Partial fix for tracebacks not finding source after chdir
- Fixed error message when code in tracebacks doesn't have an extension https://github.com/textualize/rich/issues/996

### Added

- Added post_style argument to Segment.apply_style

## [9.8.2] - 2021-01-15

### Fixed

- Fixed deadlock in live https://github.com/textualize/rich/issues/927

## [9.8.1] - 2021-01-13

### Fixed

- Fixed rich.inspect failing with attributes that claim to be callable but aren't https://github.com/textualize/rich/issues/916

## [9.8.0] - 2021-01-11

### Added

- Added **rich_measure** for tree
- Added rich.align.VerticalCenter

### Changed

- The `style` argument on Align now applies to background only
- Changed display of progress bars in no_color mode for clarity
- Console property `size` will fall back to getting the terminal size of stdout it stdin fails, this allows size to be correctly determined when piping

### Fixed

- Fixed panel cropping when shrunk too bar
- Allow passing markdown over STDIN when using `python -m rich.markdown`
- Fix printing MagicMock.mock_calls https://github.com/textualize/rich/issues/903

## [9.7.0] - 2021-01-09

### Added

- Added rich.tree
- Added no_color argument to Console

## [9.6.2] - 2021-01-07

### Fixed

- Fixed markup escaping edge case https://github.com/textualize/rich/issues/878
- Double tag escape, i.e. `"\\[foo]"` results in a backslash plus `[foo]` tag
- Fixed header_style not applying to headers in positional args https://github.com/textualize/rich/issues/953

## [9.6.1] - 2020-12-31

### Fixed

- Fixed encoding error on Windows when loading code for Tracebacks

## [9.6.0] - 2020-12-30

### Changed

- MarkupError exception raise from None to omit internal exception
- Factored out RichHandler.render and RichHandler.render_message for easier extending
- Display pretty printed value in rich.inspect

### Added

- Added Progress.TimeElapsedColumn
- Added IPython support to pretty.install

### Fixed

- Fixed display of locals in Traceback for stdin

## [9.5.1] - 2020-12-19

### Fixed

- Fixed terminal size detection on Windows https://github.com/textualize/rich/issues/836
- Fixed hex number highlighting

## [9.5.0] - 2020-12-18

### Changed

- If file is not specified on Console then the Console.file will return the current sys.stdout. Prior to 9.5.0 sys.stdout was cached on the Console, which could break code that wrapped sys.stdout after the Console was constructed.
- Changed `Color.__str__` to not include ansi codes
- Changed Console.size to get the terminal dimensions via sys.stdin. This means that if you set file to be an io.StringIO file then the width will be set to the current terminal dimensions and not a default of 80.

### Added

- Added stderr parameter to Console
- Added rich.reconfigure
- Added `Color.__rich__`
- Added Console.soft_wrap
- Added Console.style parameter
- Added Table.highlight parameter to enable highlighting of cells
- Added Panel.highlight parameter to enable highlighting of panel title
- Added highlight to ConsoleOptions

### Fixed

- Fixed double output in rich.live https://github.com/textualize/rich/issues/485
- Fixed Console.out highlighting not reflecting defaults https://github.com/textualize/rich/issues/827
- FileProxy now raises TypeError for empty non-str arguments https://github.com/textualize/rich/issues/828

## [9.4.0] - 2020-12-12

### Added

- Added rich.live https://github.com/textualize/rich/pull/382
- Added align parameter to Rule and Console.rule
- Added rich.Status class and Console.status
- Added getitem to Text
- Added style parameter to Console.log
- Added rich.diagnose command

### Changed

- Table.add_row style argument now applies to entire line and not just cells
- Added end_section parameter to Table.add_row to force a line underneath row

## Fixed

- Fixed suppressed traceback context https://github.com/textualize/rich/issues/468

## [9.3.0] - 2020-12-1

### Added

- Added get_datetime parameter to Console, to allow for repeatable tests
- Added get_time parameter to Console
- Added rich.abc.RichRenderable
- Added expand_all to rich.pretty.install()
- Added locals_max_length, and locals_max_string to Traceback and logging.RichHandler
- Set defaults of max_length and max_string for Traceback to 10 and 80
- Added disable argument to Progress

### Changed

- Reformatted test card (python -m rich)

### Fixed

- Fixed redirecting of stderr in Progress
- Fixed broken expanded tuple of one https://github.com/textualize/rich/issues/445
- Fixed traceback message with `from` exceptions
- Fixed justify argument not working in console.log https://github.com/textualize/rich/issues/460

## [9.2.0] - 2020-11-08

### Added

- Added tracebacks_show_locals parameter to RichHandler
- Added max_string to Pretty
- Added rich.ansi.AnsiDecoder
- Added decoding of ansi codes to captured stdout in Progress
- Added expand_all to rich.pretty.pprint

### Changed

- Applied dim=True to indent guide styles
- Factored out RichHandler.get_style_and_level to allow for overriding in subclasses
- Hid progress bars from html export
- rich.pretty.pprint now soft wraps

## [9.1.0] - 2020-10-23

### Added

- Added Text.with_indentation_guide
- Added Text.detect_indentation
- Added Pretty.indent_guides
- Added Syntax.indent_guides
- Added indent_guides parameter on pretty.install
- Added rich.pretty.pprint
- Added max_length to Pretty

### Changed

- Enabled indent guides on Tracebacks

### Fixed

- Fixed negative time remaining in Progress bars https://github.com/textualize/rich/issues/378

## [9.0.1] - 2020-10-19

### Fixed

- Fixed broken ANSI codes in input on windows legacy https://github.com/textualize/rich/issues/393

## [9.0.0] - 2020-10-18

### Fixed

- Progress download column now displays decimal units

### Added

- Support for Python 3.9
- Added legacy_windows to ConsoleOptions
- Added ascii_only to ConsoleOptions
- Added box.SQUARE_DOUBLE_HEAD
- Added highlighting of EUI-48 and EUI-64 (MAC addresses)
- Added Console.pager
- Added Console.out
- Added binary_units in progress download column
- Added Progress.reset
- Added Style.background_style property
- Added Bar renderable https://github.com/textualize/rich/pull/361
- Added Table.min_width
- Added table.Column.min_width and table.Column.max_width, and same to Table.add_column

### Changed

- Dropped box.get_safe_box function in favor of Box.substitute
- Changed default padding in Panel from 0 to (0, 1) https://github.com/textualize/rich/issues/385
- Table with row_styles will extend background color between cells if the box has no vertical dividerhttps://github.com/textualize/rich/issues/383
- Changed default of fit kwarg in render_group() from False to True
- Renamed rich.bar to rich.progress_bar, and Bar class to ProgressBar, rich.bar is now the new solid bar class

### Fixed

- Fixed typo in `Style.transparent_background` method name.

## [8.0.0] - 2020-10-03

### Added

- Added Console.bell method
- Added Set to types that Console.print will automatically pretty print
- Added show_locals to Traceback
- Added theme stack mechanism, see Console.push_theme and Console.pop_theme

### Changed

- Changed Style.empty to Style.null to better reflect what it does
- Optimized combining styles involving a null style
- Change error messages in Style.parse to read better

### Fixed

- Fixed Table.\_\_rich_measure\_\_
- Fixed incorrect calculation of fixed width columns

## [7.1.0] - 2020-09-26

### Added

- Added Console.begin_capture, Console.end_capture and Console.capture
- Added Table.title_justify and Table.caption_justify https://github.com/textualize/rich/issues/301

### Changed

- Improved formatting of exceptions
- Enabled Rich exceptions in logging https://github.com/taliraj
- UTF-8 encoding is now mentioned in HTML head section

### Removed

- Removed line_numbers argument from traceback.install, which was undocumented and did nothing

## [7.0.0] - 2020-09-18

### Added

- New ansi_dark and ansi_light themes
- Added Text.append_tokens for fast appending of string + Style pairs
- Added Text.remove_suffix
- Added Text.append_tokens

### Changed

- Text.tabs_to_spaces was renamed to Text.expand_tabs, which works in place rather than returning a new instance
- Renamed Column.index to Column.\_index
- Optimized Style.combine and Style.chain
- Optimized text rendering by fixing internal cache mechanism
- Optimized hash generation for Styles

## [6.2.0] - 2020-09-13

### Added

- Added inline code highlighting to Markdown

## [6.1.2] - 2020-09-11

### Added

- Added ipv4 and ipv6 to ReprHighlighter

### Changed

- The `#` sign is included in url highlighting

### Fixed

- Fixed force-color switch in rich.syntax and rich.markdown commands

## [6.1.1] - 2020-09-07

### Changed

- Restored "def" in inspect signature

## [6.1.0] - 2020-09-07

### Added

- New inspect module
- Added os.\_Environ to pretty print

### Fixed

- Prevented recursive renderables from getting stuck

## Changed

- force_terminal and force_jupyter can now be used to force the disabled state, or left as None to auto-detect.
- Panel now expands to fit title if supplied

## [6.0.0] - 2020-08-25

### Fixed

- Fixed use of `__rich__` cast

### Changed

- New algorithm to pretty print which fits more on a line if possible
- Deprecated `character` parameter in Rule and Console.rule, in favor of `characters`
- Optimized Syntax.from_path to avoid searching all lexers, which also speeds up tracebacks

### Added

- Added soft_wrap flag to Console.print

## [5.2.1] - 2020-08-19

### Fixed

- Fixed underscore with display hook https://github.com/textualize/rich/issues/235

## [5.2.0] - 2020-08-14

### Changed

- Added crop argument to Console.print
- Added "ignore" overflow method
- Added multiple characters per rule @hedythedev https://github.com/textualize/rich/pull/207

## [5.1.2] - 2020-08-10

### Fixed

- Further optimized pretty printing ~5X.

## [5.1.1] - 2020-08-09

### Fixed

- Optimized pretty printing ~3X faster

## [5.1.0] - 2020-08-08

### Added

- Added Text.cell_len
- Added helpful message regarding unicode decoding errors https://github.com/textualize/rich/issues/212
- Added display hook with pretty.install()

### Fixed

- Fixed deprecation warnings re backslash https://github.com/textualize/rich/issues/210
- Fixed repr highlighting of scientific notation, e.g. 1e100

### Changed

- Implemented pretty printing, and removed pprintpp from dependencies
- Optimized Text.join

## [5.0.0] - 2020-08-02

### Changed

- Change to console markup syntax to not parse Python structures as markup, i.e. `[1,2,3]` is treated as a literal, not a tag.
- Standard color numbers syntax has changed to `"color(<number>)"` so that `[5]` (for example) is considered a literal.
- Markup escape method has changed from double brackets to preceding with a backslash, so `foo[[]]` would be `foo\[bar]`

## [4.2.2] - 2020-07-30

### Changed

- Added thread to automatically call update() in progress.track(). Replacing previous adaptive algorithm.
- Second attempt at working around https://bugs.python.org/issue37871

## [4.2.1] - 2020-07-29

### Added

- Added show_time and show_level parameters to RichHandler https://github.com/textualize/rich/pull/182

### Fixed

- Fixed progress.track iterator exiting early https://github.com/textualize/rich/issues/189
- Added workaround for Python bug https://bugs.python.org/issue37871, fixing https://github.com/textualize/rich/issues/186

### Changed

- Set overflow=fold for log messages https://github.com/textualize/rich/issues/190

## [4.2.0] - 2020-07-27

### Fixed

- Fixed missing new lines https://github.com/textualize/rich/issues/178
- Fixed Progress.track https://github.com/textualize/rich/issues/184
- Remove control codes from exported text https://github.com/textualize/rich/issues/181
- Implemented auto-detection and color rendition of 16-color mode

## [4.1.0] - 2020-07-26

### Changed

- Optimized progress.track for very quick iterations
- Force default size of 80x25 if get_terminal_size reports size of 0,0

## [4.0.0] - 2020-07-23

Major version bump for a breaking change to `Text.stylize signature`, which corrects a minor but irritating API wart. The style now comes first and the `start` and `end` offsets default to the entire text. This allows for `text.stylize_all(style)` to be replaced with `text.stylize(style)`. The `start` and `end` offsets now support negative indexing, so `text.stylize("bold", -1)` makes the last character bold.

### Added

- Added markup switch to RichHandler https://github.com/textualize/rich/issues/171

### Changed

- Change signature of Text.stylize to accept style first
- Remove Text.stylize_all which is no longer necessary

### Fixed

- Fixed rendering of Confirm prompt https://github.com/textualize/rich/issues/170

## [3.4.1] - 2020-07-22

### Fixed

- Fixed incorrect default of expand in Table.grid

## [3.4.0] - 2020-07-22

### Added

- Added stream parameter to Console.input
- Added password parameter to Console.input
- Added description parameter to Progress.update
- Added rich.prompt
- Added detecting 'dumb' terminals
- Added Text.styled alternative constructor

### Fixes

- Fixed progress bars so that they are readable when color is disabled

## [3.3.2] - 2020-07-14

### Changed

- Optimized Text.pad

### Added

- Added rich.scope
- Change log_locals to use scope.render_scope
- Added title parameter to Columns

## [3.3.1] - 2020-07-13

### Added

- box.ASCII_DOUBLE_HEAD

### Changed

- Removed replace of -- --- ... from Markdown, as it made it impossible to include CLI info

## [3.3.0] - 2020-07-12

### Added

- Added title and title_align options to Panel
- Added pad and width parameters to Align
- Added end parameter to Rule
- Added Text.pad and Text.align methods
- Added leading parameter to Table

## [3.2.0] - 2020-07-10

### Added

- Added Align.left Align.center Align.right shortcuts
- Added Panel.fit shortcut
- Added align parameter to Columns

### Fixed

- Align class now pads to the right, like Text
- ipywidgets added as an optional dependency
- Issue with Panel and background color
- Fixed missing `__bool__` on Segment

### Changed

- Added `border_style` argument to Panel (note, `style` now applies to interior of the panel)

## [3.1.0] - 2020-07-09

### Changed

- Progress bars now work in Jupyter

## Added

- Added refresh_per_second to progress.track
- Added styles to BarColumn and progress.track

## [3.0.5] - 2020-07-07

### Fixed

- Fixed Windows version number require for truecolor

## [3.0.4] - 2020-07-07

### Changed

- More precise detection of Windows console https://github.com/textualize/rich/issues/140

## [3.0.3] - 2020-07-03

### Fixed

- Fixed edge case with wrapped and overflowed text

### Changed

- New algorithm for compressing table that priorities smaller columns

### Added

- Added safe_box parameter to Console constructor

## [3.0.2] - 2020-07-02

### Added

- Added rich.styled.Styled class to apply styles to renderable
- Table.add_row now has an optional style parameter
- Added table_movie.py to examples

### Changed

- Modified box options to use half line characters at edges
- Non no_wrap columns will now shrink below minimum width if table is compressed

## [3.0.1] - 2020-06-30

### Added

- Added box.ASCII2
- Added markup argument to logging extra

### Changed

- Setting a non-None width now implies expand=True

## [3.0.0] - 2020-06-28

### Changed

- Enabled supported box chars for legacy Windows, and introduce `safe_box` flag
- Disable hyperlinks on legacy Windows
- Constructors for Rule and Panel now have keyword only arguments (reason for major version bump)
- Table.add_colum added keyword only arguments

### Fixed

- Fixed Table measure

## [2.3.1] - 2020-06-26

### Fixed

- Disabled legacy_windows if jupyter is detected https://github.com/textualize/rich/issues/125

## [2.3.0] - 2020-06-26

### Fixed

- Fixed highlighting of paths / filenames
- Corrected docs for RichHandler which erroneously said default console writes to stderr

### Changed

- Allowed `style` parameter for `highlight_regex` to be a callable that returns a style

### Added

- Added optional highlighter parameter to RichHandler

## [2.2.6] - 2020-06-24

### Changed

- Store a "link id" on Style instance, so links containing different styles are highlighted together. (https://github.com/textualize/rich/pull/123)

## [2.2.5] - 2020-06-23

### Fixed

- Fixed justify of tables (https://github.com/textualize/rich/issues/117)

## [2.2.4] - 2020-06-21

### Added

- Added enable_link_path to RichHandler
- Added legacy_windows switch to Console constructor

## [2.2.3] - 2020-06-15

### Fixed

- Fixed console.log hyperlink not containing full path

### Changed

- Used random number for hyperlink id

## [2.2.2] - 2020-06-14

### Changed

- Exposed RichHandler highlighter as a class var

## [2.2.1] - 2020-06-14

### Changed

- Linked path in log render to file

## [2.2.0] - 2020-06-14

### Added

- Added redirect_stdout and redirect_stderr to Progress

### Changed

- printing to console with an active Progress doesn't break visuals

## [2.1.0] - 2020-06-11

### Added

- Added 'transient' option to Progress

### Changed

- Truncated overly long text in Rule with ellipsis overflow

## [2.0.1] - 2020-06-10

### Added

- Added expand option to Padding

### Changed

- Some minor optimizations in Text

### Fixed

- Fixed broken rule with CJK text

## [2.0.0] - 2020-06-06

### Added

- Added overflow methods
- Added no_wrap option to print()
- Added width option to print
- Improved handling of compressed tables

### Fixed

- Fixed erroneous space at end of log
- Fixed erroneous space at end of progress bar

### Changed

- Renamed \_ratio.ratio_divide to \_ratio.ratio_distribute
- Renamed JustifyValues to JustifyMethod (backwards incompatible)
- Optimized \_trim_spans
- Enforced keyword args in Console / Text interfaces (backwards incompatible)
- Return self from text.append

## [1.3.1] - 2020-06-01

### Changed

- Changed defaults of Table.grid
- Polished listdir.py example

### Added

- Added width argument to Columns

### Fixed

- Fixed for `columns_first` argument in Columns
- Fixed incorrect padding in columns with fixed width

## [1.3.0] - 2020-05-31

### Added

- Added rich.get_console() function to get global console instance.
- Added Columns class

### Changed

- Updated `markdown.Heading.create()` to work with subclassing.
- Console now transparently works with Jupyter

### Fixed

- Fixed issue with broken table with show_edge=False and a non-None box arg

## [1.2.3] - 2020-05-24

### Added

- Added `padding` parameter to Panel
- Added 'indeterminate' state when progress bars aren't started

### Fixed

- Fixed Progress deadlock https://github.com/textualize/rich/issues/90

### Changed

- Auto-detect "truecolor" color system when in Windows Terminal

## [1.2.2] - 2020-05-22

### Fixed

- Issue with right aligned wrapped text adding extra spaces

## [1.2.1] - 2020-05-22

### Fixed

- Issue with sum and Style

## [1.2.0] - 2020-05-22

### Added

- Support for double underline, framed, encircled, and overlined attributes

### Changed

- Optimized Style
- Changed methods `__console__` to `__rich_console__`, and `__measure__` to `__rich_measure__`

## [1.1.9] - 2020-05-20

### Fixed

- Exception when BarColumn.bar_width == None

## [1.1.8] - 2020-05-20

### Changed

- Optimizations for Segment, Console and Table

### Added

- Added Console.clear method
- Added exporting of links to HTML

## [1.1.7] - 2020-05-19

### Added

- Added collapse_padding option to Table.

### Changed

- Some style attributes may be abbreviated (b for bold, i for italic etc). Previously abbreviations worked in console markup but only one at a time, i.e. "[b]Hello[/]" but not "[b i]Hello[/]" -- now they work everywhere.
- Renamed 'text' property on Text to 'plain'. i.e. text.plain returns a string version of the Text instance.

### Fixed

- Fixed zero division if total is 0 in progress bar

## [1.1.6] - 2020-05-17

### Added

- Added rich.align.Align class
- Added justify argument to Console.print and console.log

## [1.1.5] - 2020-05-15

### Changed

- Changed progress bars to write to stdout on terminal and hide on non-terminal

## [1.1.4] - 2020-05-15

### Fixed

- Fixed incorrect file and link in progress.log
- Fixes for legacy windows: Bar, Panel, and Rule now use ASCII characters
- show_cursor is now a no-op on legacy windows

### Added

- Added Console.input

### Changed

- Disable progress bars when not writing to a terminal

## [1.1.3] - 2020-05-14

### Fixed

- Issue with progress of one line`

## [1.1.2] - 2020-05-14

### Added

- Added -p switch to python -m rich.markdown to page output
- Added Console.control to output control codes

### Changed

- Changed Console log_time_format to no longer require a space at the end
- Added print and log to Progress to render terminal output when progress is active

## [1.1.1] - 2020-05-12

### Changed

- Stripped cursor moving control codes from text

## [1.1.0] - 2020-05-10

### Added

- Added hyperlinks to Style and markup
- Added justify and code theme switches to markdown command

## [1.0.3] - 2020-05-08

### Added

- Added `python -m rich.syntax` command

## [1.0.2] - 2020-05-08

### Fixed

- Issue with Windows legacy support https://github.com/textualize/rich/issues/59

## [1.0.1] - 2020-05-08

### Changed

- Applied console markup after highlighting
- Documented highlighting
- Changed Markup parser to handle overlapping styles
- Relaxed dependency on colorama
- Allowed Theme to accept values as style definitions (str) as well as Style instances
- Added a panel to emphasize code in Markdown

### Added

- Added markup.escape
- Added `python -m rich.theme` command
- Added `python -m rich.markdown` command
- Added rendering of images in Readme (links only)

### Fixed

- Fixed Text.assemble not working with strings https://github.com/textualize/rich/issues/57
- Fixed table when column widths must be compressed to fit

## [1.0.0] - 2020-05-03

### Changed

- Improvements to repr highlighter to highlight URLs

## [0.8.13] - 2020-04-28

### Fixed

- Fixed incorrect markdown rendering for quotes and changed style

## [0.8.12] - 2020-04-21

### Fixed

- Removed debug print from rich.progress

## [0.8.11] - 2020-04-14

### Added

- Added Table.show_lines to render lines between rows

### Changed

- Added markup escape with double square brackets

## [0.8.10] - 2020-04-12

### Fixed

- Fix row_styles applying to header

## [0.8.9] - 2020-04-12

### Changed

- Added force_terminal option to `Console.__init__`

### Added

- Added Table.row_styles to enable zebra striping.

## [0.8.8] - 2020-03-31

### Fixed

- Fixed background in Syntax

## [0.8.7] - 2020-03-31

### Fixed

- Broken wrapping of long lines
- Fixed wrapping in Syntax

### Changed

- Added word_wrap option to Syntax, which defaults to False.
- Added word_wrap option to Traceback.

## [0.8.6] - 2020-03-29

### Added

- Experimental Jupyter notebook support: from rich.jupyter import print

## [0.8.5] - 2020-03-29

### Changed

- Smarter number parsing regex for repr highlighter

### Added

- uuid highlighter for repr

## [0.8.4] - 2020-03-28

### Added

- Added 'test card', run python -m rich

### Changed

- Detected windows terminal, defaulting to colorama support

### Fixed

- Fixed table scaling issue

## [0.8.3] - 2020-03-27

### Fixed

- CJK right align

## [0.8.2] - 2020-03-27

### Changed

- Fixed issue with 0 speed resulting in zero division error
- Changed signature of Progress.update
- Made calling start() a second time a no-op

## [0.8.1] - 2020-03-22

### Added

- Added progress.DownloadColumn

## [0.8.0] - 2020-03-17

### Added

- CJK support
- Console level highlight flag
- Added encoding argument to Syntax.from_path

### Changed

- Dropped support for Windows command prompt (try https://www.microsoft.com/en-gb/p/windows-terminal-preview/)
- Added task_id to Progress.track

## [0.7.2] - 2020-03-15

### Fixed

- KeyError for missing pygments style

## [0.7.1] - 2020-03-13

### Fixed

- Issue with control codes being used in length calculation

### Changed

- Remove current_style concept, which wasn't really used and was problematic for concurrency

## [0.7.0] - 2020-03-12

### Changed

- Added width option to Panel
- Change special method `__render_width__` to `__measure__`
- Dropped the "markdown style" syntax in console markup
- Optimized style rendering

### Added

- Added Console.show_cursor method
- Added Progress bars

### Fixed

- Fixed wrapping when a single word was too large to fit in a line

## [0.6.0] - 2020-03-03

### Added

- Added tab_size to Console and Text
- Added protocol.is_renderable for runtime check
- Added emoji switch to Console
- Added inherit boolean to Theme
- Made Console thread safe, with a thread local buffer

### Changed

- Console.markup attribute now effects Table
- SeparatedConsoleRenderable and RichCast types

### Fixed

- Fixed tabs breaking rendering by converting to spaces

## [0.5.0] - 2020-02-23

### Changed

- Replaced `__console_str__` with `__rich__`

## [0.4.1] - 2020-02-22

### Fixed

- Readme links in PyPI

## [0.4.0] - 2020-02-22

### Added

- Added Traceback rendering and handler
- Added rich.constrain
- Added rich.rule

### Fixed

- Fixed unnecessary padding

## [0.3.3] - 2020-02-04

### Fixed

- Fixed Windows color support
- Fixed line width on windows issue (https://github.com/textualize/rich/issues/7)
- Fixed Pretty print on Windows

## [0.3.2] - 2020-01-26

### Added

- Added rich.logging

## [0.3.1] - 2020-01-22

### Added

- Added colorama for Windows support

## [0.3.0] - 2020-01-19

### Added

- First official release, API still to be stabilized

[13.8.1]: https://github.com/textualize/rich/compare/v13.8.0...v13.8.1
[13.8.0]: https://github.com/textualize/rich/compare/v13.7.1...v13.8.0
[13.7.1]: https://github.com/textualize/rich/compare/v13.7.0...v13.7.1
[13.7.0]: https://github.com/textualize/rich/compare/v13.6.0...v13.7.0
[13.6.0]: https://github.com/textualize/rich/compare/v13.5.3...v13.6.0
[13.5.3]: https://github.com/textualize/rich/compare/v13.5.2...v13.5.3
[13.5.2]: https://github.com/textualize/rich/compare/v13.5.1...v13.5.2
[13.5.1]: https://github.com/textualize/rich/compare/v13.5.0...v13.5.1
[13.5.0]: https://github.com/textualize/rich/compare/v13.4.2...v13.5.0
[13.4.2]: https://github.com/textualize/rich/compare/v13.4.1...v13.4.2
[13.4.1]: https://github.com/textualize/rich/compare/v13.4.0...v13.4.1
[13.4.0]: https://github.com/textualize/rich/compare/v13.3.5...v13.4.0
[13.3.5]: https://github.com/textualize/rich/compare/v13.3.4...v13.3.5
[13.3.4]: https://github.com/textualize/rich/compare/v13.3.3...v13.3.4
[13.3.3]: https://github.com/textualize/rich/compare/v13.3.2...v13.3.3
[13.3.2]: https://github.com/textualize/rich/compare/v13.3.1...v13.3.2
[13.3.1]: https://github.com/textualize/rich/compare/v13.3.0...v13.3.1
[13.3.0]: https://github.com/textualize/rich/compare/v13.2.0...v13.3.0
[13.2.0]: https://github.com/textualize/rich/compare/v13.1.0...v13.2.0
[13.1.0]: https://github.com/textualize/rich/compare/v13.0.1...v13.1.0
[13.0.1]: https://github.com/textualize/rich/compare/v13.0.0...v13.0.1
[13.0.0]: https://github.com/textualize/rich/compare/v12.6.0...v13.0.0
[12.6.0]: https://github.com/textualize/rich/compare/v12.5.2...v12.6.0
[12.5.2]: https://github.com/textualize/rich/compare/v12.5.1...v12.5.2
[12.5.1]: https://github.com/textualize/rich/compare/v12.5.0...v12.5.1
[12.5.0]: https://github.com/textualize/rich/compare/v12.4.4...v12.5.0
[12.4.4]: https://github.com/textualize/rich/compare/v12.4.3...v12.4.4
[12.4.3]: https://github.com/textualize/rich/compare/v12.4.2...v12.4.3
[12.4.2]: https://github.com/textualize/rich/compare/v12.4.1...v12.4.2
[12.4.1]: https://github.com/textualize/rich/compare/v12.4.0...v12.4.1
[12.4.0]: https://github.com/textualize/rich/compare/v12.3.0...v12.4.0
[12.3.0]: https://github.com/textualize/rich/compare/v12.2.0...v12.3.0
[12.2.0]: https://github.com/textualize/rich/compare/v12.1.0...v12.2.0
[12.1.0]: https://github.com/textualize/rich/compare/v12.0.1...v12.1.0
[12.0.1]: https://github.com/textualize/rich/compare/v12.0.0...v12.0.1
[12.0.0]: https://github.com/textualize/rich/compare/v11.2.0...v12.0.0
[11.2.0]: https://github.com/textualize/rich/compare/v11.1.0...v11.2.0
[11.1.0]: https://github.com/textualize/rich/compare/v11.0.0...v11.1.0
[11.0.0]: https://github.com/textualize/rich/compare/v10.16.1...v11.0.0
[10.16.2]: https://github.com/textualize/rich/compare/v10.16.1...v10.16.2
[10.16.1]: https://github.com/textualize/rich/compare/v10.16.0...v10.16.1
[10.16.0]: https://github.com/textualize/rich/compare/v10.15.2...v10.16.0
[10.15.2]: https://github.com/textualize/rich/compare/v10.15.1...v10.15.2
[10.15.1]: https://github.com/textualize/rich/compare/v10.15.0...v10.15.1
[10.15.0]: https://github.com/textualize/rich/compare/v10.14.0...v10.15.0
[10.14.0]: https://github.com/textualize/rich/compare/v10.13.0...v10.14.0
[10.13.0]: https://github.com/textualize/rich/compare/v10.12.0...v10.13.0
[10.12.0]: https://github.com/textualize/rich/compare/v10.11.0...v10.12.0
[10.11.0]: https://github.com/textualize/rich/compare/v10.10.0...v10.11.0
[10.10.0]: https://github.com/textualize/rich/compare/v10.9.0...v10.10.0
[10.9.0]: https://github.com/textualize/rich/compare/v10.8.0...v10.9.0
[10.8.0]: https://github.com/textualize/rich/compare/v10.7.0...v10.8.0
[10.7.0]: https://github.com/textualize/rich/compare/v10.6.0...v10.7.0
[10.6.0]: https://github.com/textualize/rich/compare/v10.5.0...v10.6.0
[10.5.0]: https://github.com/textualize/rich/compare/v10.4.0...v10.5.0
[10.4.0]: https://github.com/textualize/rich/compare/v10.3.0...v10.4.0
[10.3.0]: https://github.com/textualize/rich/compare/v10.2.2...v10.3.0
[10.2.2]: https://github.com/textualize/rich/compare/v10.2.1...v10.2.2
[10.2.1]: https://github.com/textualize/rich/compare/v10.2.0...v10.2.1
[10.2.0]: https://github.com/textualize/rich/compare/v10.1.0...v10.2.0
[10.1.0]: https://github.com/textualize/rich/compare/v10.0.1...v10.1.0
[10.0.1]: https://github.com/textualize/rich/compare/v10.0.0...v10.0.1
[10.0.0]: https://github.com/textualize/rich/compare/v9.13.0...v10.0.0
[9.13.0]: https://github.com/textualize/rich/compare/v9.12.4...v9.13.0
[9.12.4]: https://github.com/textualize/rich/compare/v9.12.3...v9.12.4
[9.12.3]: https://github.com/textualize/rich/compare/v9.12.2...v9.12.3
[9.12.2]: https://github.com/textualize/rich/compare/v9.12.1...v9.12.2
[9.12.1]: https://github.com/textualize/rich/compare/v9.12.0...v9.12.1
[9.12.0]: https://github.com/textualize/rich/compare/v9.11.1...v9.12.0
[9.11.1]: https://github.com/textualize/rich/compare/v9.11.0...v9.11.1
[9.11.0]: https://github.com/textualize/rich/compare/v9.10.0...v9.11.0
[9.10.0]: https://github.com/textualize/rich/compare/v9.9.0...v9.10.0
[9.9.0]: https://github.com/textualize/rich/compare/v9.8.2...v9.9.0
[9.8.2]: https://github.com/textualize/rich/compare/v9.8.1...v9.8.2
[9.8.1]: https://github.com/textualize/rich/compare/v9.8.0...v9.8.1
[9.8.0]: https://github.com/textualize/rich/compare/v9.7.0...v9.8.0
[9.7.0]: https://github.com/textualize/rich/compare/v9.6.2...v9.7.0
[9.6.2]: https://github.com/textualize/rich/compare/v9.6.1...v9.6.2
[9.6.1]: https://github.com/textualize/rich/compare/v9.6.0...v9.6.1
[9.6.0]: https://github.com/textualize/rich/compare/v9.5.1...v9.6.0
[9.5.1]: https://github.com/textualize/rich/compare/v9.5.0...v9.5.1
[9.5.0]: https://github.com/textualize/rich/compare/v9.4.0...v9.5.0
[9.4.0]: https://github.com/textualize/rich/compare/v9.3.0...v9.4.0
[9.3.0]: https://github.com/textualize/rich/compare/v9.2.0...v9.3.0
[9.2.0]: https://github.com/textualize/rich/compare/v9.1.0...v9.2.0
[9.1.0]: https://github.com/textualize/rich/compare/v9.0.1...v9.1.0
[9.0.1]: https://github.com/textualize/rich/compare/v9.0.0...v9.0.1
[9.0.0]: https://github.com/textualize/rich/compare/v8.0.0...v9.0.0
[8.0.0]: https://github.com/textualize/rich/compare/v7.1.0...v8.0.0
[7.1.0]: https://github.com/textualize/rich/compare/v7.0.0...v7.1.0
[7.0.0]: https://github.com/textualize/rich/compare/v6.2.0...v7.0.0
[6.2.0]: https://github.com/textualize/rich/compare/v6.1.2...v6.2.0
[6.1.2]: https://github.com/textualize/rich/compare/v6.1.1...v6.1.2
[6.1.1]: https://github.com/textualize/rich/compare/v6.1.0...v6.1.1
[6.1.0]: https://github.com/textualize/rich/compare/v6.0.0...v6.1.0
[6.0.0]: https://github.com/textualize/rich/compare/v5.2.1...v6.0.0
[5.2.1]: https://github.com/textualize/rich/compare/v5.2.0...v5.2.1
[5.2.0]: https://github.com/textualize/rich/compare/v5.1.2...v5.2.0
[5.1.2]: https://github.com/textualize/rich/compare/v5.1.1...v5.1.2
[5.1.1]: https://github.com/textualize/rich/compare/v5.1.0...v5.1.1
[5.1.0]: https://github.com/textualize/rich/compare/v5.0.0...v5.1.0
[5.0.0]: https://github.com/textualize/rich/compare/v4.2.2...v5.0.0
[4.2.2]: https://github.com/textualize/rich/compare/v4.2.1...v4.2.2
[4.2.1]: https://github.com/textualize/rich/compare/v4.2.0...v4.2.1
[4.2.0]: https://github.com/textualize/rich/compare/v4.1.0...v4.2.0
[4.1.0]: https://github.com/textualize/rich/compare/v4.0.0...v4.1.0
[4.0.0]: https://github.com/textualize/rich/compare/v3.4.1...v4.0.0
[3.4.1]: https://github.com/textualize/rich/compare/v3.4.0...v3.4.1
[3.4.0]: https://github.com/textualize/rich/compare/v3.3.2...v3.4.0
[3.3.2]: https://github.com/textualize/rich/compare/v3.3.1...v3.3.2
[3.3.1]: https://github.com/textualize/rich/compare/v3.3.0...v3.3.1
[3.3.0]: https://github.com/textualize/rich/compare/v3.2.0...v3.3.0
[3.2.0]: https://github.com/textualize/rich/compare/v3.1.0...v3.2.0
[3.1.0]: https://github.com/textualize/rich/compare/v3.0.5...v3.1.0
[3.0.5]: https://github.com/textualize/rich/compare/v3.0.4...v3.0.5
[3.0.4]: https://github.com/textualize/rich/compare/v3.0.3...v3.0.4
[3.0.3]: https://github.com/textualize/rich/compare/v3.0.2...v3.0.3
[3.0.2]: https://github.com/textualize/rich/compare/v3.0.1...v3.0.2
[3.0.1]: https://github.com/textualize/rich/compare/v3.0.0...v3.0.1
[3.0.0]: https://github.com/textualize/rich/compare/v2.3.1...v3.0.0
[2.3.1]: https://github.com/textualize/rich/compare/v2.3.0...v2.3.1
[2.3.0]: https://github.com/textualize/rich/compare/v2.2.6...v2.3.0
[2.2.6]: https://github.com/textualize/rich/compare/v2.2.5...v2.2.6
[2.2.5]: https://github.com/textualize/rich/compare/v2.2.4...v2.2.5
[2.2.4]: https://github.com/textualize/rich/compare/v2.2.3...v2.2.4
[2.2.3]: https://github.com/textualize/rich/compare/v2.2.2...v2.2.3
[2.2.2]: https://github.com/textualize/rich/compare/v2.2.1...v2.2.2
[2.2.1]: https://github.com/textualize/rich/compare/v2.2.0...v2.2.1
[2.2.0]: https://github.com/textualize/rich/compare/v2.1.0...v2.2.0
[2.1.0]: https://github.com/textualize/rich/compare/v2.0.1...v2.1.0
[2.0.1]: https://github.com/textualize/rich/compare/v2.0.0...v2.0.1
[2.0.0]: https://github.com/textualize/rich/compare/v1.3.1...v2.0.0
[1.3.1]: https://github.com/textualize/rich/compare/v1.3.0...v1.3.1
[1.3.0]: https://github.com/textualize/rich/compare/v1.2.3...v1.3.0
[1.2.3]: https://github.com/textualize/rich/compare/v1.2.2...v1.2.3
[1.2.2]: https://github.com/textualize/rich/compare/v1.2.1...v1.2.2
[1.2.1]: https://github.com/textualize/rich/compare/v1.2.0...v1.2.1
[1.2.0]: https://github.com/textualize/rich/compare/v1.1.9...v1.2.0
[1.1.9]: https://github.com/textualize/rich/compare/v1.1.8...v1.1.9
[1.1.8]: https://github.com/textualize/rich/compare/v1.1.7...v1.1.8
[1.1.7]: https://github.com/textualize/rich/compare/v1.1.6...v1.1.7
[1.1.6]: https://github.com/textualize/rich/compare/v1.1.5...v1.1.6
[1.1.5]: https://github.com/textualize/rich/compare/v1.1.4...v1.1.5
[1.1.4]: https://github.com/textualize/rich/compare/v1.1.3...v1.1.4
[1.1.3]: https://github.com/textualize/rich/compare/v1.1.2...v1.1.3
[1.1.2]: https://github.com/textualize/rich/compare/v1.1.1...v1.1.2
[1.1.1]: https://github.com/textualize/rich/compare/v1.1.0...v1.1.1
[1.1.0]: https://github.com/textualize/rich/compare/v1.0.3...v1.1.0
[1.0.3]: https://github.com/textualize/rich/compare/v1.0.2...v1.0.3
[1.0.2]: https://github.com/textualize/rich/compare/v1.0.1...v1.0.2
[1.0.1]: https://github.com/textualize/rich/compare/v1.0.0...v1.0.1
[1.0.0]: https://github.com/textualize/rich/compare/v0.8.13...v1.0.0
[0.8.13]: https://github.com/textualize/rich/compare/v0.8.12...v0.8.13
[0.8.12]: https://github.com/textualize/rich/compare/v0.8.11...v0.8.12
[0.8.11]: https://github.com/textualize/rich/compare/v0.8.10...v0.8.11
[0.8.10]: https://github.com/textualize/rich/compare/v0.8.9...v0.8.10
[0.8.9]: https://github.com/textualize/rich/compare/v0.8.8...v0.8.9
[0.8.8]: https://github.com/textualize/rich/compare/v0.8.7...v0.8.8
[0.8.7]: https://github.com/textualize/rich/compare/v0.8.6...v0.8.7
[0.8.6]: https://github.com/textualize/rich/compare/v0.8.5...v0.8.6
[0.8.5]: https://github.com/textualize/rich/compare/v0.8.4...v0.8.5
[0.8.4]: https://github.com/textualize/rich/compare/v0.8.3...v0.8.4
[0.8.3]: https://github.com/textualize/rich/compare/v0.8.2...v0.8.3
[0.8.2]: https://github.com/textualize/rich/compare/v0.8.1...v0.8.2
[0.8.1]: https://github.com/textualize/rich/compare/v0.8.0...v0.8.1
[0.8.0]: https://github.com/textualize/rich/compare/v0.7.2...v0.8.0
[0.7.2]: https://github.com/textualize/rich/compare/v0.7.1...v0.7.2
[0.7.1]: https://github.com/textualize/rich/compare/v0.7.0...v0.7.1
[0.7.0]: https://github.com/textualize/rich/compare/v0.6.0...v0.7.0
[0.6.0]: https://github.com/textualize/rich/compare/v0.5.0...v0.6.0
[0.5.0]: https://github.com/textualize/rich/compare/v0.4.1...v0.5.0
[0.4.1]: https://github.com/textualize/rich/compare/v0.4.0...v0.4.1
[0.4.0]: https://github.com/textualize/rich/compare/v0.3.3...v0.4.0
[0.3.3]: https://github.com/textualize/rich/compare/v0.3.2...v0.3.3
[0.3.2]: https://github.com/textualize/rich/compare/v0.3.1...v0.3.2
[0.3.1]: https://github.com/textualize/rich/compare/v0.3.0...v0.3.1
[0.3.0]: https://github.com/textualize/rich/compare/v0.2.0...v0.3.0<|MERGE_RESOLUTION|>--- conflicted
+++ resolved
@@ -7,11 +7,7 @@
 
 ## Unreleased
 
-<<<<<<< HEAD
-### Fixed
-
-- Fix the return type of `Progress.__enter__`
-=======
+
 ### Changed
 
 - Rich will display tracebacks with finely grained error locations on python 3.11+ https://github.com/Textualize/rich/pull/3486
@@ -92,7 +88,6 @@
 
 - Markdown table rendering issue with inline styles and links https://github.com/Textualize/rich/issues/3115
 - Fix Markdown code blocks on a light background https://github.com/Textualize/rich/issues/3123
->>>>>>> d5dcc74d
 
 ## [13.5.2] - 2023-08-01
 
