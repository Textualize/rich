# Changelog

All notable changes to this project will be documented in this file.

The format is based on [Keep a Changelog](https://keepachangelog.com/en/1.0.0/),
and this project adheres to [Semantic Versioning](https://semver.org/spec/v2.0.0.html).

<<<<<<< HEAD
## Unreleased

### Fixed

-  Fix: word‐wrapped `Syntax` with padding clipped characters (#3727).
=======
## [Unreleased]

### Changed

- Removed `typing_extensions` from runtime dependencies https://github.com/Textualize/rich/pull/3763
- Live objects (including Progress) may now be nested https://github.com/Textualize/rich/pull/3768
>>>>>>> 28099548

## [14.0.0] - 2025-03-30

### Added

- Added env var `TTY_COMPATIBLE` to override auto-detection of TTY support (See console.rst for details). https://github.com/Textualize/rich/pull/3675

### Changed

- An empty `NO_COLOR` env var is now considered disabled. https://github.com/Textualize/rich/pull/3675
- An empty `FORCE_COLOR` env var is now considered disabled. https://github.com/Textualize/rich/pull/3675
- Rich tracebacks will now render notes on Python 3.11 onwards (added with `Exception.add_note`) https://github.com/Textualize/rich/pull/3676
- Indentation in exceptions won't be underlined https://github.com/Textualize/rich/pull/3678
- Rich tracebacks will now render Exception Groups https://github.com/Textualize/rich/pull/3677

## [13.9.4] - 2024-11-01

### Changed

- Optimizations to cell_len which may speed up Rich / Textual output https://github.com/Textualize/rich/pull/3546

## [13.9.3] - 2024-10-22

### Fixed

- Fixed broken regex that may have resulted in poor performance. https://github.com/Textualize/rich/pull/3535

## [13.9.2] - 2024-10-04

### Fixed

- Fixed `Table` columns not highlighting when added by `add_row` https://github.com/Textualize/rich/issues/3517
- Fixed an issue with Segment.split_cells reported in Textual https://github.com/Textualize/textual/issues/5090

## [13.9.1] - 2024-10-01

### Fixed

- Fixed typing_extensions dependency

## [13.9.0] - 2024-10-01

### Changed

- Dropped support for Python3.7 https://github.com/Textualize/rich/pull/3509
- Rich will display tracebacks with finely grained error locations on python 3.11+ https://github.com/Textualize/rich/pull/3486

### Fixed

- Fixed issue with Segment._split_cells https://github.com/Textualize/rich/pull/3506
- Fix auto detection of terminal size on Windows https://github.com/Textualize/rich/pull/2916
- `Text.style` now respected in Panel title/subtitle https://github.com/Textualize/rich/pull/3509

## [13.8.1] - 2024-09-10

### Fixed

- Added support for Python 3.13 https://github.com/Textualize/rich/pull/3481
- Fixed infinite loop when appending Text to same instance https://github.com/Textualize/rich/pull/3480

## [13.8.0] - 2024-08-26

### Fixed

- Fixed `Table` rendering of box elements so "footer" elements truly appear at bottom of table, "mid" elements in main table body.
- Fixed styles in Panel when Text objects are used for title https://github.com/Textualize/rich/pull/3401
- Fix pretty repr for `collections.deque` https://github.com/Textualize/rich/pull/2864
- Thread used in progress.track will exit if an exception occurs in a generator https://github.com/Textualize/rich/pull/3402
- Progress track thread is now a daemon thread https://github.com/Textualize/rich/pull/3402
- Fixed cached hash preservation upon clearing meta and links https://github.com/Textualize/rich/issues/2942
- Fixed overriding the `background_color` of `Syntax` not including padding https://github.com/Textualize/rich/issues/3295
- Fixed pretty printing of dataclasses with a default repr in Python 3.13 https://github.com/Textualize/rich/pull/3455
- Fixed selective enabling of highlighting when disabled in the `Console` https://github.com/Textualize/rich/issues/3419
- Fixed BrokenPipeError writing an error message https://github.com/Textualize/rich/pull/3468
- Fixed superfluous space above Markdown tables https://github.com/Textualize/rich/pull/3469
- Fixed issue with record and capture interaction https://github.com/Textualize/rich/pull/3470
- Fixed control codes breaking in `append_tokens` https://github.com/Textualize/rich/pull/3471
- Fixed exception pretty printing a dataclass with missing fields https://github.com/Textualize/rich/pull/3472

### Changed

- `RichHandler` errors and warnings will now use different colors (red and yellow) https://github.com/Textualize/rich/issues/2825
- Removed the empty line printed in jupyter while using `Progress` https://github.com/Textualize/rich/pull/2616
- Running tests in environment with `FORCE_COLOR` or `NO_COLOR` environment variables
- ansi decoder will now strip problematic private escape sequences (like `\x1b7`) https://github.com/Textualize/rich/pull/3278/
- Tree's ASCII_GUIDES and TREE_GUIDES constants promoted to class attributes
- `rich.Text.highlight_regex` now accepts a regular expression object https://github.com/Textualize/rich/pull/3347

### Added

- Adds a `case_sensitive` parameter to `prompt.Prompt`. This determines if the
  response is treated as case-sensitive. Defaults to `True`.
- Added `Console.on_broken_pipe` https://github.com/Textualize/rich/pull/3468

## [13.7.1] - 2024-02-28


### Fixed

- Updated the widths of some characters https://github.com/Textualize/rich/pull/3289

### Added

- Included a `name` attribute to the `Spinner` class https://github.com/Textualize/rich/pull/3359

## [13.7.0] - 2023-11-15

### Added

- Adds missing parameters to Panel.fit https://github.com/Textualize/rich/issues/3142

### Fixed

- Some text goes missing during wrapping when it contains double width characters https://github.com/Textualize/rich/issues/3176
- Ensure font is correctly inherited in exported HTML https://github.com/Textualize/rich/issues/3104
- Fixed typing for `FloatPrompt`.

## [13.6.0] - 2023-09-30

### Added

- Added Python 3.12 to classifiers.

## [13.5.3] - 2023-09-17

### Fixed

- Markdown table rendering issue with inline styles and links https://github.com/Textualize/rich/issues/3115
- Fix Markdown code blocks on a light background https://github.com/Textualize/rich/issues/3123

## [13.5.2] - 2023-08-01

### Fixed

- Fixed Text.expand_tabs assertion error

## [13.5.1] - 2023-07-31

### Fixed

- Fix tilde character (`~`) not included in link regex when printing to console https://github.com/Textualize/rich/issues/3057

## [13.5.0] - 2023-07-29

### Fixed

- Fixed Text.expand_tabs not expanding spans.
- Fixed TimeElapsedColumn from showing negative.
- Fix for escaping strings with a trailing backslash https://github.com/Textualize/rich/issues/2987
- Fixed exception in Markdown with partial table https://github.com/Textualize/rich/issues/3053
- Fixed the HTML export template so that the `<html>` tag comes before the `<head>` tag https://github.com/Textualize/rich/issues/3021
- Fixed issue with custom classes overwriting `__eq__` https://github.com/Textualize/rich/issues/2875
- Fix rich.pretty.install breakage in iPython https://github.com/Textualize/rich/issues/3013

### Added

- Added Text.extend_style method.
- Added Span.extend method.

### Changed

- Text.tab_size now defaults to `None` to indicate that Console.tab_size should be used.

## [13.4.2] - 2023-06-12

### Changed

- Relaxed markdown-it-py dependency

## [13.4.1] - 2023-05-31

### Fixed

- Fixed typing extensions import in markdown https://github.com/Textualize/rich/issues/2979

## [13.4.0] - 2023-05-31

### Added

- Added support for tables in `Markdown` https://github.com/Textualize/rich/pull/2977

## [13.3.5] - 2023-04-27

### Fixed

- Fixed italic indent guides in SVG output

## [13.3.4] - 2023-04-12

### Fixed

- Fixed for `is_terminal` ignoring FORCE_COLOR https://github.com/Textualize/rich/pull/2923

## [13.3.3] - 2023-02-27

### Added

- Added Style.clear_meta_and_links

## [13.3.2] - 2023-02-04

### Fixed

- Reversed `pre` and `code` tags in base HTML format https://github.com/Textualize/rich/pull/2642
- Fix syntax error when building with nuitka https://github.com/Textualize/rich/pull/2635
- Fixed pretty printing of empty dataclass https://github.com/Textualize/rich/issues/2819
- Use `Console(stderr=True)` in `rich.traceback.install` to support io redirection.
- Fixes superfluous spaces in html output https://github.com/Textualize/rich/issues/2832
- Fixed duplicate output in Jupyter https://github.com/Textualize/rich/pulls/2804
- Filter ANSI character-encoding-change codes in `Text.from_ansi` parser
- Fixes traceback failing when a frame filename is unreadable https://github.com/Textualize/rich/issues/2821
- Fix for live update rendering console markup https://github.com/Textualize/rich/issues/2726

### Added

- Added Polish README


### Changed

- `rich.progress.track()` will now show the elapsed time after finishing the task https://github.com/Textualize/rich/pull/2659

## [13.3.1] - 2023-01-28

### Fixed

- Fixed truecolor to eight bit color conversion https://github.com/Textualize/rich/pull/2785

## [13.3.0] - 2023-01-27

### Fixed

- Fixed failing tests due to Pygments dependency https://github.com/Textualize/rich/issues/2757
- Relaxed ipywidgets https://github.com/Textualize/rich/issues/2767

### Added

- Added `encoding` parameter in `Theme.read`


## [13.2.0] - 2023-01-19

### Changed

- Switch Markdown parsing from commonmark to markdown-it-py https://github.com/Textualize/rich/pull/2439

## [13.1.0] - 2023-01-14

### Fixed

- Fixed wrong filenames in Jupyter tracebacks https://github.com/Textualize/rich/issues/2271

### Added

- Added locals_hide_dunder and locals_hide_sunder to Tracebacks, to hide double underscore and single underscore locals. https://github.com/Textualize/rich/pull/2754

### Changed

- Tracebacks will now hide double underscore names from locals by default. Set `locals_hide_dunder=False` to restore previous behaviour.

## [13.0.1] - 2023-01-06

### Fixed

- Fixed issue with Segment.split_cells for mixed single and double cell widths

## [13.0.0] - 2022-12-30

### Fixed

- Reversed `pre` and `code` tags in base HTML format https://github.com/Textualize/rich/pull/2642
- Improved detection of `attrs` library, that isn't confused by the presence of the `attr` library.
- Fixed issue with `locals_max_length` parameter not being respected in Traceback https://github.com/Textualize/rich/issues/2649
- Handling of broken `fileno` made more robust. Fixes https://github.com/Textualize/rich/issues/2645
- Fixed missing `fileno` on FileProxy

### Fixed

- Fix type of `spinner_style` argument in `Console.status` https://github.com/Textualize/rich/pull/2613.

### Changed

- Bumped minimum Python version to 3.7 https://github.com/Textualize/rich/pull/2567
- Pretty-printing of "tagged" `__repr__` results is now greedy when matching tags https://github.com/Textualize/rich/pull/2565
- `progress.track` now supports deriving total from `__length_hint__`

### Added

- Add type annotation for key_separator of pretty.Node https://github.com/Textualize/rich/issues/2625


## [12.6.0] - 2022-10-02

### Added

- Parse ANSI escape sequences in pretty repr https://github.com/Textualize/rich/pull/2470
- Add support for `FORCE_COLOR` env var https://github.com/Textualize/rich/pull/2449
- Allow a `max_depth` argument to be passed to the `install()` hook https://github.com/Textualize/rich/issues/2486
- Document using `None` as name in `__rich_repr__` for tuple positional args https://github.com/Textualize/rich/pull/2379
- Add `font_aspect_ratio` parameter in SVG export https://github.com/Textualize/rich/pull/2539/files
- Added `Table.add_section` method. https://github.com/Textualize/rich/pull/2544

### Fixed

- Handle stdout/stderr being null https://github.com/Textualize/rich/pull/2513
- Fix NO_COLOR support on legacy Windows https://github.com/Textualize/rich/pull/2458
- Fix pretty printer handling of cyclic references https://github.com/Textualize/rich/pull/2524
- Fix missing `mode` property on file wrapper breaking uploads via `requests` https://github.com/Textualize/rich/pull/2495
- Fix mismatching default value of parameter `ensure_ascii` https://github.com/Textualize/rich/pull/2538
- Remove unused height parameter in `Layout` class https://github.com/Textualize/rich/pull/2540
- Fixed exception in Syntax.__rich_measure__ for empty files

### Changed

- Removed border from code blocks in Markdown

## [12.5.2] - 2022-07-18

### Added

- Add Turkish Readme.

## [12.5.1] - 2022-07-11

### Fixed

- Fixed missing typing extensions dependency on 3.9 https://github.com/Textualize/rich/issues/2386
- Fixed Databricks Notebook is not detected as Jupyter environment. https://github.com/Textualize/rich/issues/2422

## [12.5.0] - 2022-07-11

### Added

- Environment variables `JUPYTER_COLUMNS` and `JUPYTER_LINES` to control width and height of console in Jupyter
- Markdown friendly `Box` style, `MARKDOWN`, for rendering tables ready to copy into markdown files
- `inspect` will prefix coroutine functions with `async def`
- `Style.__add__` will no longer return `NotImplemented`
- Remove rich.\_lru_cache

### Changed

- Default width of Jupyter console size is increased to 115
- Optimized Segment.divide

### Fixed

- Fix Rich clobbering cursor style on Windows https://github.com/Textualize/rich/pull/2339
- Fix text wrapping edge case https://github.com/Textualize/rich/pull/2296
- Allow exceptions that are raised while a Live is rendered to be displayed and/or processed https://github.com/Textualize/rich/pull/2305
- Fix crashes that can happen with `inspect` when docstrings contain some special control codes https://github.com/Textualize/rich/pull/2294
- Fix edges used in first row of tables when `show_header=False` https://github.com/Textualize/rich/pull/2330
- Fix interaction between `Capture` contexts and `Console(record=True)` https://github.com/Textualize/rich/pull/2343
- Fixed hash issue in Styles class https://github.com/Textualize/rich/pull/2346
- Fixed bug in `Segment.split_and_crop_lines`

## [12.4.4] - 2022-05-24

### Changed

- Added clipping per line to SVG output to avoid box characters overlapping
- Optimized SVG output

## [12.4.3] - 2022-05-23

### Changed

- Further tweaks to SVG character matrix
- Added clip rect to SVG to prevent box characters overlapping bottom of terminal

## [12.4.2] - 2022-05-23

### Fixed

- Fix for SVG on Firefox

### Changed

- Removed excess margin from SVG, tweaked cell sizes to better render block characters

## [12.4.1] - 2022-05-08

### Fixed

- Fix for default background color in SVG export https://github.com/Textualize/rich/issues/2260

### Changed

- Added a keyline around SVG terminals which is visible on dark backgrounds

### Changed

- Added a keyline around SVG terminals which is visible on dark backgrounds

## [12.4.0] - 2022-05-07

### Changed

- Rebuilt SVG export to create a simpler SVG that is more portable
- Fix render_lines crash when render height was negative https://github.com/Textualize/rich/pull/2246
- Make objects from `rich.progress.open` forward the name of the internal handle https://github.com/Textualize/rich/pull/2254

### Added

- Add `padding` to Syntax constructor https://github.com/Textualize/rich/pull/2247

## [12.3.0] - 2022-04-26

### Added

- Ability to change terminal window title https://github.com/Textualize/rich/pull/2200
- Added show_speed parameter to progress.track which will show the speed when the total is not known
- Python blocks can now opt out from being rendered in tracebacks's frames, by setting a `_rich_traceback_omit = True` in their local scope https://github.com/Textualize/rich/issues/2207

### Fixed

- Fall back to `sys.__stderr__` on POSIX systems when trying to get the terminal size (fix issues when Rich is piped to another process)
- Fixed markup escaping issue https://github.com/Textualize/rich/issues/2187
- Safari - Box appearing around SVG export https://github.com/Textualize/rich/pull/2201
- Fixed recursion error in Jupyter progress bars https://github.com/Textualize/rich/issues/2047
- Complex numbers are now identified by the highlighter https://github.com/Textualize/rich/issues/2214
- Fix crash on IDLE and forced is_terminal detection to False because IDLE can't do escape codes https://github.com/Textualize/rich/issues/2222
- Fixed missing blank line in traceback rendering https://github.com/Textualize/rich/issues/2206
- Fixed running Rich with the current working dir was deleted https://github.com/Textualize/rich/issues/2197

### Changed

- Setting `total=None` on progress is now possible, and will display pulsing animation
- Micro-optimization for Segment.divide

## [12.2.0] - 2022-04-05

### Changed

- Bumped typing-extensions minimum to 4.0.0
- Bumped minimum Python version to 3.6.3

## [12.1.0] - 2022-04-03

### Added

- Progress.open and Progress.wrap_file method to track the progress while reading from a file or file-like object https://github.com/textualize/rich/pull/1759
- SVG export functionality https://github.com/Textualize/rich/pull/2101
- Adding Indonesian translation

### Fixed

- Add missing `end` keyword argument to `Text.from_markup` https://github.com/Textualize/rich/pull/2095
- Fallback to text lexer when no lexer guessed https://github.com/Textualize/rich/pull/2133
- Fixed issue with decoding ANSI reset https://github.com/Textualize/rich/issues/2112

## [12.0.1] - 2022-03-22

### Changed

- Improve performance of cell_length https://github.com/Textualize/rich/pull/2061
- Improve performance of chop_cells https://github.com/Textualize/rich/pull/2077

### Fixed

- Fix capturing stdout on legacy Windows https://github.com/Textualize/rich/pull/2066

## [12.0.0] - 2022-03-10

### Added

- Added options to TimeRemainingColumn to render a compact time format and render elapsed time when a task is
  finished. https://github.com/Textualize/rich/pull/1992
- Added ProgressColumn `MofNCompleteColumn` to display raw `completed/total` column (similar to DownloadColumn,
  but displays values as ints, does not convert to floats or add bit/bytes units).
  https://github.com/Textualize/rich/pull/1941
- Replace Colorama with win32 renderer https://github.com/Textualize/rich/pull/1993
- Add support for namedtuples to `Pretty` https://github.com/Textualize/rich/pull/2031

### Fixed

- In Jupyter mode make the link target be set to "\_blank"
- Fix some issues with markup handling around "[" characters https://github.com/Textualize/rich/pull/1950
- Fix syntax lexer guessing.
- Fixed Pretty measure not respecting expand_all https://github.com/Textualize/rich/issues/1998
- Collapsed definitions for single-character spinners, to save memory and reduce import time.
- Fix print_json indent type in `__init__.py`
- Fix error when inspecting object defined in REPL https://github.com/Textualize/rich/pull/2037
- Fix incorrect highlighting of non-indented JSON https://github.com/Textualize/rich/pull/2038
- Fixed height reset in complex renderables https://github.com/Textualize/rich/issues/2042

### Changed

- Improved support for enum.Flag in ReprHighlighter https://github.com/Textualize/rich/pull/1920
- Tree now respects justify=None, i.e. won't pad to right https://github.com/Textualize/rich/issues/1690
- Removed rich.tabulate which was marked for deprecation
- Deprecated rich.align.AlignValues in favor of AlignMethod

## [11.2.0] - 2022-02-08

### Added

- Add support for US spelling of "gray" in ANSI color names https://github.com/Textualize/rich/issues/1890
- Added `rich.diagnose.report` to expose environment debugging logic as function https://github.com/Textualize/rich/pull/1917
- Added classmethod `Progress.get_default_columns()` to get the default list of progress bar columns https://github.com/Textualize/rich/pull/1894

### Fixed

- Fixed performance issue in measuring text

### Fixed

- Fixed test failures on PyPy3 https://github.com/Textualize/rich/pull/1904

## [11.1.0] - 2022-01-28

### Added

- Workaround for edge case of object from Faiss with no `__class__` https://github.com/Textualize/rich/issues/1838
- Add Traditional Chinese readme
- Add `Syntax.guess_lexer`, add support for more lexers (e.g. Django templates etc.) https://github.com/Textualize/rich/pull/1869
- Add `lexer` parameter to `Syntax.from_path` to allow for overrides https://github.com/Textualize/rich/pull/1873

### Fixed

- Workaround for edge case of object from Faiss with no `__class__` https://github.com/Textualize/rich/issues/1838
- Ensure `Syntax` always justifies left https://github.com/Textualize/rich/pull/1872
- Handle classes in inspect when methods=True https://github.com/Textualize/rich/pull/1874

## [11.0.0] - 2022-01-09

### Added

- Added max_depth arg to pretty printing https://github.com/Textualize/rich/issues/1585
- Added `vertical_align` to Table.add_row https://github.com/Textualize/rich/issues/1590

### Fixed

- Fixed issue with pretty repr in jupyter notebook https://github.com/Textualize/rich/issues/1717
- Fix Traceback theme defaults override user supplied styles https://github.com/Textualize/rich/issues/1786

### Changed

- **breaking** Deprecated rich.console.RenderGroup, now named rich.console.Group
- **breaking** `Syntax.__init__` parameter `lexer_name` renamed to `lexer`
- Syntax constructor accepts both str and now a pygments lexer https://github.com/Textualize/rich/pull/1748

## [10.16.2] - 2021-01-02

### Fixed

- Fixed @ not being escaped in markup

## [10.16.1] - 2021-12-15

### Fixed

- Fixed issues with overlapping tags https://github.com/textualize/rich/issues/1755

## [10.16.0] - 2021-12-12

### Fixed

- Double print of progress bar in Jupyter https://github.com/textualize/rich/issues/1737

### Added

- Added Text.markup property https://github.com/textualize/rich/issues/1751

## [10.15.2] - 2021-12-02

### Fixed

- Deadlock issue https://github.com/textualize/rich/issues/1734

## [10.15.1] - 2021-11-29

### Fixed

- Reverted thread-safety fix for Live that introduced deadlock potential

## [10.15.0] - 2021-11-28

### Added

- Added dynamic_progress.py to examples
- Added ConsoleOptions.update_height
- Fixed Padding not respecting height

### Changed

- Some optimizations for simple strings (with only single cell widths)

### Fixed

- Fixed issue with progress bar not rendering markup https://github.com/textualize/rich/issues/1721
- Fixed race condition when exiting Live https://github.com/textualize/rich/issues/1530

## [10.14.0] - 2021-11-16

### Fixed

- Fixed progress speed not updating when total doesn't change
- Fixed superfluous new line in Status https://github.com/textualize/rich/issues/1662
- Fixed Windows legacy width again
- Fixed infinite loop in set_cell_size https://github.com/textualize/rich/issues/1682

### Added

- Added file protocol to URL highlighter https://github.com/textualize/rich/issues/1681
- Added rich.protocol.rich_cast

### Changed

- Allowed `__rich__` to work recursively
- Allowed Text classes to work with sep in print https://github.com/textualize/rich/issues/1689

### Added

- Added a `rich.text.Text.from_ansi` helper method for handling pre-formatted input strings https://github.com/textualize/rich/issues/1670

## [10.13.0] - 2021-11-07

### Added

- Added json.dumps parameters to print_json https://github.com/textualize/rich/issues/1638

### Fixed

- Fixed an edge case bug when console module try to detect if they are in a tty at the end of a pytest run
- Fixed a bug where logging handler raises an exception when running with pythonw (related to https://bugs.python.org/issue13807)
- Fixed issue with TERM env vars that have more than one hyphen https://github.com/textualize/rich/issues/1640
- Fixed missing new line after progress bar when terminal is not interactive https://github.com/textualize/rich/issues/1606
- Fixed exception in IPython when disabling pprint with %pprint https://github.com/textualize/rich/issues/1646
- Fixed issue where values longer than the console width produced invalid JSON https://github.com/textualize/rich/issues/1653
- Fixes trailing comma when pretty printing dataclass with last field repr=False https://github.com/textualize/rich/issues/1599

## Changed

- Markdown codeblocks now word-wrap https://github.com/textualize/rich/issues/1515

## [10.12.0] - 2021-10-06

### Updated

- Official Py3.10 release

### Fixed

- Fixed detection of custom repr when pretty printing dataclasses

## [10.11.0] - 2021-09-24

### Added

- Added `suppress` parameter to tracebacks
- Added `max_frames` parameter to tracebacks

## [10.10.0] - 2021-09-18

### Added

- Added stdin support to `rich.json`

### Fixed

- Fixed pretty printing of objects with fo magic with **getattr** https://github.com/textualize/rich/issues/1492

## [10.9.0] - 2021-08-29

### Added

- Added data parameter to print_json method / function
- Added an --indent parameter to python -m rich.json

### Changed

- Changed default indent of JSON to 2 (down from 4)
- Changed highlighting of JSON keys to new style (bold blue)

## [10.8.0] - 2021-08-28

### Added

- Added Panel.subtitle
- Added Panel.subtitle_align
- Added rich.json.JSON
- Added rich.print_json and Console.print_json

### Fixed

- Fixed a bug where calling `rich.reconfigure` within a `pytest_configure` hook would lead to a crash
- Fixed highlight not being passed through options https://github.com/textualize/rich/issues/1404

## [10.7.0] - 2021-08-05

### Added

- Added Text.apply_meta
- Added meta argument to Text.assemble
- Added Style.from_meta
- Added Style.on
- Added Text.on

### Changed

- Changed `RenderGroup` to `Group` and `render_group` to `group` (old names remain for compatibility but will be deprecated in the future)
- Changed `rich.repr.RichReprResult` to `rich.repr.Result` (old names remain for compatibility but will be deprecated in the future)
- Changed meta serialization to use pickle rather than marshal to permit callables

## [10.6.0] - 2021-07-12

### Deprecated

- Added deprecation warning for tabulate_mapping which will be removed in v11.0.0

### Added

- Added precision argument to filesize.decimal
- Added separator argument to filesize.decimal
- Added \_rich_traceback_guard to Traceback
- Added emoji_variant to Console
- Added -emoji and -text variant selectors to emoji code

### Fixed

- Fixed issue with adjoining color tags https://github.com/textualize/rich/issues/1334

### Changed

- Changed Console.size to use unproxied stdin and stdout

## [10.5.0] - 2021-07-05

### Fixed

- Fixed Pandas objects not pretty printing https://github.com/textualize/rich/issues/1305
- Fixed https://github.com/textualize/rich/issues/1256
- Fixed typing with rich.repr.auto decorator
- Fixed repr error formatting https://github.com/textualize/rich/issues/1326

### Added

- Added new_line_start argument to Console.print
- Added Segment.divide method
- Added Segment.split_cells method
- Added segment.SegmentLines class

## [10.4.0] - 2021-06-18

### Added

- Added Style.meta
- Added rich.repr.auto decorator

### Fixed

- Fixed error pretty printing classes with special **rich_repr** method

## [10.3.0] - 2021-06-09

### Added

- Added Console.size setter
- Added Console.width setter
- Added Console.height setter
- Added angular style Rich reprs
- Added an IPython extension. Load via `%load_ext rich`

### Changed

- Changed the logic for retrieving the calling frame in console logs to a faster one for the Python implementations that support it.

## [10.2.2] - 2021-05-19

### Fixed

- Fixed status not rendering console markup https://github.com/textualize/rich/issues/1244

## [10.2.1] - 2021-05-17

### Fixed

- Fixed panel in Markdown exploding https://github.com/textualize/rich/issues/1234

## [10.2.0] - 2021-05-12

### Added

- Added syntax for call, i.e. "Foo(bar)"
- Added Console.measure as a convenient alias for Measurement.get
- Added support for pretty printing attrs objects
- Added mappingproxy to pretty print
- Added UserDict and UserList support to pretty printer

### Changed

- Changed colorama init to set strip=False
- Changed highlighter for False, True, None to not match in the middle of a word. i.e. NoneType is no longer highlighted as None

### Fixed

- Fixed initial blank lines removed from Syntax https://github.com/textualize/rich/issues/1214

## [10.1.0] - 2021-04-03

### Fixed

- Fixed support for jupyter qtconsole and similar Jupyter environments

## [10.0.1] - 2021-03-30

### Fixed

- Fixed race condition that duplicated lines in progress https://github.com/textualize/rich/issues/1144

## [10.0.0] - 2021-03-27

### Changed

- Made pydoc import lazy as at least one use found it slow to import https://github.com/textualize/rich/issues/1104
- Modified string highlighting to not match in the middle of a word, so that apostrophes are not considered strings
- New way of encoding control codes in Segment
- New signature for Control class
- Changed Layout.split to use new Splitter class
- Improved layout.tree
- Changed default theme color for repr.number to cyan
- `__rich_measure__` signature changed to accept ConsoleOptions rather than max_width
- `text` parameter to rich.spinner.Spinner changed to RenderableType

### Added

- Added `__rich_repr__` protocol method to Pretty
- Added rich.region.Region
- Added ConsoleOptions.update_dimensions
- Added rich.console.ScreenUpdate
- Added Console.is_alt_screen
- Added Control.segment, Control.bell, Control.home, Control.move_to, Control.clear, Control.show_cursor, Control.alt_screen
- Added Console.update_screen and Console.update_screen_lines
- Added Layout.add_split, Layout.split_column, Layout.split_row, layout.refresh
- Added new Rich repr protocol `__rich_repr__`

### Fixed

- Fixed table style taking precedence over row style https://github.com/textualize/rich/issues/1129
- Fixed incorrect measurement of Text with new lines and whitespace https://github.com/textualize/rich/issues/1133
- Made type annotations consistent for various `total` keyword arguments in `rich.progress` and rich.`progress_bar`
- Disabled Progress no longer displays itself when starting https://github.com/textualize/rich/pull/1125
- Animations no longer reset when updating rich.status.Status

## [9.13.0] - 2021-03-06

### Added

- Pretty printer now supports dataclasses

### Fixed

- Fixed Syntax background https://github.com/textualize/rich/issues/1088
- Fix for double tracebacks when no formatter https://github.com/textualize/rich/issues/1079

### Changed

- Added ws and wss to url highlighter

## [9.12.4] - 2021-03-01

### Fixed

- Fixed custom formatters with rich tracebacks in RichHandler https://github.com/textualize/rich/issues/1079

### Changed

- Allow highly compressed table cells to go to 0 width
- Optimization to remove empty styles in various places

## [9.12.3] - 2021-02-28

### Changed

- Optimized Padding

## [9.12.2] - 2021-02-27

### Added

- Added ConsoleOptions.copy

### Changed

- Optimized ConsoleOptions.update

## [9.12.1] - 2021-02-27

### Fixed

- Fixed deadlock in Progress https://github.com/textualize/rich/issues/1061

### Added

- Added Task.finished_speed

### Changed

- Froze TransferSpeedColumn speed when task is finished
- Added SIGINT handler to downloader.py example
- Optimization for large tables

## [9.12.0] - 2021-02-24

### Fixed

- Fixed issue with Syntax and missing lines in Layout https://github.com/textualize/rich/issues/1050
- Fixed issue with nested markdown elements https://github.com/textualize/rich/issues/1036
- Fixed new lines not invoking render hooks https://github.com/textualize/rich/issues/1052
- Fixed Align setting height to child https://github.com/textualize/rich/issues/1057

### Changed

- Printing a table with no columns now result in a blank line https://github.com/textualize/rich/issues/1044

### Added

- Added height to Panel

## [9.11.1] - 2021-02-20

### Fixed

- Fixed table with expand=False not expanding when justify="center"
- Fixed single renderable in Layout not respecting height
- Fixed COLUMNS and LINES env var https://github.com/textualize/rich/issues/1019
- Layout now respects minimum_size when fixes sizes are greater than available space
- HTML export now changes link underline score to match terminal https://github.com/textualize/rich/issues/1009

### Changed

- python -m rich.markdown and rich.syntax show usage with no file

### Added

- Added height parameter to Layout
- Added python -m rich.segment

## [9.11.0] - 2021-02-15

### Fixed

- Fixed error message for tracebacks with broken `__str__` https://github.com/textualize/rich/issues/980
- Fixed markup edge case https://github.com/textualize/rich/issues/987

### Added

- Added cheeky sponsorship request to test card
- Added `quiet` argument to Console constructor
- Added support for a callback function to format timestamps (allows presentation of milliseconds)
- Added Console.set_alt_screen and Console.screen
- Added height to ConsoleOptions
- Added `vertical` parameter to Align
- Added Layout class

### Changed

- Pretty.overflow now defaults to None
- Panel now respects options.height
- Traceback lexer defaults to Python if no extension on source
- Added ConsoleDimensions size attribute to ConsoleOptions so that size can't change mid-render

## [9.10.0] - 2021-01-27

### Changed

- Some optimizations for Text
- Further optimized Tracebacks by not tokenizing code more that necessary
- Table Column.header_style and Column.footer_style are now added to Table header/footer style

## [9.9.0] - 2021-01-23

### Changed

- Extended Windows palette to 16 colors
- Modified windows palette to Windows 10 colors
- Change regex for attrib_name to be more performant
- Optimized traceback generation

### Fixed

- Fix double line tree guides on Windows
- Fixed Tracebacks ignoring initial blank lines
- Partial fix for tracebacks not finding source after chdir
- Fixed error message when code in tracebacks doesn't have an extension https://github.com/textualize/rich/issues/996

### Added

- Added post_style argument to Segment.apply_style

## [9.8.2] - 2021-01-15

### Fixed

- Fixed deadlock in live https://github.com/textualize/rich/issues/927

## [9.8.1] - 2021-01-13

### Fixed

- Fixed rich.inspect failing with attributes that claim to be callable but aren't https://github.com/textualize/rich/issues/916

## [9.8.0] - 2021-01-11

### Added

- Added **rich_measure** for tree
- Added rich.align.VerticalCenter

### Changed

- The `style` argument on Align now applies to background only
- Changed display of progress bars in no_color mode for clarity
- Console property `size` will fall back to getting the terminal size of stdout it stdin fails, this allows size to be correctly determined when piping

### Fixed

- Fixed panel cropping when shrunk too bar
- Allow passing markdown over STDIN when using `python -m rich.markdown`
- Fix printing MagicMock.mock_calls https://github.com/textualize/rich/issues/903

## [9.7.0] - 2021-01-09

### Added

- Added rich.tree
- Added no_color argument to Console

## [9.6.2] - 2021-01-07

### Fixed

- Fixed markup escaping edge case https://github.com/textualize/rich/issues/878
- Double tag escape, i.e. `"\\[foo]"` results in a backslash plus `[foo]` tag
- Fixed header_style not applying to headers in positional args https://github.com/textualize/rich/issues/953

## [9.6.1] - 2020-12-31

### Fixed

- Fixed encoding error on Windows when loading code for Tracebacks

## [9.6.0] - 2020-12-30

### Changed

- MarkupError exception raise from None to omit internal exception
- Factored out RichHandler.render and RichHandler.render_message for easier extending
- Display pretty printed value in rich.inspect

### Added

- Added Progress.TimeElapsedColumn
- Added IPython support to pretty.install

### Fixed

- Fixed display of locals in Traceback for stdin

## [9.5.1] - 2020-12-19

### Fixed

- Fixed terminal size detection on Windows https://github.com/textualize/rich/issues/836
- Fixed hex number highlighting

## [9.5.0] - 2020-12-18

### Changed

- If file is not specified on Console then the Console.file will return the current sys.stdout. Prior to 9.5.0 sys.stdout was cached on the Console, which could break code that wrapped sys.stdout after the Console was constructed.
- Changed `Color.__str__` to not include ansi codes
- Changed Console.size to get the terminal dimensions via sys.stdin. This means that if you set file to be an io.StringIO file then the width will be set to the current terminal dimensions and not a default of 80.

### Added

- Added stderr parameter to Console
- Added rich.reconfigure
- Added `Color.__rich__`
- Added Console.soft_wrap
- Added Console.style parameter
- Added Table.highlight parameter to enable highlighting of cells
- Added Panel.highlight parameter to enable highlighting of panel title
- Added highlight to ConsoleOptions

### Fixed

- Fixed double output in rich.live https://github.com/textualize/rich/issues/485
- Fixed Console.out highlighting not reflecting defaults https://github.com/textualize/rich/issues/827
- FileProxy now raises TypeError for empty non-str arguments https://github.com/textualize/rich/issues/828

## [9.4.0] - 2020-12-12

### Added

- Added rich.live https://github.com/textualize/rich/pull/382
- Added align parameter to Rule and Console.rule
- Added rich.Status class and Console.status
- Added getitem to Text
- Added style parameter to Console.log
- Added rich.diagnose command

### Changed

- Table.add_row style argument now applies to entire line and not just cells
- Added end_section parameter to Table.add_row to force a line underneath row

## Fixed

- Fixed suppressed traceback context https://github.com/textualize/rich/issues/468

## [9.3.0] - 2020-12-1

### Added

- Added get_datetime parameter to Console, to allow for repeatable tests
- Added get_time parameter to Console
- Added rich.abc.RichRenderable
- Added expand_all to rich.pretty.install()
- Added locals_max_length, and locals_max_string to Traceback and logging.RichHandler
- Set defaults of max_length and max_string for Traceback to 10 and 80
- Added disable argument to Progress

### Changed

- Reformatted test card (python -m rich)

### Fixed

- Fixed redirecting of stderr in Progress
- Fixed broken expanded tuple of one https://github.com/textualize/rich/issues/445
- Fixed traceback message with `from` exceptions
- Fixed justify argument not working in console.log https://github.com/textualize/rich/issues/460

## [9.2.0] - 2020-11-08

### Added

- Added tracebacks_show_locals parameter to RichHandler
- Added max_string to Pretty
- Added rich.ansi.AnsiDecoder
- Added decoding of ansi codes to captured stdout in Progress
- Added expand_all to rich.pretty.pprint

### Changed

- Applied dim=True to indent guide styles
- Factored out RichHandler.get_style_and_level to allow for overriding in subclasses
- Hid progress bars from html export
- rich.pretty.pprint now soft wraps

## [9.1.0] - 2020-10-23

### Added

- Added Text.with_indentation_guide
- Added Text.detect_indentation
- Added Pretty.indent_guides
- Added Syntax.indent_guides
- Added indent_guides parameter on pretty.install
- Added rich.pretty.pprint
- Added max_length to Pretty

### Changed

- Enabled indent guides on Tracebacks

### Fixed

- Fixed negative time remaining in Progress bars https://github.com/textualize/rich/issues/378

## [9.0.1] - 2020-10-19

### Fixed

- Fixed broken ANSI codes in input on windows legacy https://github.com/textualize/rich/issues/393

## [9.0.0] - 2020-10-18

### Fixed

- Progress download column now displays decimal units

### Added

- Support for Python 3.9
- Added legacy_windows to ConsoleOptions
- Added ascii_only to ConsoleOptions
- Added box.SQUARE_DOUBLE_HEAD
- Added highlighting of EUI-48 and EUI-64 (MAC addresses)
- Added Console.pager
- Added Console.out
- Added binary_units in progress download column
- Added Progress.reset
- Added Style.background_style property
- Added Bar renderable https://github.com/textualize/rich/pull/361
- Added Table.min_width
- Added table.Column.min_width and table.Column.max_width, and same to Table.add_column

### Changed

- Dropped box.get_safe_box function in favor of Box.substitute
- Changed default padding in Panel from 0 to (0, 1) https://github.com/textualize/rich/issues/385
- Table with row_styles will extend background color between cells if the box has no vertical dividerhttps://github.com/textualize/rich/issues/383
- Changed default of fit kwarg in render_group() from False to True
- Renamed rich.bar to rich.progress_bar, and Bar class to ProgressBar, rich.bar is now the new solid bar class

### Fixed

- Fixed typo in `Style.transparent_background` method name.

## [8.0.0] - 2020-10-03

### Added

- Added Console.bell method
- Added Set to types that Console.print will automatically pretty print
- Added show_locals to Traceback
- Added theme stack mechanism, see Console.push_theme and Console.pop_theme

### Changed

- Changed Style.empty to Style.null to better reflect what it does
- Optimized combining styles involving a null style
- Change error messages in Style.parse to read better

### Fixed

- Fixed Table.\_\_rich_measure\_\_
- Fixed incorrect calculation of fixed width columns

## [7.1.0] - 2020-09-26

### Added

- Added Console.begin_capture, Console.end_capture and Console.capture
- Added Table.title_justify and Table.caption_justify https://github.com/textualize/rich/issues/301

### Changed

- Improved formatting of exceptions
- Enabled Rich exceptions in logging https://github.com/taliraj
- UTF-8 encoding is now mentioned in HTML head section

### Removed

- Removed line_numbers argument from traceback.install, which was undocumented and did nothing

## [7.0.0] - 2020-09-18

### Added

- New ansi_dark and ansi_light themes
- Added Text.append_tokens for fast appending of string + Style pairs
- Added Text.remove_suffix
- Added Text.append_tokens

### Changed

- Text.tabs_to_spaces was renamed to Text.expand_tabs, which works in place rather than returning a new instance
- Renamed Column.index to Column.\_index
- Optimized Style.combine and Style.chain
- Optimized text rendering by fixing internal cache mechanism
- Optimized hash generation for Styles

## [6.2.0] - 2020-09-13

### Added

- Added inline code highlighting to Markdown

## [6.1.2] - 2020-09-11

### Added

- Added ipv4 and ipv6 to ReprHighlighter

### Changed

- The `#` sign is included in url highlighting

### Fixed

- Fixed force-color switch in rich.syntax and rich.markdown commands

## [6.1.1] - 2020-09-07

### Changed

- Restored "def" in inspect signature

## [6.1.0] - 2020-09-07

### Added

- New inspect module
- Added os.\_Environ to pretty print

### Fixed

- Prevented recursive renderables from getting stuck

## Changed

- force_terminal and force_jupyter can now be used to force the disabled state, or left as None to auto-detect.
- Panel now expands to fit title if supplied

## [6.0.0] - 2020-08-25

### Fixed

- Fixed use of `__rich__` cast

### Changed

- New algorithm to pretty print which fits more on a line if possible
- Deprecated `character` parameter in Rule and Console.rule, in favor of `characters`
- Optimized Syntax.from_path to avoid searching all lexers, which also speeds up tracebacks

### Added

- Added soft_wrap flag to Console.print

## [5.2.1] - 2020-08-19

### Fixed

- Fixed underscore with display hook https://github.com/textualize/rich/issues/235

## [5.2.0] - 2020-08-14

### Changed

- Added crop argument to Console.print
- Added "ignore" overflow method
- Added multiple characters per rule @hedythedev https://github.com/textualize/rich/pull/207

## [5.1.2] - 2020-08-10

### Fixed

- Further optimized pretty printing ~5X.

## [5.1.1] - 2020-08-09

### Fixed

- Optimized pretty printing ~3X faster

## [5.1.0] - 2020-08-08

### Added

- Added Text.cell_len
- Added helpful message regarding unicode decoding errors https://github.com/textualize/rich/issues/212
- Added display hook with pretty.install()

### Fixed

- Fixed deprecation warnings re backslash https://github.com/textualize/rich/issues/210
- Fixed repr highlighting of scientific notation, e.g. 1e100

### Changed

- Implemented pretty printing, and removed pprintpp from dependencies
- Optimized Text.join

## [5.0.0] - 2020-08-02

### Changed

- Change to console markup syntax to not parse Python structures as markup, i.e. `[1,2,3]` is treated as a literal, not a tag.
- Standard color numbers syntax has changed to `"color(<number>)"` so that `[5]` (for example) is considered a literal.
- Markup escape method has changed from double brackets to preceding with a backslash, so `foo[[]]` would be `foo\[bar]`

## [4.2.2] - 2020-07-30

### Changed

- Added thread to automatically call update() in progress.track(). Replacing previous adaptive algorithm.
- Second attempt at working around https://bugs.python.org/issue37871

## [4.2.1] - 2020-07-29

### Added

- Added show_time and show_level parameters to RichHandler https://github.com/textualize/rich/pull/182

### Fixed

- Fixed progress.track iterator exiting early https://github.com/textualize/rich/issues/189
- Added workaround for Python bug https://bugs.python.org/issue37871, fixing https://github.com/textualize/rich/issues/186

### Changed

- Set overflow=fold for log messages https://github.com/textualize/rich/issues/190

## [4.2.0] - 2020-07-27

### Fixed

- Fixed missing new lines https://github.com/textualize/rich/issues/178
- Fixed Progress.track https://github.com/textualize/rich/issues/184
- Remove control codes from exported text https://github.com/textualize/rich/issues/181
- Implemented auto-detection and color rendition of 16-color mode

## [4.1.0] - 2020-07-26

### Changed

- Optimized progress.track for very quick iterations
- Force default size of 80x25 if get_terminal_size reports size of 0,0

## [4.0.0] - 2020-07-23

Major version bump for a breaking change to `Text.stylize signature`, which corrects a minor but irritating API wart. The style now comes first and the `start` and `end` offsets default to the entire text. This allows for `text.stylize_all(style)` to be replaced with `text.stylize(style)`. The `start` and `end` offsets now support negative indexing, so `text.stylize("bold", -1)` makes the last character bold.

### Added

- Added markup switch to RichHandler https://github.com/textualize/rich/issues/171

### Changed

- Change signature of Text.stylize to accept style first
- Remove Text.stylize_all which is no longer necessary

### Fixed

- Fixed rendering of Confirm prompt https://github.com/textualize/rich/issues/170

## [3.4.1] - 2020-07-22

### Fixed

- Fixed incorrect default of expand in Table.grid

## [3.4.0] - 2020-07-22

### Added

- Added stream parameter to Console.input
- Added password parameter to Console.input
- Added description parameter to Progress.update
- Added rich.prompt
- Added detecting 'dumb' terminals
- Added Text.styled alternative constructor

### Fixes

- Fixed progress bars so that they are readable when color is disabled

## [3.3.2] - 2020-07-14

### Changed

- Optimized Text.pad

### Added

- Added rich.scope
- Change log_locals to use scope.render_scope
- Added title parameter to Columns

## [3.3.1] - 2020-07-13

### Added

- box.ASCII_DOUBLE_HEAD

### Changed

- Removed replace of -- --- ... from Markdown, as it made it impossible to include CLI info

## [3.3.0] - 2020-07-12

### Added

- Added title and title_align options to Panel
- Added pad and width parameters to Align
- Added end parameter to Rule
- Added Text.pad and Text.align methods
- Added leading parameter to Table

## [3.2.0] - 2020-07-10

### Added

- Added Align.left Align.center Align.right shortcuts
- Added Panel.fit shortcut
- Added align parameter to Columns

### Fixed

- Align class now pads to the right, like Text
- ipywidgets added as an optional dependency
- Issue with Panel and background color
- Fixed missing `__bool__` on Segment

### Changed

- Added `border_style` argument to Panel (note, `style` now applies to interior of the panel)

## [3.1.0] - 2020-07-09

### Changed

- Progress bars now work in Jupyter

## Added

- Added refresh_per_second to progress.track
- Added styles to BarColumn and progress.track

## [3.0.5] - 2020-07-07

### Fixed

- Fixed Windows version number require for truecolor

## [3.0.4] - 2020-07-07

### Changed

- More precise detection of Windows console https://github.com/textualize/rich/issues/140

## [3.0.3] - 2020-07-03

### Fixed

- Fixed edge case with wrapped and overflowed text

### Changed

- New algorithm for compressing table that priorities smaller columns

### Added

- Added safe_box parameter to Console constructor

## [3.0.2] - 2020-07-02

### Added

- Added rich.styled.Styled class to apply styles to renderable
- Table.add_row now has an optional style parameter
- Added table_movie.py to examples

### Changed

- Modified box options to use half line characters at edges
- Non no_wrap columns will now shrink below minimum width if table is compressed

## [3.0.1] - 2020-06-30

### Added

- Added box.ASCII2
- Added markup argument to logging extra

### Changed

- Setting a non-None width now implies expand=True

## [3.0.0] - 2020-06-28

### Changed

- Enabled supported box chars for legacy Windows, and introduce `safe_box` flag
- Disable hyperlinks on legacy Windows
- Constructors for Rule and Panel now have keyword only arguments (reason for major version bump)
- Table.add_colum added keyword only arguments

### Fixed

- Fixed Table measure

## [2.3.1] - 2020-06-26

### Fixed

- Disabled legacy_windows if jupyter is detected https://github.com/textualize/rich/issues/125

## [2.3.0] - 2020-06-26

### Fixed

- Fixed highlighting of paths / filenames
- Corrected docs for RichHandler which erroneously said default console writes to stderr

### Changed

- Allowed `style` parameter for `highlight_regex` to be a callable that returns a style

### Added

- Added optional highlighter parameter to RichHandler

## [2.2.6] - 2020-06-24

### Changed

- Store a "link id" on Style instance, so links containing different styles are highlighted together. (https://github.com/textualize/rich/pull/123)

## [2.2.5] - 2020-06-23

### Fixed

- Fixed justify of tables (https://github.com/textualize/rich/issues/117)

## [2.2.4] - 2020-06-21

### Added

- Added enable_link_path to RichHandler
- Added legacy_windows switch to Console constructor

## [2.2.3] - 2020-06-15

### Fixed

- Fixed console.log hyperlink not containing full path

### Changed

- Used random number for hyperlink id

## [2.2.2] - 2020-06-14

### Changed

- Exposed RichHandler highlighter as a class var

## [2.2.1] - 2020-06-14

### Changed

- Linked path in log render to file

## [2.2.0] - 2020-06-14

### Added

- Added redirect_stdout and redirect_stderr to Progress

### Changed

- printing to console with an active Progress doesn't break visuals

## [2.1.0] - 2020-06-11

### Added

- Added 'transient' option to Progress

### Changed

- Truncated overly long text in Rule with ellipsis overflow

## [2.0.1] - 2020-06-10

### Added

- Added expand option to Padding

### Changed

- Some minor optimizations in Text

### Fixed

- Fixed broken rule with CJK text

## [2.0.0] - 2020-06-06

### Added

- Added overflow methods
- Added no_wrap option to print()
- Added width option to print
- Improved handling of compressed tables

### Fixed

- Fixed erroneous space at end of log
- Fixed erroneous space at end of progress bar

### Changed

- Renamed \_ratio.ratio_divide to \_ratio.ratio_distribute
- Renamed JustifyValues to JustifyMethod (backwards incompatible)
- Optimized \_trim_spans
- Enforced keyword args in Console / Text interfaces (backwards incompatible)
- Return self from text.append

## [1.3.1] - 2020-06-01

### Changed

- Changed defaults of Table.grid
- Polished listdir.py example

### Added

- Added width argument to Columns

### Fixed

- Fixed for `columns_first` argument in Columns
- Fixed incorrect padding in columns with fixed width

## [1.3.0] - 2020-05-31

### Added

- Added rich.get_console() function to get global console instance.
- Added Columns class

### Changed

- Updated `markdown.Heading.create()` to work with subclassing.
- Console now transparently works with Jupyter

### Fixed

- Fixed issue with broken table with show_edge=False and a non-None box arg

## [1.2.3] - 2020-05-24

### Added

- Added `padding` parameter to Panel
- Added 'indeterminate' state when progress bars aren't started

### Fixed

- Fixed Progress deadlock https://github.com/textualize/rich/issues/90

### Changed

- Auto-detect "truecolor" color system when in Windows Terminal

## [1.2.2] - 2020-05-22

### Fixed

- Issue with right aligned wrapped text adding extra spaces

## [1.2.1] - 2020-05-22

### Fixed

- Issue with sum and Style

## [1.2.0] - 2020-05-22

### Added

- Support for double underline, framed, encircled, and overlined attributes

### Changed

- Optimized Style
- Changed methods `__console__` to `__rich_console__`, and `__measure__` to `__rich_measure__`

## [1.1.9] - 2020-05-20

### Fixed

- Exception when BarColumn.bar_width == None

## [1.1.8] - 2020-05-20

### Changed

- Optimizations for Segment, Console and Table

### Added

- Added Console.clear method
- Added exporting of links to HTML

## [1.1.7] - 2020-05-19

### Added

- Added collapse_padding option to Table.

### Changed

- Some style attributes may be abbreviated (b for bold, i for italic etc). Previously abbreviations worked in console markup but only one at a time, i.e. "[b]Hello[/]" but not "[b i]Hello[/]" -- now they work everywhere.
- Renamed 'text' property on Text to 'plain'. i.e. text.plain returns a string version of the Text instance.

### Fixed

- Fixed zero division if total is 0 in progress bar

## [1.1.6] - 2020-05-17

### Added

- Added rich.align.Align class
- Added justify argument to Console.print and console.log

## [1.1.5] - 2020-05-15

### Changed

- Changed progress bars to write to stdout on terminal and hide on non-terminal

## [1.1.4] - 2020-05-15

### Fixed

- Fixed incorrect file and link in progress.log
- Fixes for legacy windows: Bar, Panel, and Rule now use ASCII characters
- show_cursor is now a no-op on legacy windows

### Added

- Added Console.input

### Changed

- Disable progress bars when not writing to a terminal

## [1.1.3] - 2020-05-14

### Fixed

- Issue with progress of one line`

## [1.1.2] - 2020-05-14

### Added

- Added -p switch to python -m rich.markdown to page output
- Added Console.control to output control codes

### Changed

- Changed Console log_time_format to no longer require a space at the end
- Added print and log to Progress to render terminal output when progress is active

## [1.1.1] - 2020-05-12

### Changed

- Stripped cursor moving control codes from text

## [1.1.0] - 2020-05-10

### Added

- Added hyperlinks to Style and markup
- Added justify and code theme switches to markdown command

## [1.0.3] - 2020-05-08

### Added

- Added `python -m rich.syntax` command

## [1.0.2] - 2020-05-08

### Fixed

- Issue with Windows legacy support https://github.com/textualize/rich/issues/59

## [1.0.1] - 2020-05-08

### Changed

- Applied console markup after highlighting
- Documented highlighting
- Changed Markup parser to handle overlapping styles
- Relaxed dependency on colorama
- Allowed Theme to accept values as style definitions (str) as well as Style instances
- Added a panel to emphasize code in Markdown

### Added

- Added markup.escape
- Added `python -m rich.theme` command
- Added `python -m rich.markdown` command
- Added rendering of images in Readme (links only)

### Fixed

- Fixed Text.assemble not working with strings https://github.com/textualize/rich/issues/57
- Fixed table when column widths must be compressed to fit

## [1.0.0] - 2020-05-03

### Changed

- Improvements to repr highlighter to highlight URLs

## [0.8.13] - 2020-04-28

### Fixed

- Fixed incorrect markdown rendering for quotes and changed style

## [0.8.12] - 2020-04-21

### Fixed

- Removed debug print from rich.progress

## [0.8.11] - 2020-04-14

### Added

- Added Table.show_lines to render lines between rows

### Changed

- Added markup escape with double square brackets

## [0.8.10] - 2020-04-12

### Fixed

- Fix row_styles applying to header

## [0.8.9] - 2020-04-12

### Changed

- Added force_terminal option to `Console.__init__`

### Added

- Added Table.row_styles to enable zebra striping.

## [0.8.8] - 2020-03-31

### Fixed

- Fixed background in Syntax

## [0.8.7] - 2020-03-31

### Fixed

- Broken wrapping of long lines
- Fixed wrapping in Syntax

### Changed

- Added word_wrap option to Syntax, which defaults to False.
- Added word_wrap option to Traceback.

## [0.8.6] - 2020-03-29

### Added

- Experimental Jupyter notebook support: from rich.jupyter import print

## [0.8.5] - 2020-03-29

### Changed

- Smarter number parsing regex for repr highlighter

### Added

- uuid highlighter for repr

## [0.8.4] - 2020-03-28

### Added

- Added 'test card', run python -m rich

### Changed

- Detected windows terminal, defaulting to colorama support

### Fixed

- Fixed table scaling issue

## [0.8.3] - 2020-03-27

### Fixed

- CJK right align

## [0.8.2] - 2020-03-27

### Changed

- Fixed issue with 0 speed resulting in zero division error
- Changed signature of Progress.update
- Made calling start() a second time a no-op

## [0.8.1] - 2020-03-22

### Added

- Added progress.DownloadColumn

## [0.8.0] - 2020-03-17

### Added

- CJK support
- Console level highlight flag
- Added encoding argument to Syntax.from_path

### Changed

- Dropped support for Windows command prompt (try https://www.microsoft.com/en-gb/p/windows-terminal-preview/)
- Added task_id to Progress.track

## [0.7.2] - 2020-03-15

### Fixed

- KeyError for missing pygments style

## [0.7.1] - 2020-03-13

### Fixed

- Issue with control codes being used in length calculation

### Changed

- Remove current_style concept, which wasn't really used and was problematic for concurrency

## [0.7.0] - 2020-03-12

### Changed

- Added width option to Panel
- Change special method `__render_width__` to `__measure__`
- Dropped the "markdown style" syntax in console markup
- Optimized style rendering

### Added

- Added Console.show_cursor method
- Added Progress bars

### Fixed

- Fixed wrapping when a single word was too large to fit in a line

## [0.6.0] - 2020-03-03

### Added

- Added tab_size to Console and Text
- Added protocol.is_renderable for runtime check
- Added emoji switch to Console
- Added inherit boolean to Theme
- Made Console thread safe, with a thread local buffer

### Changed

- Console.markup attribute now effects Table
- SeparatedConsoleRenderable and RichCast types

### Fixed

- Fixed tabs breaking rendering by converting to spaces

## [0.5.0] - 2020-02-23

### Changed

- Replaced `__console_str__` with `__rich__`

## [0.4.1] - 2020-02-22

### Fixed

- Readme links in PyPI

## [0.4.0] - 2020-02-22

### Added

- Added Traceback rendering and handler
- Added rich.constrain
- Added rich.rule

### Fixed

- Fixed unnecessary padding

## [0.3.3] - 2020-02-04

### Fixed

- Fixed Windows color support
- Fixed line width on windows issue (https://github.com/textualize/rich/issues/7)
- Fixed Pretty print on Windows

## [0.3.2] - 2020-01-26

### Added

- Added rich.logging

## [0.3.1] - 2020-01-22

### Added

- Added colorama for Windows support

## [0.3.0] - 2020-01-19

### Added

- First official release, API still to be stabilized

[14.0.0]: https://github.com/textualize/rich/compare/v13.9.4...v14.0.0
[13.9.4]: https://github.com/textualize/rich/compare/v13.9.3...v13.9.4
[13.9.3]: https://github.com/textualize/rich/compare/v13.9.2...v13.9.3
[13.9.2]: https://github.com/textualize/rich/compare/v13.9.1...v13.9.2
[13.9.1]: https://github.com/textualize/rich/compare/v13.9.0...v13.9.1
[13.9.0]: https://github.com/textualize/rich/compare/v13.8.1...v13.9.0
[13.8.1]: https://github.com/textualize/rich/compare/v13.8.0...v13.8.1
[13.8.0]: https://github.com/textualize/rich/compare/v13.7.1...v13.8.0
[13.7.1]: https://github.com/textualize/rich/compare/v13.7.0...v13.7.1
[13.7.0]: https://github.com/textualize/rich/compare/v13.6.0...v13.7.0
[13.6.0]: https://github.com/textualize/rich/compare/v13.5.3...v13.6.0
[13.5.3]: https://github.com/textualize/rich/compare/v13.5.2...v13.5.3
[13.5.2]: https://github.com/textualize/rich/compare/v13.5.1...v13.5.2
[13.5.1]: https://github.com/textualize/rich/compare/v13.5.0...v13.5.1
[13.5.0]: https://github.com/textualize/rich/compare/v13.4.2...v13.5.0
[13.4.2]: https://github.com/textualize/rich/compare/v13.4.1...v13.4.2
[13.4.1]: https://github.com/textualize/rich/compare/v13.4.0...v13.4.1
[13.4.0]: https://github.com/textualize/rich/compare/v13.3.5...v13.4.0
[13.3.5]: https://github.com/textualize/rich/compare/v13.3.4...v13.3.5
[13.3.4]: https://github.com/textualize/rich/compare/v13.3.3...v13.3.4
[13.3.3]: https://github.com/textualize/rich/compare/v13.3.2...v13.3.3
[13.3.2]: https://github.com/textualize/rich/compare/v13.3.1...v13.3.2
[13.3.1]: https://github.com/textualize/rich/compare/v13.3.0...v13.3.1
[13.3.0]: https://github.com/textualize/rich/compare/v13.2.0...v13.3.0
[13.2.0]: https://github.com/textualize/rich/compare/v13.1.0...v13.2.0
[13.1.0]: https://github.com/textualize/rich/compare/v13.0.1...v13.1.0
[13.0.1]: https://github.com/textualize/rich/compare/v13.0.0...v13.0.1
[13.0.0]: https://github.com/textualize/rich/compare/v12.6.0...v13.0.0
[12.6.0]: https://github.com/textualize/rich/compare/v12.5.2...v12.6.0
[12.5.2]: https://github.com/textualize/rich/compare/v12.5.1...v12.5.2
[12.5.1]: https://github.com/textualize/rich/compare/v12.5.0...v12.5.1
[12.5.0]: https://github.com/textualize/rich/compare/v12.4.4...v12.5.0
[12.4.4]: https://github.com/textualize/rich/compare/v12.4.3...v12.4.4
[12.4.3]: https://github.com/textualize/rich/compare/v12.4.2...v12.4.3
[12.4.2]: https://github.com/textualize/rich/compare/v12.4.1...v12.4.2
[12.4.1]: https://github.com/textualize/rich/compare/v12.4.0...v12.4.1
[12.4.0]: https://github.com/textualize/rich/compare/v12.3.0...v12.4.0
[12.3.0]: https://github.com/textualize/rich/compare/v12.2.0...v12.3.0
[12.2.0]: https://github.com/textualize/rich/compare/v12.1.0...v12.2.0
[12.1.0]: https://github.com/textualize/rich/compare/v12.0.1...v12.1.0
[12.0.1]: https://github.com/textualize/rich/compare/v12.0.0...v12.0.1
[12.0.0]: https://github.com/textualize/rich/compare/v11.2.0...v12.0.0
[11.2.0]: https://github.com/textualize/rich/compare/v11.1.0...v11.2.0
[11.1.0]: https://github.com/textualize/rich/compare/v11.0.0...v11.1.0
[11.0.0]: https://github.com/textualize/rich/compare/v10.16.1...v11.0.0
[10.16.2]: https://github.com/textualize/rich/compare/v10.16.1...v10.16.2
[10.16.1]: https://github.com/textualize/rich/compare/v10.16.0...v10.16.1
[10.16.0]: https://github.com/textualize/rich/compare/v10.15.2...v10.16.0
[10.15.2]: https://github.com/textualize/rich/compare/v10.15.1...v10.15.2
[10.15.1]: https://github.com/textualize/rich/compare/v10.15.0...v10.15.1
[10.15.0]: https://github.com/textualize/rich/compare/v10.14.0...v10.15.0
[10.14.0]: https://github.com/textualize/rich/compare/v10.13.0...v10.14.0
[10.13.0]: https://github.com/textualize/rich/compare/v10.12.0...v10.13.0
[10.12.0]: https://github.com/textualize/rich/compare/v10.11.0...v10.12.0
[10.11.0]: https://github.com/textualize/rich/compare/v10.10.0...v10.11.0
[10.10.0]: https://github.com/textualize/rich/compare/v10.9.0...v10.10.0
[10.9.0]: https://github.com/textualize/rich/compare/v10.8.0...v10.9.0
[10.8.0]: https://github.com/textualize/rich/compare/v10.7.0...v10.8.0
[10.7.0]: https://github.com/textualize/rich/compare/v10.6.0...v10.7.0
[10.6.0]: https://github.com/textualize/rich/compare/v10.5.0...v10.6.0
[10.5.0]: https://github.com/textualize/rich/compare/v10.4.0...v10.5.0
[10.4.0]: https://github.com/textualize/rich/compare/v10.3.0...v10.4.0
[10.3.0]: https://github.com/textualize/rich/compare/v10.2.2...v10.3.0
[10.2.2]: https://github.com/textualize/rich/compare/v10.2.1...v10.2.2
[10.2.1]: https://github.com/textualize/rich/compare/v10.2.0...v10.2.1
[10.2.0]: https://github.com/textualize/rich/compare/v10.1.0...v10.2.0
[10.1.0]: https://github.com/textualize/rich/compare/v10.0.1...v10.1.0
[10.0.1]: https://github.com/textualize/rich/compare/v10.0.0...v10.0.1
[10.0.0]: https://github.com/textualize/rich/compare/v9.13.0...v10.0.0
[9.13.0]: https://github.com/textualize/rich/compare/v9.12.4...v9.13.0
[9.12.4]: https://github.com/textualize/rich/compare/v9.12.3...v9.12.4
[9.12.3]: https://github.com/textualize/rich/compare/v9.12.2...v9.12.3
[9.12.2]: https://github.com/textualize/rich/compare/v9.12.1...v9.12.2
[9.12.1]: https://github.com/textualize/rich/compare/v9.12.0...v9.12.1
[9.12.0]: https://github.com/textualize/rich/compare/v9.11.1...v9.12.0
[9.11.1]: https://github.com/textualize/rich/compare/v9.11.0...v9.11.1
[9.11.0]: https://github.com/textualize/rich/compare/v9.10.0...v9.11.0
[9.10.0]: https://github.com/textualize/rich/compare/v9.9.0...v9.10.0
[9.9.0]: https://github.com/textualize/rich/compare/v9.8.2...v9.9.0
[9.8.2]: https://github.com/textualize/rich/compare/v9.8.1...v9.8.2
[9.8.1]: https://github.com/textualize/rich/compare/v9.8.0...v9.8.1
[9.8.0]: https://github.com/textualize/rich/compare/v9.7.0...v9.8.0
[9.7.0]: https://github.com/textualize/rich/compare/v9.6.2...v9.7.0
[9.6.2]: https://github.com/textualize/rich/compare/v9.6.1...v9.6.2
[9.6.1]: https://github.com/textualize/rich/compare/v9.6.0...v9.6.1
[9.6.0]: https://github.com/textualize/rich/compare/v9.5.1...v9.6.0
[9.5.1]: https://github.com/textualize/rich/compare/v9.5.0...v9.5.1
[9.5.0]: https://github.com/textualize/rich/compare/v9.4.0...v9.5.0
[9.4.0]: https://github.com/textualize/rich/compare/v9.3.0...v9.4.0
[9.3.0]: https://github.com/textualize/rich/compare/v9.2.0...v9.3.0
[9.2.0]: https://github.com/textualize/rich/compare/v9.1.0...v9.2.0
[9.1.0]: https://github.com/textualize/rich/compare/v9.0.1...v9.1.0
[9.0.1]: https://github.com/textualize/rich/compare/v9.0.0...v9.0.1
[9.0.0]: https://github.com/textualize/rich/compare/v8.0.0...v9.0.0
[8.0.0]: https://github.com/textualize/rich/compare/v7.1.0...v8.0.0
[7.1.0]: https://github.com/textualize/rich/compare/v7.0.0...v7.1.0
[7.0.0]: https://github.com/textualize/rich/compare/v6.2.0...v7.0.0
[6.2.0]: https://github.com/textualize/rich/compare/v6.1.2...v6.2.0
[6.1.2]: https://github.com/textualize/rich/compare/v6.1.1...v6.1.2
[6.1.1]: https://github.com/textualize/rich/compare/v6.1.0...v6.1.1
[6.1.0]: https://github.com/textualize/rich/compare/v6.0.0...v6.1.0
[6.0.0]: https://github.com/textualize/rich/compare/v5.2.1...v6.0.0
[5.2.1]: https://github.com/textualize/rich/compare/v5.2.0...v5.2.1
[5.2.0]: https://github.com/textualize/rich/compare/v5.1.2...v5.2.0
[5.1.2]: https://github.com/textualize/rich/compare/v5.1.1...v5.1.2
[5.1.1]: https://github.com/textualize/rich/compare/v5.1.0...v5.1.1
[5.1.0]: https://github.com/textualize/rich/compare/v5.0.0...v5.1.0
[5.0.0]: https://github.com/textualize/rich/compare/v4.2.2...v5.0.0
[4.2.2]: https://github.com/textualize/rich/compare/v4.2.1...v4.2.2
[4.2.1]: https://github.com/textualize/rich/compare/v4.2.0...v4.2.1
[4.2.0]: https://github.com/textualize/rich/compare/v4.1.0...v4.2.0
[4.1.0]: https://github.com/textualize/rich/compare/v4.0.0...v4.1.0
[4.0.0]: https://github.com/textualize/rich/compare/v3.4.1...v4.0.0
[3.4.1]: https://github.com/textualize/rich/compare/v3.4.0...v3.4.1
[3.4.0]: https://github.com/textualize/rich/compare/v3.3.2...v3.4.0
[3.3.2]: https://github.com/textualize/rich/compare/v3.3.1...v3.3.2
[3.3.1]: https://github.com/textualize/rich/compare/v3.3.0...v3.3.1
[3.3.0]: https://github.com/textualize/rich/compare/v3.2.0...v3.3.0
[3.2.0]: https://github.com/textualize/rich/compare/v3.1.0...v3.2.0
[3.1.0]: https://github.com/textualize/rich/compare/v3.0.5...v3.1.0
[3.0.5]: https://github.com/textualize/rich/compare/v3.0.4...v3.0.5
[3.0.4]: https://github.com/textualize/rich/compare/v3.0.3...v3.0.4
[3.0.3]: https://github.com/textualize/rich/compare/v3.0.2...v3.0.3
[3.0.2]: https://github.com/textualize/rich/compare/v3.0.1...v3.0.2
[3.0.1]: https://github.com/textualize/rich/compare/v3.0.0...v3.0.1
[3.0.0]: https://github.com/textualize/rich/compare/v2.3.1...v3.0.0
[2.3.1]: https://github.com/textualize/rich/compare/v2.3.0...v2.3.1
[2.3.0]: https://github.com/textualize/rich/compare/v2.2.6...v2.3.0
[2.2.6]: https://github.com/textualize/rich/compare/v2.2.5...v2.2.6
[2.2.5]: https://github.com/textualize/rich/compare/v2.2.4...v2.2.5
[2.2.4]: https://github.com/textualize/rich/compare/v2.2.3...v2.2.4
[2.2.3]: https://github.com/textualize/rich/compare/v2.2.2...v2.2.3
[2.2.2]: https://github.com/textualize/rich/compare/v2.2.1...v2.2.2
[2.2.1]: https://github.com/textualize/rich/compare/v2.2.0...v2.2.1
[2.2.0]: https://github.com/textualize/rich/compare/v2.1.0...v2.2.0
[2.1.0]: https://github.com/textualize/rich/compare/v2.0.1...v2.1.0
[2.0.1]: https://github.com/textualize/rich/compare/v2.0.0...v2.0.1
[2.0.0]: https://github.com/textualize/rich/compare/v1.3.1...v2.0.0
[1.3.1]: https://github.com/textualize/rich/compare/v1.3.0...v1.3.1
[1.3.0]: https://github.com/textualize/rich/compare/v1.2.3...v1.3.0
[1.2.3]: https://github.com/textualize/rich/compare/v1.2.2...v1.2.3
[1.2.2]: https://github.com/textualize/rich/compare/v1.2.1...v1.2.2
[1.2.1]: https://github.com/textualize/rich/compare/v1.2.0...v1.2.1
[1.2.0]: https://github.com/textualize/rich/compare/v1.1.9...v1.2.0
[1.1.9]: https://github.com/textualize/rich/compare/v1.1.8...v1.1.9
[1.1.8]: https://github.com/textualize/rich/compare/v1.1.7...v1.1.8
[1.1.7]: https://github.com/textualize/rich/compare/v1.1.6...v1.1.7
[1.1.6]: https://github.com/textualize/rich/compare/v1.1.5...v1.1.6
[1.1.5]: https://github.com/textualize/rich/compare/v1.1.4...v1.1.5
[1.1.4]: https://github.com/textualize/rich/compare/v1.1.3...v1.1.4
[1.1.3]: https://github.com/textualize/rich/compare/v1.1.2...v1.1.3
[1.1.2]: https://github.com/textualize/rich/compare/v1.1.1...v1.1.2
[1.1.1]: https://github.com/textualize/rich/compare/v1.1.0...v1.1.1
[1.1.0]: https://github.com/textualize/rich/compare/v1.0.3...v1.1.0
[1.0.3]: https://github.com/textualize/rich/compare/v1.0.2...v1.0.3
[1.0.2]: https://github.com/textualize/rich/compare/v1.0.1...v1.0.2
[1.0.1]: https://github.com/textualize/rich/compare/v1.0.0...v1.0.1
[1.0.0]: https://github.com/textualize/rich/compare/v0.8.13...v1.0.0
[0.8.13]: https://github.com/textualize/rich/compare/v0.8.12...v0.8.13
[0.8.12]: https://github.com/textualize/rich/compare/v0.8.11...v0.8.12
[0.8.11]: https://github.com/textualize/rich/compare/v0.8.10...v0.8.11
[0.8.10]: https://github.com/textualize/rich/compare/v0.8.9...v0.8.10
[0.8.9]: https://github.com/textualize/rich/compare/v0.8.8...v0.8.9
[0.8.8]: https://github.com/textualize/rich/compare/v0.8.7...v0.8.8
[0.8.7]: https://github.com/textualize/rich/compare/v0.8.6...v0.8.7
[0.8.6]: https://github.com/textualize/rich/compare/v0.8.5...v0.8.6
[0.8.5]: https://github.com/textualize/rich/compare/v0.8.4...v0.8.5
[0.8.4]: https://github.com/textualize/rich/compare/v0.8.3...v0.8.4
[0.8.3]: https://github.com/textualize/rich/compare/v0.8.2...v0.8.3
[0.8.2]: https://github.com/textualize/rich/compare/v0.8.1...v0.8.2
[0.8.1]: https://github.com/textualize/rich/compare/v0.8.0...v0.8.1
[0.8.0]: https://github.com/textualize/rich/compare/v0.7.2...v0.8.0
[0.7.2]: https://github.com/textualize/rich/compare/v0.7.1...v0.7.2
[0.7.1]: https://github.com/textualize/rich/compare/v0.7.0...v0.7.1
[0.7.0]: https://github.com/textualize/rich/compare/v0.6.0...v0.7.0
[0.6.0]: https://github.com/textualize/rich/compare/v0.5.0...v0.6.0
[0.5.0]: https://github.com/textualize/rich/compare/v0.4.1...v0.5.0
[0.4.1]: https://github.com/textualize/rich/compare/v0.4.0...v0.4.1
[0.4.0]: https://github.com/textualize/rich/compare/v0.3.3...v0.4.0
[0.3.3]: https://github.com/textualize/rich/compare/v0.3.2...v0.3.3
[0.3.2]: https://github.com/textualize/rich/compare/v0.3.1...v0.3.2
[0.3.1]: https://github.com/textualize/rich/compare/v0.3.0...v0.3.1
[0.3.0]: https://github.com/textualize/rich/compare/v0.2.0...v0.3.0<|MERGE_RESOLUTION|>--- conflicted
+++ resolved
@@ -5,20 +5,16 @@
 The format is based on [Keep a Changelog](https://keepachangelog.com/en/1.0.0/),
 and this project adheres to [Semantic Versioning](https://semver.org/spec/v2.0.0.html).
 
-<<<<<<< HEAD
-## Unreleased
-
-### Fixed
-
--  Fix: word‐wrapped `Syntax` with padding clipped characters (#3727).
-=======
 ## [Unreleased]
 
 ### Changed
 
 - Removed `typing_extensions` from runtime dependencies https://github.com/Textualize/rich/pull/3763
 - Live objects (including Progress) may now be nested https://github.com/Textualize/rich/pull/3768
->>>>>>> 28099548
+
+### Fixed
+
+-  Fix: word‐wrapped `Syntax` with padding clipped characters (#3727).
 
 ## [14.0.0] - 2025-03-30
 
