--- conflicted
+++ resolved
@@ -5,19 +5,15 @@
 The format is based on [Keep a Changelog](https://keepachangelog.com/en/1.0.0/),
 and this project adheres to [Semantic Versioning](https://semver.org/spec/v2.0.0.html).
 
-<<<<<<< HEAD
-## [12.5.3] - 2022-08-04
+## [Unreleased]
 
 ### Added
 
 - New `Console.build_svg()` to get SVG code and its size, https://github.com/Textualize/rich/issues/2431
-=======
-## [Unreleased]
 
 ### Fixed
 
 - Fix NO_COLOR support on legacy Windows https://github.com/Textualize/rich/pull/2458
->>>>>>> 5d3f600f
 
 ## [12.5.2] - 2022-07-18
 
