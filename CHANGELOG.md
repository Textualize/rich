# Changelog

All notable changes to this project will be documented in this file.

The format is based on [Keep a Changelog](https://keepachangelog.com/en/1.0.0/),
and this project adheres to [Semantic Versioning](https://semver.org/spec/v2.0.0.html).

<<<<<<< HEAD
## [Unreleased]

### Fixed

- Swap open-vs-close tag order when converting Text to markup.
=======
## Unreleased

### Added

- Adds missing parameters to Panel.fit https://github.com/Textualize/rich/issues/3142

### Fixed

- Ensure font is correctly inherited in exported HTML https://github.com/Textualize/rich/issues/3104
- Fixed typing for `FloatPrompt`.
>>>>>>> 50d2a457

## [13.6.0] - 2023-09-30

### Added

- Added Python 3.12 to classifiers.

## [13.5.3] - 2023-09-17

### Fixed

- Markdown table rendering issue with inline styles and links https://github.com/Textualize/rich/issues/3115
- Fix Markdown code blocks on a light background https://github.com/Textualize/rich/issues/3123

## [13.5.2] - 2023-08-01

### Fixed

- Fixed Text.expand_tabs assertion error

## [13.5.1] - 2023-07-31

### Fixed

- Fix tilde character (`~`) not included in link regex when printing to console https://github.com/Textualize/rich/issues/3057

## [13.5.0] - 2023-07-29

### Fixed

- Fixed Text.expand_tabs not expanding spans.
- Fixed TimeElapsedColumn from showing negative.
- Fix for escaping strings with a trailing backslash https://github.com/Textualize/rich/issues/2987
- Fixed exception in Markdown with partial table https://github.com/Textualize/rich/issues/3053 
- Fixed the HTML export template so that the `<html>` tag comes before the `<head>` tag https://github.com/Textualize/rich/issues/3021
- Fixed issue with custom classes overwriting `__eq__` https://github.com/Textualize/rich/issues/2875
- Fix rich.pretty.install breakage in iPython https://github.com/Textualize/rich/issues/3013

### Added

- Added Text.extend_style method.
- Added Span.extend method.

### Changed

- Text.tab_size now defaults to `None` to indicate that Console.tab_size should be used.


## [13.4.2] - 2023-06-12

### Changed

- Relaxed markdown-it-py dependency

## [13.4.1] - 2023-05-31

### Fixed

- Fixed typing extensions import in markdown https://github.com/Textualize/rich/issues/2979

## [13.4.0] - 2023-05-31

### Added

- Added support for tables in `Markdown` https://github.com/Textualize/rich/pull/2977

## [13.3.5] - 2023-04-27

### Fixed

- Fixed italic indent guides in SVG output

## [13.3.4] - 2023-04-12

### Fixed

- Fixed for `is_terminal` ignoring FORCE_COLOR https://github.com/Textualize/rich/pull/2923

## [13.3.3] - 2023-02-27

### Added

- Added Style.clear_meta_and_links

## [13.3.2] - 2023-02-04

### Fixed

- Reversed `pre` and `code` tags in base HTML format https://github.com/Textualize/rich/pull/2642
- Fix syntax error when building with nuitka https://github.com/Textualize/rich/pull/2635
- Fixed pretty printing of empty dataclass https://github.com/Textualize/rich/issues/2819
- Use `Console(stderr=True)` in `rich.traceback.install` to support io redirection.
- Fixes superfluous spaces in html output https://github.com/Textualize/rich/issues/2832
- Fixed duplicate output in Jupyter https://github.com/Textualize/rich/pulls/2804
- Filter ANSI character-encoding-change codes in `Text.from_ansi` parser
- Fixes traceback failing when a frame filename is unreadable https://github.com/Textualize/rich/issues/2821
- Fix for live update rendering console markup https://github.com/Textualize/rich/issues/2726

### Added

- Added Polish README

### Changed

- `rich.progress.track()` will now show the elapsed time after finishing the task https://github.com/Textualize/rich/pull/2659

## [13.3.1] - 2023-01-28

### Fixed

- Fixed truecolor to eight bit color conversion https://github.com/Textualize/rich/pull/2785

## [13.3.0] - 2023-01-27

### Fixed

- Fixed failing tests due to Pygments dependency https://github.com/Textualize/rich/issues/2757
- Relaxed ipywidgets https://github.com/Textualize/rich/issues/2767

### Added

- Added `encoding` parameter in `Theme.read`


## [13.2.0] - 2023-01-19

### Changed

- Switch Markdown parsing from commonmark to markdown-it-py https://github.com/Textualize/rich/pull/2439

## [13.1.0] - 2023-01-14

### Fixed

- Fixed wrong filenames in Jupyter tracebacks https://github.com/Textualize/rich/issues/2271

### Added

- Added locals_hide_dunder and locals_hide_sunder to Tracebacks, to hide double underscore and single underscore locals. https://github.com/Textualize/rich/pull/2754

### Changed

- Tracebacks will now hide double underscore names from locals by default. Set `locals_hide_dunder=False` to restore previous behaviour.

## [13.0.1] - 2023-01-06

### Fixed

- Fixed issue with Segment.split_cells for mixed single and double cell widths

## [13.0.0] - 2022-12-30

### Fixed

- Reversed `pre` and `code` tags in base HTML format https://github.com/Textualize/rich/pull/2642
- Improved detection of `attrs` library, that isn't confused by the presence of the `attr` library.
- Fixed issue with `locals_max_length` parameter not being respected in Traceback https://github.com/Textualize/rich/issues/2649
- Handling of broken `fileno` made more robust. Fixes https://github.com/Textualize/rich/issues/2645
- Fixed missing `fileno` on FileProxy

### Fixed

- Fix type of `spinner_style` argument in `Console.status` https://github.com/Textualize/rich/pull/2613.

### Changed

- Bumped minimum Python version to 3.7 https://github.com/Textualize/rich/pull/2567
- Pretty-printing of "tagged" `__repr__` results is now greedy when matching tags https://github.com/Textualize/rich/pull/2565
- `progress.track` now supports deriving total from `__length_hint__`

### Added

- Add type annotation for key_separator of pretty.Node https://github.com/Textualize/rich/issues/2625


## [12.6.0] - 2022-10-02

### Added

- Parse ANSI escape sequences in pretty repr https://github.com/Textualize/rich/pull/2470
- Add support for `FORCE_COLOR` env var https://github.com/Textualize/rich/pull/2449
- Allow a `max_depth` argument to be passed to the `install()` hook https://github.com/Textualize/rich/issues/2486
- Document using `None` as name in `__rich_repr__` for tuple positional args https://github.com/Textualize/rich/pull/2379
- Add `font_aspect_ratio` parameter in SVG export https://github.com/Textualize/rich/pull/2539/files
- Added `Table.add_section` method. https://github.com/Textualize/rich/pull/2544

### Fixed

- Handle stdout/stderr being null https://github.com/Textualize/rich/pull/2513
- Fix NO_COLOR support on legacy Windows https://github.com/Textualize/rich/pull/2458
- Fix pretty printer handling of cyclic references https://github.com/Textualize/rich/pull/2524
- Fix missing `mode` property on file wrapper breaking uploads via `requests` https://github.com/Textualize/rich/pull/2495
- Fix mismatching default value of parameter `ensure_ascii` https://github.com/Textualize/rich/pull/2538
- Remove unused height parameter in `Layout` class https://github.com/Textualize/rich/pull/2540
- Fixed exception in Syntax.__rich_measure__ for empty files

### Changed

- Removed border from code blocks in Markdown

## [12.5.2] - 2022-07-18

### Added

- Add Turkish Readme.

## [12.5.1] - 2022-07-11

### Fixed

- Fixed missing typing extensions dependency on 3.9 https://github.com/Textualize/rich/issues/2386
- Fixed Databricks Notebook is not detected as Jupyter environment. https://github.com/Textualize/rich/issues/2422

## [12.5.0] - 2022-07-11

### Added

- Environment variables `JUPYTER_COLUMNS` and `JUPYTER_LINES` to control width and height of console in Jupyter
- Markdown friendly `Box` style, `MARKDOWN`, for rendering tables ready to copy into markdown files
- `inspect` will prefix coroutine functions with `async def`
- `Style.__add__` will no longer return `NotImplemented`
- Remove rich.\_lru_cache

### Changed

- Default width of Jupyter console size is increased to 115
- Optimized Segment.divide

### Fixed

- Fix Rich clobbering cursor style on Windows https://github.com/Textualize/rich/pull/2339
- Fix text wrapping edge case https://github.com/Textualize/rich/pull/2296
- Allow exceptions that are raised while a Live is rendered to be displayed and/or processed https://github.com/Textualize/rich/pull/2305
- Fix crashes that can happen with `inspect` when docstrings contain some special control codes https://github.com/Textualize/rich/pull/2294
- Fix edges used in first row of tables when `show_header=False` https://github.com/Textualize/rich/pull/2330
- Fix interaction between `Capture` contexts and `Console(record=True)` https://github.com/Textualize/rich/pull/2343
- Fixed hash issue in Styles class https://github.com/Textualize/rich/pull/2346
- Fixed bug in `Segment.split_and_crop_lines`

## [12.4.4] - 2022-05-24

### Changed

- Added clipping per line to SVG output to avoid box characters overlapping
- Optimized SVG output

## [12.4.3] - 2022-05-23

### Changed

- Further tweaks to SVG character matrix
- Added clip rect to SVG to prevent box characters overlapping bottom of terminal

## [12.4.2] - 2022-05-23

### Fixed

- Fix for SVG on Firefox

### Changed

- Removed excess margin from SVG, tweaked cell sizes to better render block characters

## [12.4.1] - 2022-05-08

### Fixed

- Fix for default background color in SVG export https://github.com/Textualize/rich/issues/2260

### Changed

- Added a keyline around SVG terminals which is visible on dark backgrounds

### Changed

- Added a keyline around SVG terminals which is visible on dark backgrounds

## [12.4.0] - 2022-05-07

### Changed

- Rebuilt SVG export to create a simpler SVG that is more portable
- Fix render_lines crash when render height was negative https://github.com/Textualize/rich/pull/2246
- Make objects from `rich.progress.open` forward the name of the internal handle https://github.com/Textualize/rich/pull/2254

### Added

- Add `padding` to Syntax constructor https://github.com/Textualize/rich/pull/2247

## [12.3.0] - 2022-04-26

### Added

- Ability to change terminal window title https://github.com/Textualize/rich/pull/2200
- Added show_speed parameter to progress.track which will show the speed when the total is not known
- Python blocks can now opt out from being rendered in tracebacks's frames, by setting a `_rich_traceback_omit = True` in their local scope https://github.com/Textualize/rich/issues/2207

### Fixed

- Fall back to `sys.__stderr__` on POSIX systems when trying to get the terminal size (fix issues when Rich is piped to another process)
- Fixed markup escaping issue https://github.com/Textualize/rich/issues/2187
- Safari - Box appearing around SVG export https://github.com/Textualize/rich/pull/2201
- Fixed recursion error in Jupyter progress bars https://github.com/Textualize/rich/issues/2047
- Complex numbers are now identified by the highlighter https://github.com/Textualize/rich/issues/2214
- Fix crash on IDLE and forced is_terminal detection to False because IDLE can't do escape codes https://github.com/Textualize/rich/issues/2222
- Fixed missing blank line in traceback rendering https://github.com/Textualize/rich/issues/2206
- Fixed running Rich with the current working dir was deleted https://github.com/Textualize/rich/issues/2197

### Changed

- Setting `total=None` on progress is now possible, and will display pulsing animation
- Micro-optimization for Segment.divide

## [12.2.0] - 2022-04-05

### Changed

- Bumped typing-extensions minimum to 4.0.0
- Bumped minimum Python version to 3.6.3

## [12.1.0] - 2022-04-03

### Added

- Progress.open and Progress.wrap_file method to track the progress while reading from a file or file-like object https://github.com/textualize/rich/pull/1759
- SVG export functionality https://github.com/Textualize/rich/pull/2101
- Adding Indonesian translation

### Fixed

- Add missing `end` keyword argument to `Text.from_markup` https://github.com/Textualize/rich/pull/2095
- Fallback to text lexer when no lexer guessed https://github.com/Textualize/rich/pull/2133
- Fixed issue with decoding ANSI reset https://github.com/Textualize/rich/issues/2112

## [12.0.1] - 2022-03-22

### Changed

- Improve performance of cell_length https://github.com/Textualize/rich/pull/2061
- Improve performance of chop_cells https://github.com/Textualize/rich/pull/2077

### Fixed

- Fix capturing stdout on legacy Windows https://github.com/Textualize/rich/pull/2066

## [12.0.0] - 2022-03-10

### Added

- Added options to TimeRemainingColumn to render a compact time format and render elapsed time when a task is
  finished. https://github.com/Textualize/rich/pull/1992
- Added ProgressColumn `MofNCompleteColumn` to display raw `completed/total` column (similar to DownloadColumn,
  but displays values as ints, does not convert to floats or add bit/bytes units).
  https://github.com/Textualize/rich/pull/1941
- Replace Colorama with win32 renderer https://github.com/Textualize/rich/pull/1993
- Add support for namedtuples to `Pretty` https://github.com/Textualize/rich/pull/2031

### Fixed

- In Jupyter mode make the link target be set to "\_blank"
- Fix some issues with markup handling around "[" characters https://github.com/Textualize/rich/pull/1950
- Fix syntax lexer guessing.
- Fixed Pretty measure not respecting expand_all https://github.com/Textualize/rich/issues/1998
- Collapsed definitions for single-character spinners, to save memory and reduce import time.
- Fix print_json indent type in `__init__.py`
- Fix error when inspecting object defined in REPL https://github.com/Textualize/rich/pull/2037
- Fix incorrect highlighting of non-indented JSON https://github.com/Textualize/rich/pull/2038
- Fixed height reset in complex renderables https://github.com/Textualize/rich/issues/2042

### Changed

- Improved support for enum.Flag in ReprHighlighter https://github.com/Textualize/rich/pull/1920
- Tree now respects justify=None, i.e. won't pad to right https://github.com/Textualize/rich/issues/1690
- Removed rich.tabulate which was marked for deprecation
- Deprecated rich.align.AlignValues in favor of AlignMethod

## [11.2.0] - 2022-02-08

### Added

- Add support for US spelling of "gray" in ANSI color names https://github.com/Textualize/rich/issues/1890
- Added `rich.diagnose.report` to expose environment debugging logic as function https://github.com/Textualize/rich/pull/1917
- Added classmethod `Progress.get_default_columns()` to get the default list of progress bar columns https://github.com/Textualize/rich/pull/1894

### Fixed

- Fixed performance issue in measuring text

### Fixed

- Fixed test failures on PyPy3 https://github.com/Textualize/rich/pull/1904

## [11.1.0] - 2022-01-28

### Added

- Workaround for edge case of object from Faiss with no `__class__` https://github.com/Textualize/rich/issues/1838
- Add Traditional Chinese readme
- Add `Syntax.guess_lexer`, add support for more lexers (e.g. Django templates etc.) https://github.com/Textualize/rich/pull/1869
- Add `lexer` parameter to `Syntax.from_path` to allow for overrides https://github.com/Textualize/rich/pull/1873

### Fixed

- Workaround for edge case of object from Faiss with no `__class__` https://github.com/Textualize/rich/issues/1838
- Ensure `Syntax` always justifies left https://github.com/Textualize/rich/pull/1872
- Handle classes in inspect when methods=True https://github.com/Textualize/rich/pull/1874

## [11.0.0] - 2022-01-09

### Added

- Added max_depth arg to pretty printing https://github.com/Textualize/rich/issues/1585
- Added `vertical_align` to Table.add_row https://github.com/Textualize/rich/issues/1590

### Fixed

- Fixed issue with pretty repr in jupyter notebook https://github.com/Textualize/rich/issues/1717
- Fix Traceback theme defaults override user supplied styles https://github.com/Textualize/rich/issues/1786

### Changed

- **breaking** Deprecated rich.console.RenderGroup, now named rich.console.Group
- **breaking** `Syntax.__init__` parameter `lexer_name` renamed to `lexer`
- Syntax constructor accepts both str and now a pygments lexer https://github.com/Textualize/rich/pull/1748

## [10.16.2] - 2021-01-02

### Fixed

- Fixed @ not being escaped in markup

## [10.16.1] - 2021-12-15

### Fixed

- Fixed issues with overlapping tags https://github.com/textualize/rich/issues/1755

## [10.16.0] - 2021-12-12

### Fixed

- Double print of progress bar in Jupyter https://github.com/textualize/rich/issues/1737

### Added

- Added Text.markup property https://github.com/textualize/rich/issues/1751

## [10.15.2] - 2021-12-02

### Fixed

- Deadlock issue https://github.com/textualize/rich/issues/1734

## [10.15.1] - 2021-11-29

### Fixed

- Reverted thread-safety fix for Live that introduced deadlock potential

## [10.15.0] - 2021-11-28

### Added

- Added dynamic_progress.py to examples
- Added ConsoleOptions.update_height
- Fixed Padding not respecting height

### Changed

- Some optimizations for simple strings (with only single cell widths)

### Fixed

- Fixed issue with progress bar not rendering markup https://github.com/textualize/rich/issues/1721
- Fixed race condition when exiting Live https://github.com/textualize/rich/issues/1530

## [10.14.0] - 2021-11-16

### Fixed

- Fixed progress speed not updating when total doesn't change
- Fixed superfluous new line in Status https://github.com/textualize/rich/issues/1662
- Fixed Windows legacy width again
- Fixed infinite loop in set_cell_size https://github.com/textualize/rich/issues/1682

### Added

- Added file protocol to URL highlighter https://github.com/textualize/rich/issues/1681
- Added rich.protocol.rich_cast

### Changed

- Allowed `__rich__` to work recursively
- Allowed Text classes to work with sep in print https://github.com/textualize/rich/issues/1689

### Added

- Added a `rich.text.Text.from_ansi` helper method for handling pre-formatted input strings https://github.com/textualize/rich/issues/1670

## [10.13.0] - 2021-11-07

### Added

- Added json.dumps parameters to print_json https://github.com/textualize/rich/issues/1638

### Fixed

- Fixed an edge case bug when console module try to detect if they are in a tty at the end of a pytest run
- Fixed a bug where logging handler raises an exception when running with pythonw (related to https://bugs.python.org/issue13807)
- Fixed issue with TERM env vars that have more than one hyphen https://github.com/textualize/rich/issues/1640
- Fixed missing new line after progress bar when terminal is not interactive https://github.com/textualize/rich/issues/1606
- Fixed exception in IPython when disabling pprint with %pprint https://github.com/textualize/rich/issues/1646
- Fixed issue where values longer than the console width produced invalid JSON https://github.com/textualize/rich/issues/1653
- Fixes trailing comma when pretty printing dataclass with last field repr=False https://github.com/textualize/rich/issues/1599

## Changed

- Markdown codeblocks now word-wrap https://github.com/textualize/rich/issues/1515

## [10.12.0] - 2021-10-06

### Updated

- Official Py3.10 release

### Fixed

- Fixed detection of custom repr when pretty printing dataclasses

## [10.11.0] - 2021-09-24

### Added

- Added `suppress` parameter to tracebacks
- Added `max_frames` parameter to tracebacks

## [10.10.0] - 2021-09-18

### Added

- Added stdin support to `rich.json`

### Fixed

- Fixed pretty printing of objects with fo magic with **getattr** https://github.com/textualize/rich/issues/1492

## [10.9.0] - 2021-08-29

### Added

- Added data parameter to print_json method / function
- Added an --indent parameter to python -m rich.json

### Changed

- Changed default indent of JSON to 2 (down from 4)
- Changed highlighting of JSON keys to new style (bold blue)

## [10.8.0] - 2021-08-28

### Added

- Added Panel.subtitle
- Added Panel.subtitle_align
- Added rich.json.JSON
- Added rich.print_json and Console.print_json

### Fixed

- Fixed a bug where calling `rich.reconfigure` within a `pytest_configure` hook would lead to a crash
- Fixed highlight not being passed through options https://github.com/textualize/rich/issues/1404

## [10.7.0] - 2021-08-05

### Added

- Added Text.apply_meta
- Added meta argument to Text.assemble
- Added Style.from_meta
- Added Style.on
- Added Text.on

### Changed

- Changed `RenderGroup` to `Group` and `render_group` to `group` (old names remain for compatibility but will be deprecated in the future)
- Changed `rich.repr.RichReprResult` to `rich.repr.Result` (old names remain for compatibility but will be deprecated in the future)
- Changed meta serialization to use pickle rather than marshal to permit callables

## [10.6.0] - 2021-07-12

### Deprecated

- Added deprecation warning for tabulate_mapping which will be removed in v11.0.0

### Added

- Added precision argument to filesize.decimal
- Added separator argument to filesize.decimal
- Added \_rich_traceback_guard to Traceback
- Added emoji_variant to Console
- Added -emoji and -text variant selectors to emoji code

### Fixed

- Fixed issue with adjoining color tags https://github.com/textualize/rich/issues/1334

### Changed

- Changed Console.size to use unproxied stdin and stdout

## [10.5.0] - 2021-07-05

### Fixed

- Fixed Pandas objects not pretty printing https://github.com/textualize/rich/issues/1305
- Fixed https://github.com/textualize/rich/issues/1256
- Fixed typing with rich.repr.auto decorator
- Fixed repr error formatting https://github.com/textualize/rich/issues/1326

### Added

- Added new_line_start argument to Console.print
- Added Segment.divide method
- Added Segment.split_cells method
- Added segment.SegmentLines class

## [10.4.0] - 2021-06-18

### Added

- Added Style.meta
- Added rich.repr.auto decorator

### Fixed

- Fixed error pretty printing classes with special **rich_repr** method

## [10.3.0] - 2021-06-09

### Added

- Added Console.size setter
- Added Console.width setter
- Added Console.height setter
- Added angular style Rich reprs
- Added an IPython extension. Load via `%load_ext rich`

### Changed

- Changed the logic for retrieving the calling frame in console logs to a faster one for the Python implementations that support it.

## [10.2.2] - 2021-05-19

### Fixed

- Fixed status not rendering console markup https://github.com/textualize/rich/issues/1244

## [10.2.1] - 2021-05-17

### Fixed

- Fixed panel in Markdown exploding https://github.com/textualize/rich/issues/1234

## [10.2.0] - 2021-05-12

### Added

- Added syntax for call, i.e. "Foo(bar)"
- Added Console.measure as a convenient alias for Measurement.get
- Added support for pretty printing attrs objects
- Added mappingproxy to pretty print
- Added UserDict and UserList support to pretty printer

### Changed

- Changed colorama init to set strip=False
- Changed highlighter for False, True, None to not match in the middle of a word. i.e. NoneType is no longer highlighted as None

### Fixed

- Fixed initial blank lines removed from Syntax https://github.com/textualize/rich/issues/1214

## [10.1.0] - 2021-04-03

### Fixed

- Fixed support for jupyter qtconsole and similar Jupyter environments

## [10.0.1] - 2021-03-30

### Fixed

- Fixed race condition that duplicated lines in progress https://github.com/textualize/rich/issues/1144

## [10.0.0] - 2021-03-27

### Changed

- Made pydoc import lazy as at least one use found it slow to import https://github.com/textualize/rich/issues/1104
- Modified string highlighting to not match in the middle of a word, so that apostrophes are not considered strings
- New way of encoding control codes in Segment
- New signature for Control class
- Changed Layout.split to use new Splitter class
- Improved layout.tree
- Changed default theme color for repr.number to cyan
- `__rich_measure__` signature changed to accept ConsoleOptions rather than max_width
- `text` parameter to rich.spinner.Spinner changed to RenderableType

### Added

- Added `__rich_repr__` protocol method to Pretty
- Added rich.region.Region
- Added ConsoleOptions.update_dimensions
- Added rich.console.ScreenUpdate
- Added Console.is_alt_screen
- Added Control.segment, Control.bell, Control.home, Control.move_to, Control.clear, Control.show_cursor, Control.alt_screen
- Added Console.update_screen and Console.update_screen_lines
- Added Layout.add_split, Layout.split_column, Layout.split_row, layout.refresh
- Added new Rich repr protocol `__rich_repr__`

### Fixed

- Fixed table style taking precedence over row style https://github.com/textualize/rich/issues/1129
- Fixed incorrect measurement of Text with new lines and whitespace https://github.com/textualize/rich/issues/1133
- Made type annotations consistent for various `total` keyword arguments in `rich.progress` and rich.`progress_bar`
- Disabled Progress no longer displays itself when starting https://github.com/textualize/rich/pull/1125
- Animations no longer reset when updating rich.status.Status

## [9.13.0] - 2021-03-06

### Added

- Pretty printer now supports dataclasses

### Fixed

- Fixed Syntax background https://github.com/textualize/rich/issues/1088
- Fix for double tracebacks when no formatter https://github.com/textualize/rich/issues/1079

### Changed

- Added ws and wss to url highlighter

## [9.12.4] - 2021-03-01

### Fixed

- Fixed custom formatters with rich tracebacks in RichHandler https://github.com/textualize/rich/issues/1079

### Changed

- Allow highly compressed table cells to go to 0 width
- Optimization to remove empty styles in various places

## [9.12.3] - 2021-02-28

### Changed

- Optimized Padding

## [9.12.2] - 2021-02-27

### Added

- Added ConsoleOptions.copy

### Changed

- Optimized ConsoleOptions.update

## [9.12.1] - 2021-02-27

### Fixed

- Fixed deadlock in Progress https://github.com/textualize/rich/issues/1061

### Added

- Added Task.finished_speed

### Changed

- Froze TransferSpeedColumn speed when task is finished
- Added SIGINT handler to downloader.py example
- Optimization for large tables

## [9.12.0] - 2021-02-24

### Fixed

- Fixed issue with Syntax and missing lines in Layout https://github.com/textualize/rich/issues/1050
- Fixed issue with nested markdown elements https://github.com/textualize/rich/issues/1036
- Fixed new lines not invoking render hooks https://github.com/textualize/rich/issues/1052
- Fixed Align setting height to child https://github.com/textualize/rich/issues/1057

### Changed

- Printing a table with no columns now result in a blank line https://github.com/textualize/rich/issues/1044

### Added

- Added height to Panel

## [9.11.1] - 2021-02-20

### Fixed

- Fixed table with expand=False not expanding when justify="center"
- Fixed single renderable in Layout not respecting height
- Fixed COLUMNS and LINES env var https://github.com/textualize/rich/issues/1019
- Layout now respects minimum_size when fixes sizes are greater than available space
- HTML export now changes link underline score to match terminal https://github.com/textualize/rich/issues/1009

### Changed

- python -m rich.markdown and rich.syntax show usage with no file

### Added

- Added height parameter to Layout
- Added python -m rich.segment

## [9.11.0] - 2021-02-15

### Fixed

- Fixed error message for tracebacks with broken `__str__` https://github.com/textualize/rich/issues/980
- Fixed markup edge case https://github.com/textualize/rich/issues/987

### Added

- Added cheeky sponsorship request to test card
- Added `quiet` argument to Console constructor
- Added support for a callback function to format timestamps (allows presentation of milliseconds)
- Added Console.set_alt_screen and Console.screen
- Added height to ConsoleOptions
- Added `vertical` parameter to Align
- Added Layout class

### Changed

- Pretty.overflow now defaults to None
- Panel now respects options.height
- Traceback lexer defaults to Python if no extension on source
- Added ConsoleDimensions size attribute to ConsoleOptions so that size can't change mid-render

## [9.10.0] - 2021-01-27

### Changed

- Some optimizations for Text
- Further optimized Tracebacks by not tokenizing code more that necessary
- Table Column.header_style and Column.footer_style are now added to Table header/footer style

## [9.9.0] - 2021-01-23

### Changed

- Extended Windows palette to 16 colors
- Modified windows palette to Windows 10 colors
- Change regex for attrib_name to be more performant
- Optimized traceback generation

### Fixed

- Fix double line tree guides on Windows
- Fixed Tracebacks ignoring initial blank lines
- Partial fix for tracebacks not finding source after chdir
- Fixed error message when code in tracebacks doesn't have an extension https://github.com/textualize/rich/issues/996

### Added

- Added post_style argument to Segment.apply_style

## [9.8.2] - 2021-01-15

### Fixed

- Fixed deadlock in live https://github.com/textualize/rich/issues/927

## [9.8.1] - 2021-01-13

### Fixed

- Fixed rich.inspect failing with attributes that claim to be callable but aren't https://github.com/textualize/rich/issues/916

## [9.8.0] - 2021-01-11

### Added

- Added **rich_measure** for tree
- Added rich.align.VerticalCenter

### Changed

- The `style` argument on Align now applies to background only
- Changed display of progress bars in no_color mode for clarity
- Console property `size` will fall back to getting the terminal size of stdout it stdin fails, this allows size to be correctly determined when piping

### Fixed

- Fixed panel cropping when shrunk too bar
- Allow passing markdown over STDIN when using `python -m rich.markdown`
- Fix printing MagicMock.mock_calls https://github.com/textualize/rich/issues/903

## [9.7.0] - 2021-01-09

### Added

- Added rich.tree
- Added no_color argument to Console

## [9.6.2] - 2021-01-07

### Fixed

- Fixed markup escaping edge case https://github.com/textualize/rich/issues/878
- Double tag escape, i.e. `"\\[foo]"` results in a backslash plus `[foo]` tag
- Fixed header_style not applying to headers in positional args https://github.com/textualize/rich/issues/953

## [9.6.1] - 2020-12-31

### Fixed

- Fixed encoding error on Windows when loading code for Tracebacks

## [9.6.0] - 2020-12-30

### Changed

- MarkupError exception raise from None to omit internal exception
- Factored out RichHandler.render and RichHandler.render_message for easier extending
- Display pretty printed value in rich.inspect

### Added

- Added Progress.TimeElapsedColumn
- Added IPython support to pretty.install

### Fixed

- Fixed display of locals in Traceback for stdin

## [9.5.1] - 2020-12-19

### Fixed

- Fixed terminal size detection on Windows https://github.com/textualize/rich/issues/836
- Fixed hex number highlighting

## [9.5.0] - 2020-12-18

### Changed

- If file is not specified on Console then the Console.file will return the current sys.stdout. Prior to 9.5.0 sys.stdout was cached on the Console, which could break code that wrapped sys.stdout after the Console was constructed.
- Changed `Color.__str__` to not include ansi codes
- Changed Console.size to get the terminal dimensions via sys.stdin. This means that if you set file to be an io.StringIO file then the width will be set to the current terminal dimensions and not a default of 80.

### Added

- Added stderr parameter to Console
- Added rich.reconfigure
- Added `Color.__rich__`
- Added Console.soft_wrap
- Added Console.style parameter
- Added Table.highlight parameter to enable highlighting of cells
- Added Panel.highlight parameter to enable highlighting of panel title
- Added highlight to ConsoleOptions

### Fixed

- Fixed double output in rich.live https://github.com/textualize/rich/issues/485
- Fixed Console.out highlighting not reflecting defaults https://github.com/textualize/rich/issues/827
- FileProxy now raises TypeError for empty non-str arguments https://github.com/textualize/rich/issues/828

## [9.4.0] - 2020-12-12

### Added

- Added rich.live https://github.com/textualize/rich/pull/382
- Added align parameter to Rule and Console.rule
- Added rich.Status class and Console.status
- Added getitem to Text
- Added style parameter to Console.log
- Added rich.diagnose command

### Changed

- Table.add_row style argument now applies to entire line and not just cells
- Added end_section parameter to Table.add_row to force a line underneath row

## Fixed

- Fixed suppressed traceback context https://github.com/textualize/rich/issues/468

## [9.3.0] - 2020-12-1

### Added

- Added get_datetime parameter to Console, to allow for repeatable tests
- Added get_time parameter to Console
- Added rich.abc.RichRenderable
- Added expand_all to rich.pretty.install()
- Added locals_max_length, and locals_max_string to Traceback and logging.RichHandler
- Set defaults of max_length and max_string for Traceback to 10 and 80
- Added disable argument to Progress

### Changed

- Reformatted test card (python -m rich)

### Fixed

- Fixed redirecting of stderr in Progress
- Fixed broken expanded tuple of one https://github.com/textualize/rich/issues/445
- Fixed traceback message with `from` exceptions
- Fixed justify argument not working in console.log https://github.com/textualize/rich/issues/460

## [9.2.0] - 2020-11-08

### Added

- Added tracebacks_show_locals parameter to RichHandler
- Added max_string to Pretty
- Added rich.ansi.AnsiDecoder
- Added decoding of ansi codes to captured stdout in Progress
- Added expand_all to rich.pretty.pprint

### Changed

- Applied dim=True to indent guide styles
- Factored out RichHandler.get_style_and_level to allow for overriding in subclasses
- Hid progress bars from html export
- rich.pretty.pprint now soft wraps

## [9.1.0] - 2020-10-23

### Added

- Added Text.with_indentation_guide
- Added Text.detect_indentation
- Added Pretty.indent_guides
- Added Syntax.indent_guides
- Added indent_guides parameter on pretty.install
- Added rich.pretty.pprint
- Added max_length to Pretty

### Changed

- Enabled indent guides on Tracebacks

### Fixed

- Fixed negative time remaining in Progress bars https://github.com/textualize/rich/issues/378

## [9.0.1] - 2020-10-19

### Fixed

- Fixed broken ANSI codes in input on windows legacy https://github.com/textualize/rich/issues/393

## [9.0.0] - 2020-10-18

### Fixed

- Progress download column now displays decimal units

### Added

- Support for Python 3.9
- Added legacy_windows to ConsoleOptions
- Added ascii_only to ConsoleOptions
- Added box.SQUARE_DOUBLE_HEAD
- Added highlighting of EUI-48 and EUI-64 (MAC addresses)
- Added Console.pager
- Added Console.out
- Added binary_units in progress download column
- Added Progress.reset
- Added Style.background_style property
- Added Bar renderable https://github.com/textualize/rich/pull/361
- Added Table.min_width
- Added table.Column.min_width and table.Column.max_width, and same to Table.add_column

### Changed

- Dropped box.get_safe_box function in favor of Box.substitute
- Changed default padding in Panel from 0 to (0, 1) https://github.com/textualize/rich/issues/385
- Table with row_styles will extend background color between cells if the box has no vertical dividerhttps://github.com/textualize/rich/issues/383
- Changed default of fit kwarg in render_group() from False to True
- Renamed rich.bar to rich.progress_bar, and Bar class to ProgressBar, rich.bar is now the new solid bar class

### Fixed

- Fixed typo in `Style.transparent_background` method name.

## [8.0.0] - 2020-10-03

### Added

- Added Console.bell method
- Added Set to types that Console.print will automatically pretty print
- Added show_locals to Traceback
- Added theme stack mechanism, see Console.push_theme and Console.pop_theme

### Changed

- Changed Style.empty to Style.null to better reflect what it does
- Optimized combining styles involving a null style
- Change error messages in Style.parse to read better

### Fixed

- Fixed Table.\_\_rich_measure\_\_
- Fixed incorrect calculation of fixed width columns

## [7.1.0] - 2020-09-26

### Added

- Added Console.begin_capture, Console.end_capture and Console.capture
- Added Table.title_justify and Table.caption_justify https://github.com/textualize/rich/issues/301

### Changed

- Improved formatting of exceptions
- Enabled Rich exceptions in logging https://github.com/taliraj
- UTF-8 encoding is now mentioned in HTML head section

### Removed

- Removed line_numbers argument from traceback.install, which was undocumented and did nothing

## [7.0.0] - 2020-09-18

### Added

- New ansi_dark and ansi_light themes
- Added Text.append_tokens for fast appending of string + Style pairs
- Added Text.remove_suffix
- Added Text.append_tokens

### Changed

- Text.tabs_to_spaces was renamed to Text.expand_tabs, which works in place rather than returning a new instance
- Renamed Column.index to Column.\_index
- Optimized Style.combine and Style.chain
- Optimized text rendering by fixing internal cache mechanism
- Optimized hash generation for Styles

## [6.2.0] - 2020-09-13

### Added

- Added inline code highlighting to Markdown

## [6.1.2] - 2020-09-11

### Added

- Added ipv4 and ipv6 to ReprHighlighter

### Changed

- The `#` sign is included in url highlighting

### Fixed

- Fixed force-color switch in rich.syntax and rich.markdown commands

## [6.1.1] - 2020-09-07

### Changed

- Restored "def" in inspect signature

## [6.1.0] - 2020-09-07

### Added

- New inspect module
- Added os.\_Environ to pretty print

### Fixed

- Prevented recursive renderables from getting stuck

## Changed

- force_terminal and force_jupyter can now be used to force the disabled state, or left as None to auto-detect.
- Panel now expands to fit title if supplied

## [6.0.0] - 2020-08-25

### Fixed

- Fixed use of `__rich__` cast

### Changed

- New algorithm to pretty print which fits more on a line if possible
- Deprecated `character` parameter in Rule and Console.rule, in favor of `characters`
- Optimized Syntax.from_path to avoid searching all lexers, which also speeds up tracebacks

### Added

- Added soft_wrap flag to Console.print

## [5.2.1] - 2020-08-19

### Fixed

- Fixed underscore with display hook https://github.com/textualize/rich/issues/235

## [5.2.0] - 2020-08-14

### Changed

- Added crop argument to Console.print
- Added "ignore" overflow method
- Added multiple characters per rule @hedythedev https://github.com/textualize/rich/pull/207

## [5.1.2] - 2020-08-10

### Fixed

- Further optimized pretty printing ~5X.

## [5.1.1] - 2020-08-09

### Fixed

- Optimized pretty printing ~3X faster

## [5.1.0] - 2020-08-08

### Added

- Added Text.cell_len
- Added helpful message regarding unicode decoding errors https://github.com/textualize/rich/issues/212
- Added display hook with pretty.install()

### Fixed

- Fixed deprecation warnings re backslash https://github.com/textualize/rich/issues/210
- Fixed repr highlighting of scientific notation, e.g. 1e100

### Changed

- Implemented pretty printing, and removed pprintpp from dependencies
- Optimized Text.join

## [5.0.0] - 2020-08-02

### Changed

- Change to console markup syntax to not parse Python structures as markup, i.e. `[1,2,3]` is treated as a literal, not a tag.
- Standard color numbers syntax has changed to `"color(<number>)"` so that `[5]` (for example) is considered a literal.
- Markup escape method has changed from double brackets to preceding with a backslash, so `foo[[]]` would be `foo\[bar]`

## [4.2.2] - 2020-07-30

### Changed

- Added thread to automatically call update() in progress.track(). Replacing previous adaptive algorithm.
- Second attempt at working around https://bugs.python.org/issue37871

## [4.2.1] - 2020-07-29

### Added

- Added show_time and show_level parameters to RichHandler https://github.com/textualize/rich/pull/182

### Fixed

- Fixed progress.track iterator exiting early https://github.com/textualize/rich/issues/189
- Added workaround for Python bug https://bugs.python.org/issue37871, fixing https://github.com/textualize/rich/issues/186

### Changed

- Set overflow=fold for log messages https://github.com/textualize/rich/issues/190

## [4.2.0] - 2020-07-27

### Fixed

- Fixed missing new lines https://github.com/textualize/rich/issues/178
- Fixed Progress.track https://github.com/textualize/rich/issues/184
- Remove control codes from exported text https://github.com/textualize/rich/issues/181
- Implemented auto-detection and color rendition of 16-color mode

## [4.1.0] - 2020-07-26

### Changed

- Optimized progress.track for very quick iterations
- Force default size of 80x25 if get_terminal_size reports size of 0,0

## [4.0.0] - 2020-07-23

Major version bump for a breaking change to `Text.stylize signature`, which corrects a minor but irritating API wart. The style now comes first and the `start` and `end` offsets default to the entire text. This allows for `text.stylize_all(style)` to be replaced with `text.stylize(style)`. The `start` and `end` offsets now support negative indexing, so `text.stylize("bold", -1)` makes the last character bold.

### Added

- Added markup switch to RichHandler https://github.com/textualize/rich/issues/171

### Changed

- Change signature of Text.stylize to accept style first
- Remove Text.stylize_all which is no longer necessary

### Fixed

- Fixed rendering of Confirm prompt https://github.com/textualize/rich/issues/170

## [3.4.1] - 2020-07-22

### Fixed

- Fixed incorrect default of expand in Table.grid

## [3.4.0] - 2020-07-22

### Added

- Added stream parameter to Console.input
- Added password parameter to Console.input
- Added description parameter to Progress.update
- Added rich.prompt
- Added detecting 'dumb' terminals
- Added Text.styled alternative constructor

### Fixes

- Fixed progress bars so that they are readable when color is disabled

## [3.3.2] - 2020-07-14

### Changed

- Optimized Text.pad

### Added

- Added rich.scope
- Change log_locals to use scope.render_scope
- Added title parameter to Columns

## [3.3.1] - 2020-07-13

### Added

- box.ASCII_DOUBLE_HEAD

### Changed

- Removed replace of -- --- ... from Markdown, as it made it impossible to include CLI info

## [3.3.0] - 2020-07-12

### Added

- Added title and title_align options to Panel
- Added pad and width parameters to Align
- Added end parameter to Rule
- Added Text.pad and Text.align methods
- Added leading parameter to Table

## [3.2.0] - 2020-07-10

### Added

- Added Align.left Align.center Align.right shortcuts
- Added Panel.fit shortcut
- Added align parameter to Columns

### Fixed

- Align class now pads to the right, like Text
- ipywidgets added as an optional dependency
- Issue with Panel and background color
- Fixed missing `__bool__` on Segment

### Changed

- Added `border_style` argument to Panel (note, `style` now applies to interior of the panel)

## [3.1.0] - 2020-07-09

### Changed

- Progress bars now work in Jupyter

## Added

- Added refresh_per_second to progress.track
- Added styles to BarColumn and progress.track

## [3.0.5] - 2020-07-07

### Fixed

- Fixed Windows version number require for truecolor

## [3.0.4] - 2020-07-07

### Changed

- More precise detection of Windows console https://github.com/textualize/rich/issues/140

## [3.0.3] - 2020-07-03

### Fixed

- Fixed edge case with wrapped and overflowed text

### Changed

- New algorithm for compressing table that priorities smaller columns

### Added

- Added safe_box parameter to Console constructor

## [3.0.2] - 2020-07-02

### Added

- Added rich.styled.Styled class to apply styles to renderable
- Table.add_row now has an optional style parameter
- Added table_movie.py to examples

### Changed

- Modified box options to use half line characters at edges
- Non no_wrap columns will now shrink below minimum width if table is compressed

## [3.0.1] - 2020-06-30

### Added

- Added box.ASCII2
- Added markup argument to logging extra

### Changed

- Setting a non-None width now implies expand=True

## [3.0.0] - 2020-06-28

### Changed

- Enabled supported box chars for legacy Windows, and introduce `safe_box` flag
- Disable hyperlinks on legacy Windows
- Constructors for Rule and Panel now have keyword only arguments (reason for major version bump)
- Table.add_colum added keyword only arguments

### Fixed

- Fixed Table measure

## [2.3.1] - 2020-06-26

### Fixed

- Disabled legacy_windows if jupyter is detected https://github.com/textualize/rich/issues/125

## [2.3.0] - 2020-06-26

### Fixed

- Fixed highlighting of paths / filenames
- Corrected docs for RichHandler which erroneously said default console writes to stderr

### Changed

- Allowed `style` parameter for `highlight_regex` to be a callable that returns a style

### Added

- Added optional highlighter parameter to RichHandler

## [2.2.6] - 2020-06-24

### Changed

- Store a "link id" on Style instance, so links containing different styles are highlighted together. (https://github.com/textualize/rich/pull/123)

## [2.2.5] - 2020-06-23

### Fixed

- Fixed justify of tables (https://github.com/textualize/rich/issues/117)

## [2.2.4] - 2020-06-21

### Added

- Added enable_link_path to RichHandler
- Added legacy_windows switch to Console constructor

## [2.2.3] - 2020-06-15

### Fixed

- Fixed console.log hyperlink not containing full path

### Changed

- Used random number for hyperlink id

## [2.2.2] - 2020-06-14

### Changed

- Exposed RichHandler highlighter as a class var

## [2.2.1] - 2020-06-14

### Changed

- Linked path in log render to file

## [2.2.0] - 2020-06-14

### Added

- Added redirect_stdout and redirect_stderr to Progress

### Changed

- printing to console with an active Progress doesn't break visuals

## [2.1.0] - 2020-06-11

### Added

- Added 'transient' option to Progress

### Changed

- Truncated overly long text in Rule with ellipsis overflow

## [2.0.1] - 2020-06-10

### Added

- Added expand option to Padding

### Changed

- Some minor optimizations in Text

### Fixed

- Fixed broken rule with CJK text

## [2.0.0] - 2020-06-06

### Added

- Added overflow methods
- Added no_wrap option to print()
- Added width option to print
- Improved handling of compressed tables

### Fixed

- Fixed erroneous space at end of log
- Fixed erroneous space at end of progress bar

### Changed

- Renamed \_ratio.ratio_divide to \_ratio.ratio_distribute
- Renamed JustifyValues to JustifyMethod (backwards incompatible)
- Optimized \_trim_spans
- Enforced keyword args in Console / Text interfaces (backwards incompatible)
- Return self from text.append

## [1.3.1] - 2020-06-01

### Changed

- Changed defaults of Table.grid
- Polished listdir.py example

### Added

- Added width argument to Columns

### Fixed

- Fixed for `columns_first` argument in Columns
- Fixed incorrect padding in columns with fixed width

## [1.3.0] - 2020-05-31

### Added

- Added rich.get_console() function to get global console instance.
- Added Columns class

### Changed

- Updated `markdown.Heading.create()` to work with subclassing.
- Console now transparently works with Jupyter

### Fixed

- Fixed issue with broken table with show_edge=False and a non-None box arg

## [1.2.3] - 2020-05-24

### Added

- Added `padding` parameter to Panel
- Added 'indeterminate' state when progress bars aren't started

### Fixed

- Fixed Progress deadlock https://github.com/textualize/rich/issues/90

### Changed

- Auto-detect "truecolor" color system when in Windows Terminal

## [1.2.2] - 2020-05-22

### Fixed

- Issue with right aligned wrapped text adding extra spaces

## [1.2.1] - 2020-05-22

### Fixed

- Issue with sum and Style

## [1.2.0] - 2020-05-22

### Added

- Support for double underline, framed, encircled, and overlined attributes

### Changed

- Optimized Style
- Changed methods `__console__` to `__rich_console__`, and `__measure__` to `__rich_measure__`

## [1.1.9] - 2020-05-20

### Fixed

- Exception when BarColumn.bar_width == None

## [1.1.8] - 2020-05-20

### Changed

- Optimizations for Segment, Console and Table

### Added

- Added Console.clear method
- Added exporting of links to HTML

## [1.1.7] - 2020-05-19

### Added

- Added collapse_padding option to Table.

### Changed

- Some style attributes may be abbreviated (b for bold, i for italic etc). Previously abbreviations worked in console markup but only one at a time, i.e. "[b]Hello[/]" but not "[b i]Hello[/]" -- now they work everywhere.
- Renamed 'text' property on Text to 'plain'. i.e. text.plain returns a string version of the Text instance.

### Fixed

- Fixed zero division if total is 0 in progress bar

## [1.1.6] - 2020-05-17

### Added

- Added rich.align.Align class
- Added justify argument to Console.print and console.log

## [1.1.5] - 2020-05-15

### Changed

- Changed progress bars to write to stdout on terminal and hide on non-terminal

## [1.1.4] - 2020-05-15

### Fixed

- Fixed incorrect file and link in progress.log
- Fixes for legacy windows: Bar, Panel, and Rule now use ASCII characters
- show_cursor is now a no-op on legacy windows

### Added

- Added Console.input

### Changed

- Disable progress bars when not writing to a terminal

## [1.1.3] - 2020-05-14

### Fixed

- Issue with progress of one line`

## [1.1.2] - 2020-05-14

### Added

- Added -p switch to python -m rich.markdown to page output
- Added Console.control to output control codes

### Changed

- Changed Console log_time_format to no longer require a space at the end
- Added print and log to Progress to render terminal output when progress is active

## [1.1.1] - 2020-05-12

### Changed

- Stripped cursor moving control codes from text

## [1.1.0] - 2020-05-10

### Added

- Added hyperlinks to Style and markup
- Added justify and code theme switches to markdown command

## [1.0.3] - 2020-05-08

### Added

- Added `python -m rich.syntax` command

## [1.0.2] - 2020-05-08

### Fixed

- Issue with Windows legacy support https://github.com/textualize/rich/issues/59

## [1.0.1] - 2020-05-08

### Changed

- Applied console markup after highlighting
- Documented highlighting
- Changed Markup parser to handle overlapping styles
- Relaxed dependency on colorama
- Allowed Theme to accept values as style definitions (str) as well as Style instances
- Added a panel to emphasize code in Markdown

### Added

- Added markup.escape
- Added `python -m rich.theme` command
- Added `python -m rich.markdown` command
- Added rendering of images in Readme (links only)

### Fixed

- Fixed Text.assemble not working with strings https://github.com/textualize/rich/issues/57
- Fixed table when column widths must be compressed to fit

## [1.0.0] - 2020-05-03

### Changed

- Improvements to repr highlighter to highlight URLs

## [0.8.13] - 2020-04-28

### Fixed

- Fixed incorrect markdown rendering for quotes and changed style

## [0.8.12] - 2020-04-21

### Fixed

- Removed debug print from rich.progress

## [0.8.11] - 2020-04-14

### Added

- Added Table.show_lines to render lines between rows

### Changed

- Added markup escape with double square brackets

## [0.8.10] - 2020-04-12

### Fixed

- Fix row_styles applying to header

## [0.8.9] - 2020-04-12

### Changed

- Added force_terminal option to `Console.__init__`

### Added

- Added Table.row_styles to enable zebra striping.

## [0.8.8] - 2020-03-31

### Fixed

- Fixed background in Syntax

## [0.8.7] - 2020-03-31

### Fixed

- Broken wrapping of long lines
- Fixed wrapping in Syntax

### Changed

- Added word_wrap option to Syntax, which defaults to False.
- Added word_wrap option to Traceback.

## [0.8.6] - 2020-03-29

### Added

- Experimental Jupyter notebook support: from rich.jupyter import print

## [0.8.5] - 2020-03-29

### Changed

- Smarter number parsing regex for repr highlighter

### Added

- uuid highlighter for repr

## [0.8.4] - 2020-03-28

### Added

- Added 'test card', run python -m rich

### Changed

- Detected windows terminal, defaulting to colorama support

### Fixed

- Fixed table scaling issue

## [0.8.3] - 2020-03-27

### Fixed

- CJK right align

## [0.8.2] - 2020-03-27

### Changed

- Fixed issue with 0 speed resulting in zero division error
- Changed signature of Progress.update
- Made calling start() a second time a no-op

## [0.8.1] - 2020-03-22

### Added

- Added progress.DownloadColumn

## [0.8.0] - 2020-03-17

### Added

- CJK support
- Console level highlight flag
- Added encoding argument to Syntax.from_path

### Changed

- Dropped support for Windows command prompt (try https://www.microsoft.com/en-gb/p/windows-terminal-preview/)
- Added task_id to Progress.track

## [0.7.2] - 2020-03-15

### Fixed

- KeyError for missing pygments style

## [0.7.1] - 2020-03-13

### Fixed

- Issue with control codes being used in length calculation

### Changed

- Remove current_style concept, which wasn't really used and was problematic for concurrency

## [0.7.0] - 2020-03-12

### Changed

- Added width option to Panel
- Change special method `__render_width__` to `__measure__`
- Dropped the "markdown style" syntax in console markup
- Optimized style rendering

### Added

- Added Console.show_cursor method
- Added Progress bars

### Fixed

- Fixed wrapping when a single word was too large to fit in a line

## [0.6.0] - 2020-03-03

### Added

- Added tab_size to Console and Text
- Added protocol.is_renderable for runtime check
- Added emoji switch to Console
- Added inherit boolean to Theme
- Made Console thread safe, with a thread local buffer

### Changed

- Console.markup attribute now effects Table
- SeparatedConsoleRenderable and RichCast types

### Fixed

- Fixed tabs breaking rendering by converting to spaces

## [0.5.0] - 2020-02-23

### Changed

- Replaced `__console_str__` with `__rich__`

## [0.4.1] - 2020-02-22

### Fixed

- Readme links in PyPI

## [0.4.0] - 2020-02-22

### Added

- Added Traceback rendering and handler
- Added rich.constrain
- Added rich.rule

### Fixed

- Fixed unnecessary padding

## [0.3.3] - 2020-02-04

### Fixed

- Fixed Windows color support
- Fixed line width on windows issue (https://github.com/textualize/rich/issues/7)
- Fixed Pretty print on Windows

## [0.3.2] - 2020-01-26

### Added

- Added rich.logging

## [0.3.1] - 2020-01-22

### Added

- Added colorama for Windows support

## [0.3.0] - 2020-01-19

### Added

- First official release, API still to be stabilized

[13.6.0]: https://github.com/textualize/rich/compare/v13.5.3...v13.6.0
[13.5.3]: https://github.com/textualize/rich/compare/v13.5.2...v13.5.3
[13.5.2]: https://github.com/textualize/rich/compare/v13.5.1...v13.5.2
[13.5.1]: https://github.com/textualize/rich/compare/v13.5.0...v13.5.1
[13.5.0]: https://github.com/textualize/rich/compare/v13.4.2...v13.5.0 
[13.4.2]: https://github.com/textualize/rich/compare/v13.4.1...v13.4.2  
[13.4.1]: https://github.com/textualize/rich/compare/v13.4.0...v13.4.1  
[13.4.0]: https://github.com/textualize/rich/compare/v13.3.5...v13.4.0  
[13.3.5]: https://github.com/textualize/rich/compare/v13.3.4...v13.3.5
[13.3.4]: https://github.com/textualize/rich/compare/v13.3.3...v13.3.4
[13.3.3]: https://github.com/textualize/rich/compare/v13.3.2...v13.3.3
[13.3.2]: https://github.com/textualize/rich/compare/v13.3.1...v13.3.2
[13.3.1]: https://github.com/textualize/rich/compare/v13.3.0...v13.3.1
[13.3.0]: https://github.com/textualize/rich/compare/v13.2.0...v13.3.0
[13.2.0]: https://github.com/textualize/rich/compare/v13.1.0...v13.2.0
[13.1.0]: https://github.com/textualize/rich/compare/v13.0.1...v13.1.0
[13.0.1]: https://github.com/textualize/rich/compare/v13.0.0...v13.0.1
[13.0.0]: https://github.com/textualize/rich/compare/v12.6.0...v13.0.0
[12.6.0]: https://github.com/textualize/rich/compare/v12.5.2...v12.6.0
[12.5.2]: https://github.com/textualize/rich/compare/v12.5.1...v12.5.2
[12.5.1]: https://github.com/textualize/rich/compare/v12.5.0...v12.5.1
[12.5.0]: https://github.com/textualize/rich/compare/v12.4.4...v12.5.0
[12.4.4]: https://github.com/textualize/rich/compare/v12.4.3...v12.4.4
[12.4.3]: https://github.com/textualize/rich/compare/v12.4.2...v12.4.3
[12.4.2]: https://github.com/textualize/rich/compare/v12.4.1...v12.4.2
[12.4.1]: https://github.com/textualize/rich/compare/v12.4.0...v12.4.1
[12.4.0]: https://github.com/textualize/rich/compare/v12.3.0...v12.4.0
[12.3.0]: https://github.com/textualize/rich/compare/v12.2.0...v12.3.0
[12.2.0]: https://github.com/textualize/rich/compare/v12.1.0...v12.2.0
[12.1.0]: https://github.com/textualize/rich/compare/v12.0.1...v12.1.0
[12.0.1]: https://github.com/textualize/rich/compare/v12.0.0...v12.0.1
[12.0.0]: https://github.com/textualize/rich/compare/v11.2.0...v12.0.0
[11.2.0]: https://github.com/textualize/rich/compare/v11.1.0...v11.2.0
[11.1.0]: https://github.com/textualize/rich/compare/v11.0.0...v11.1.0
[11.0.0]: https://github.com/textualize/rich/compare/v10.16.1...v11.0.0
[10.16.2]: https://github.com/textualize/rich/compare/v10.16.1...v10.16.2
[10.16.1]: https://github.com/textualize/rich/compare/v10.16.0...v10.16.1
[10.16.0]: https://github.com/textualize/rich/compare/v10.15.2...v10.16.0
[10.15.2]: https://github.com/textualize/rich/compare/v10.15.1...v10.15.2
[10.15.1]: https://github.com/textualize/rich/compare/v10.15.0...v10.15.1
[10.15.0]: https://github.com/textualize/rich/compare/v10.14.0...v10.15.0
[10.14.0]: https://github.com/textualize/rich/compare/v10.13.0...v10.14.0
[10.13.0]: https://github.com/textualize/rich/compare/v10.12.0...v10.13.0
[10.12.0]: https://github.com/textualize/rich/compare/v10.11.0...v10.12.0
[10.11.0]: https://github.com/textualize/rich/compare/v10.10.0...v10.11.0
[10.10.0]: https://github.com/textualize/rich/compare/v10.9.0...v10.10.0
[10.9.0]: https://github.com/textualize/rich/compare/v10.8.0...v10.9.0
[10.8.0]: https://github.com/textualize/rich/compare/v10.7.0...v10.8.0
[10.7.0]: https://github.com/textualize/rich/compare/v10.6.0...v10.7.0
[10.6.0]: https://github.com/textualize/rich/compare/v10.5.0...v10.6.0
[10.5.0]: https://github.com/textualize/rich/compare/v10.4.0...v10.5.0
[10.4.0]: https://github.com/textualize/rich/compare/v10.3.0...v10.4.0
[10.3.0]: https://github.com/textualize/rich/compare/v10.2.2...v10.3.0
[10.2.2]: https://github.com/textualize/rich/compare/v10.2.1...v10.2.2
[10.2.1]: https://github.com/textualize/rich/compare/v10.2.0...v10.2.1
[10.2.0]: https://github.com/textualize/rich/compare/v10.1.0...v10.2.0
[10.1.0]: https://github.com/textualize/rich/compare/v10.0.1...v10.1.0
[10.0.1]: https://github.com/textualize/rich/compare/v10.0.0...v10.0.1
[10.0.0]: https://github.com/textualize/rich/compare/v9.13.0...v10.0.0
[9.13.0]: https://github.com/textualize/rich/compare/v9.12.4...v9.13.0
[9.12.4]: https://github.com/textualize/rich/compare/v9.12.3...v9.12.4
[9.12.3]: https://github.com/textualize/rich/compare/v9.12.2...v9.12.3
[9.12.2]: https://github.com/textualize/rich/compare/v9.12.1...v9.12.2
[9.12.1]: https://github.com/textualize/rich/compare/v9.12.0...v9.12.1
[9.12.0]: https://github.com/textualize/rich/compare/v9.11.1...v9.12.0
[9.11.1]: https://github.com/textualize/rich/compare/v9.11.0...v9.11.1
[9.11.0]: https://github.com/textualize/rich/compare/v9.10.0...v9.11.0
[9.10.0]: https://github.com/textualize/rich/compare/v9.9.0...v9.10.0
[9.9.0]: https://github.com/textualize/rich/compare/v9.8.2...v9.9.0
[9.8.2]: https://github.com/textualize/rich/compare/v9.8.1...v9.8.2
[9.8.1]: https://github.com/textualize/rich/compare/v9.8.0...v9.8.1
[9.8.0]: https://github.com/textualize/rich/compare/v9.7.0...v9.8.0
[9.7.0]: https://github.com/textualize/rich/compare/v9.6.2...v9.7.0
[9.6.2]: https://github.com/textualize/rich/compare/v9.6.1...v9.6.2
[9.6.1]: https://github.com/textualize/rich/compare/v9.6.0...v9.6.1
[9.6.0]: https://github.com/textualize/rich/compare/v9.5.1...v9.6.0
[9.5.1]: https://github.com/textualize/rich/compare/v9.5.0...v9.5.1
[9.5.0]: https://github.com/textualize/rich/compare/v9.4.0...v9.5.0
[9.4.0]: https://github.com/textualize/rich/compare/v9.3.0...v9.4.0
[9.3.0]: https://github.com/textualize/rich/compare/v9.2.0...v9.3.0
[9.2.0]: https://github.com/textualize/rich/compare/v9.1.0...v9.2.0
[9.1.0]: https://github.com/textualize/rich/compare/v9.0.1...v9.1.0
[9.0.1]: https://github.com/textualize/rich/compare/v9.0.0...v9.0.1
[9.0.0]: https://github.com/textualize/rich/compare/v8.0.0...v9.0.0
[8.0.0]: https://github.com/textualize/rich/compare/v7.1.0...v8.0.0
[7.1.0]: https://github.com/textualize/rich/compare/v7.0.0...v7.1.0
[7.0.0]: https://github.com/textualize/rich/compare/v6.2.0...v7.0.0
[6.2.0]: https://github.com/textualize/rich/compare/v6.1.2...v6.2.0
[6.1.2]: https://github.com/textualize/rich/compare/v6.1.1...v6.1.2
[6.1.1]: https://github.com/textualize/rich/compare/v6.1.0...v6.1.1
[6.1.0]: https://github.com/textualize/rich/compare/v6.0.0...v6.1.0
[6.0.0]: https://github.com/textualize/rich/compare/v5.2.1...v6.0.0
[5.2.1]: https://github.com/textualize/rich/compare/v5.2.0...v5.2.1
[5.2.0]: https://github.com/textualize/rich/compare/v5.1.2...v5.2.0
[5.1.2]: https://github.com/textualize/rich/compare/v5.1.1...v5.1.2
[5.1.1]: https://github.com/textualize/rich/compare/v5.1.0...v5.1.1
[5.1.0]: https://github.com/textualize/rich/compare/v5.0.0...v5.1.0
[5.0.0]: https://github.com/textualize/rich/compare/v4.2.2...v5.0.0
[4.2.2]: https://github.com/textualize/rich/compare/v4.2.1...v4.2.2
[4.2.1]: https://github.com/textualize/rich/compare/v4.2.0...v4.2.1
[4.2.0]: https://github.com/textualize/rich/compare/v4.1.0...v4.2.0
[4.1.0]: https://github.com/textualize/rich/compare/v4.0.0...v4.1.0
[4.0.0]: https://github.com/textualize/rich/compare/v3.4.1...v4.0.0
[3.4.1]: https://github.com/textualize/rich/compare/v3.4.0...v3.4.1
[3.4.0]: https://github.com/textualize/rich/compare/v3.3.2...v3.4.0
[3.3.2]: https://github.com/textualize/rich/compare/v3.3.1...v3.3.2
[3.3.1]: https://github.com/textualize/rich/compare/v3.3.0...v3.3.1
[3.3.0]: https://github.com/textualize/rich/compare/v3.2.0...v3.3.0
[3.2.0]: https://github.com/textualize/rich/compare/v3.1.0...v3.2.0
[3.1.0]: https://github.com/textualize/rich/compare/v3.0.5...v3.1.0
[3.0.5]: https://github.com/textualize/rich/compare/v3.0.4...v3.0.5
[3.0.4]: https://github.com/textualize/rich/compare/v3.0.3...v3.0.4
[3.0.3]: https://github.com/textualize/rich/compare/v3.0.2...v3.0.3
[3.0.2]: https://github.com/textualize/rich/compare/v3.0.1...v3.0.2
[3.0.1]: https://github.com/textualize/rich/compare/v3.0.0...v3.0.1
[3.0.0]: https://github.com/textualize/rich/compare/v2.3.1...v3.0.0
[2.3.1]: https://github.com/textualize/rich/compare/v2.3.0...v2.3.1
[2.3.0]: https://github.com/textualize/rich/compare/v2.2.6...v2.3.0
[2.2.6]: https://github.com/textualize/rich/compare/v2.2.5...v2.2.6
[2.2.5]: https://github.com/textualize/rich/compare/v2.2.4...v2.2.5
[2.2.4]: https://github.com/textualize/rich/compare/v2.2.3...v2.2.4
[2.2.3]: https://github.com/textualize/rich/compare/v2.2.2...v2.2.3
[2.2.2]: https://github.com/textualize/rich/compare/v2.2.1...v2.2.2
[2.2.1]: https://github.com/textualize/rich/compare/v2.2.0...v2.2.1
[2.2.0]: https://github.com/textualize/rich/compare/v2.1.0...v2.2.0
[2.1.0]: https://github.com/textualize/rich/compare/v2.0.1...v2.1.0
[2.0.1]: https://github.com/textualize/rich/compare/v2.0.0...v2.0.1
[2.0.0]: https://github.com/textualize/rich/compare/v1.3.1...v2.0.0
[1.3.1]: https://github.com/textualize/rich/compare/v1.3.0...v1.3.1
[1.3.0]: https://github.com/textualize/rich/compare/v1.2.3...v1.3.0
[1.2.3]: https://github.com/textualize/rich/compare/v1.2.2...v1.2.3
[1.2.2]: https://github.com/textualize/rich/compare/v1.2.1...v1.2.2
[1.2.1]: https://github.com/textualize/rich/compare/v1.2.0...v1.2.1
[1.2.0]: https://github.com/textualize/rich/compare/v1.1.9...v1.2.0
[1.1.9]: https://github.com/textualize/rich/compare/v1.1.8...v1.1.9
[1.1.8]: https://github.com/textualize/rich/compare/v1.1.7...v1.1.8
[1.1.7]: https://github.com/textualize/rich/compare/v1.1.6...v1.1.7
[1.1.6]: https://github.com/textualize/rich/compare/v1.1.5...v1.1.6
[1.1.5]: https://github.com/textualize/rich/compare/v1.1.4...v1.1.5
[1.1.4]: https://github.com/textualize/rich/compare/v1.1.3...v1.1.4
[1.1.3]: https://github.com/textualize/rich/compare/v1.1.2...v1.1.3
[1.1.2]: https://github.com/textualize/rich/compare/v1.1.1...v1.1.2
[1.1.1]: https://github.com/textualize/rich/compare/v1.1.0...v1.1.1
[1.1.0]: https://github.com/textualize/rich/compare/v1.0.3...v1.1.0
[1.0.3]: https://github.com/textualize/rich/compare/v1.0.2...v1.0.3
[1.0.2]: https://github.com/textualize/rich/compare/v1.0.1...v1.0.2
[1.0.1]: https://github.com/textualize/rich/compare/v1.0.0...v1.0.1
[1.0.0]: https://github.com/textualize/rich/compare/v0.8.13...v1.0.0
[0.8.13]: https://github.com/textualize/rich/compare/v0.8.12...v0.8.13
[0.8.12]: https://github.com/textualize/rich/compare/v0.8.11...v0.8.12
[0.8.11]: https://github.com/textualize/rich/compare/v0.8.10...v0.8.11
[0.8.10]: https://github.com/textualize/rich/compare/v0.8.9...v0.8.10
[0.8.9]: https://github.com/textualize/rich/compare/v0.8.8...v0.8.9
[0.8.8]: https://github.com/textualize/rich/compare/v0.8.7...v0.8.8
[0.8.7]: https://github.com/textualize/rich/compare/v0.8.6...v0.8.7
[0.8.6]: https://github.com/textualize/rich/compare/v0.8.5...v0.8.6
[0.8.5]: https://github.com/textualize/rich/compare/v0.8.4...v0.8.5
[0.8.4]: https://github.com/textualize/rich/compare/v0.8.3...v0.8.4
[0.8.3]: https://github.com/textualize/rich/compare/v0.8.2...v0.8.3
[0.8.2]: https://github.com/textualize/rich/compare/v0.8.1...v0.8.2
[0.8.1]: https://github.com/textualize/rich/compare/v0.8.0...v0.8.1
[0.8.0]: https://github.com/textualize/rich/compare/v0.7.2...v0.8.0
[0.7.2]: https://github.com/textualize/rich/compare/v0.7.1...v0.7.2
[0.7.1]: https://github.com/textualize/rich/compare/v0.7.0...v0.7.1
[0.7.0]: https://github.com/textualize/rich/compare/v0.6.0...v0.7.0
[0.6.0]: https://github.com/textualize/rich/compare/v0.5.0...v0.6.0
[0.5.0]: https://github.com/textualize/rich/compare/v0.4.1...v0.5.0
[0.4.1]: https://github.com/textualize/rich/compare/v0.4.0...v0.4.1
[0.4.0]: https://github.com/textualize/rich/compare/v0.3.3...v0.4.0
[0.3.3]: https://github.com/textualize/rich/compare/v0.3.2...v0.3.3
[0.3.2]: https://github.com/textualize/rich/compare/v0.3.1...v0.3.2
[0.3.1]: https://github.com/textualize/rich/compare/v0.3.0...v0.3.1
[0.3.0]: https://github.com/textualize/rich/compare/v0.2.0...v0.3.0<|MERGE_RESOLUTION|>--- conflicted
+++ resolved
@@ -5,13 +5,6 @@
 The format is based on [Keep a Changelog](https://keepachangelog.com/en/1.0.0/),
 and this project adheres to [Semantic Versioning](https://semver.org/spec/v2.0.0.html).
 
-<<<<<<< HEAD
-## [Unreleased]
-
-### Fixed
-
-- Swap open-vs-close tag order when converting Text to markup.
-=======
 ## Unreleased
 
 ### Added
@@ -22,7 +15,10 @@
 
 - Ensure font is correctly inherited in exported HTML https://github.com/Textualize/rich/issues/3104
 - Fixed typing for `FloatPrompt`.
->>>>>>> 50d2a457
+
+### Changed
+
+- Swap open-vs-close tag order when converting Text to markup.
 
 ## [13.6.0] - 2023-09-30
 
