--- conflicted
+++ resolved
@@ -5,17 +5,11 @@
 The format is based on [Keep a Changelog](https://keepachangelog.com/en/1.0.0/),
 and this project adheres to [Semantic Versioning](https://semver.org/spec/v2.0.0.html).
 
-<<<<<<< HEAD
-=======
-
->>>>>>> 4c5d305b
+
 ## Unreleased
 
 ### Fixed
 
-<<<<<<< HEAD
-- Strip problematic private escape sequences (like `\x1b7`)
-=======
 - Fixed `Table` rendering of box elements so "footer" elements truly appear at bottom of table, "mid" elements in main table body.
 - Fixed styles in Panel when Text objects are used for title https://github.com/Textualize/rich/pull/3401
 - Fix pretty repr for `collections.deque` https://github.com/Textualize/rich/pull/2864
@@ -28,6 +22,7 @@
 - `RichHandler` errors and warnings will now use different colors (red and yellow) https://github.com/Textualize/rich/issues/2825
 - Removed the empty line printed in jupyter while using `Progress` https://github.com/Textualize/rich/pull/2616
 - Running tests in environment with `FORCE_COLOR` or `NO_COLOR` environment variables
+- ansi decoder will now strip problematic private escape sequences (like `\x1b7`) https://github.com/Textualize/rich/pull/3278/
 
 ### Added
 
@@ -39,7 +34,6 @@
 ### Fixed
 
 - Updated the widths of some characters https://github.com/Textualize/rich/pull/3289
->>>>>>> 4c5d305b
 
 ## [13.7.0] - 2023-11-15
 
