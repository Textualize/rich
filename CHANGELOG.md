--- conflicted
+++ resolved
@@ -5,25 +5,17 @@
 The format is based on [Keep a Changelog](https://keepachangelog.com/en/1.0.0/),
 and this project adheres to [Semantic Versioning](https://semver.org/spec/v2.0.0.html).
 
-<<<<<<< HEAD
-=======
-
->>>>>>> fde5d6ee
 ## Unreleased
 
 ### Fixed
 
-<<<<<<< HEAD
-- Fixed overriding the `background_color` of `Syntax` not including padding https://github.com/Textualize/rich/issues/3295
-
-## [13.7.1] - 2023-02-28
-=======
 - Fixed `Table` rendering of box elements so "footer" elements truly appear at bottom of table, "mid" elements in main table body.
 - Fixed styles in Panel when Text objects are used for title https://github.com/Textualize/rich/pull/3401
 - Fix pretty repr for `collections.deque` https://github.com/Textualize/rich/pull/2864
 - Thread used in progress.track will exit if an exception occurs in a generator https://github.com/Textualize/rich/pull/3402
 - Progress track thread is now a daemon thread https://github.com/Textualize/rich/pull/3402
 - Fixed cached hash preservation upon clearing meta and links https://github.com/Textualize/rich/issues/2942
+- Fixed overriding the `background_color` of `Syntax` not including padding https://github.com/Textualize/rich/issues/3295
 
 ### Changed
 
@@ -38,7 +30,7 @@
   response is treated as case-sensitive. Defaults to `True`.
 
 ## [13.7.1] - 2024-02-28
->>>>>>> fde5d6ee
+
 
 ### Fixed
 
