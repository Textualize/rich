--- conflicted
+++ resolved
@@ -6,12 +6,11 @@
 and this project adheres to [Semantic Versioning](https://semver.org/spec/v2.0.0.html).
 
 
-<<<<<<< HEAD
-## [13.8.1]
+## [13.9.5]
 
 ### Fixed
 - Fixed `console.capture` context printing empty line in jupyter https://github.com/Textualize/rich/pull/3474
-=======
+
 ## [13.9.4] - 2024-11-01
 
 ### Changed
@@ -56,7 +55,6 @@
 
 - Added support for Python 3.13 https://github.com/Textualize/rich/pull/3481
 - Fixed infinite loop when appending Text to same instance https://github.com/Textualize/rich/pull/3480
->>>>>>> 43d3b047
 
 ## [13.8.0] - 2024-08-26
 
