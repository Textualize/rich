--- conflicted
+++ resolved
@@ -19,11 +19,8 @@
 
 - Handle stdout/stderr being null https://github.com/Textualize/rich/pull/2513
 - Fix NO_COLOR support on legacy Windows https://github.com/Textualize/rich/pull/2458
-<<<<<<< HEAD
 - Fix pretty printer handling of cyclic references https://github.com/Textualize/rich/pull/2524
-=======
 - Fix missing `mode` property on file wrapper breaking uploads via `requests` https://github.com/Textualize/rich/pull/2495
->>>>>>> bbbee722
 
 ## [12.5.2] - 2022-07-18
 
