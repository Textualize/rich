# Changelog

All notable changes to this project will be documented in this file.

The format is based on [Keep a Changelog](https://keepachangelog.com/en/1.0.0/),
and this project adheres to [Semantic Versioning](https://semver.org/spec/v2.0.0.html).

## Unreleased

### Added

<<<<<<< HEAD
- Added env var `TTY_COMPATIBLE` to override auto-detection of TTY support (See console.rst for details). https://github.com/Textualize/rich/pull/3675

### Changed

- An empty `NO_COLOR` env var is now considered disabled. https://github.com/Textualize/rich/pull/3675
- An empty `FORCE_COLOR` env var is now considered disabled. https://github.com/Textualize/rich/pull/3675
=======
- Rich tracebacks will now render notes on Python 3.11 onwards (added with `Exception.add_note`) https://github.com/Textualize/rich/pull/3676
>>>>>>> edc6b0a3

## [13.9.4] - 2024-11-01

### Changed

- Optimizations to cell_len which may speed up Rich / Textual output https://github.com/Textualize/rich/pull/3546

## [13.9.3] - 2024-10-22

### Fixed

- Fixed broken regex that may have resulted in poor performance. https://github.com/Textualize/rich/pull/3535

## [13.9.2] - 2024-10-04

### Fixed

- Fixed `Table` columns not highlighting when added by `add_row` https://github.com/Textualize/rich/issues/3517
- Fixed an issue with Segment.split_cells reported in Textual https://github.com/Textualize/textual/issues/5090

## [13.9.1] - 2024-10-01

### Fixed

- Fixed typing_extensions dependency

## [13.9.0] - 2024-10-01

### Changed

- Dropped support for Python3.7 https://github.com/Textualize/rich/pull/3509
- Rich will display tracebacks with finely grained error locations on python 3.11+ https://github.com/Textualize/rich/pull/3486

### Fixed

- Fixed issue with Segment._split_cells https://github.com/Textualize/rich/pull/3506
- Fix auto detection of terminal size on Windows https://github.com/Textualize/rich/pull/2916
- `Text.style` now respected in Panel title/subtitle https://github.com/Textualize/rich/pull/3509

## [13.8.1] - 2024-09-10

### Fixed

- Added support for Python 3.13 https://github.com/Textualize/rich/pull/3481
- Fixed infinite loop when appending Text to same instance https://github.com/Textualize/rich/pull/3480

## [13.8.0] - 2024-08-26

### Fixed

- Fixed `Table` rendering of box elements so "footer" elements truly appear at bottom of table, "mid" elements in main table body.
- Fixed styles in Panel when Text objects are used for title https://github.com/Textualize/rich/pull/3401
- Fix pretty repr for `collections.deque` https://github.com/Textualize/rich/pull/2864
- Thread used in progress.track will exit if an exception occurs in a generator https://github.com/Textualize/rich/pull/3402
- Progress track thread is now a daemon thread https://github.com/Textualize/rich/pull/3402
- Fixed cached hash preservation upon clearing meta and links https://github.com/Textualize/rich/issues/2942
- Fixed overriding the `background_color` of `Syntax` not including padding https://github.com/Textualize/rich/issues/3295
- Fixed pretty printing of dataclasses with a default repr in Python 3.13 https://github.com/Textualize/rich/pull/3455
- Fixed selective enabling of highlighting when disabled in the `Console` https://github.com/Textualize/rich/issues/3419
- Fixed BrokenPipeError writing an error message https://github.com/Textualize/rich/pull/3468
- Fixed superfluous space above Markdown tables https://github.com/Textualize/rich/pull/3469
- Fixed issue with record and capture interaction https://github.com/Textualize/rich/pull/3470
- Fixed control codes breaking in `append_tokens` https://github.com/Textualize/rich/pull/3471
- Fixed exception pretty printing a dataclass with missing fields https://github.com/Textualize/rich/pull/3472

### Changed

- `RichHandler` errors and warnings will now use different colors (red and yellow) https://github.com/Textualize/rich/issues/2825
- Removed the empty line printed in jupyter while using `Progress` https://github.com/Textualize/rich/pull/2616
- Running tests in environment with `FORCE_COLOR` or `NO_COLOR` environment variables
- ansi decoder will now strip problematic private escape sequences (like `\x1b7`) https://github.com/Textualize/rich/pull/3278/
- Tree's ASCII_GUIDES and TREE_GUIDES constants promoted to class attributes
- `rich.Text.highlight_regex` now accepts a regular expression object https://github.com/Textualize/rich/pull/3347

### Added

- Adds a `case_sensitive` parameter to `prompt.Prompt`. This determines if the
  response is treated as case-sensitive. Defaults to `True`.
- Added `Console.on_broken_pipe` https://github.com/Textualize/rich/pull/3468

## [13.7.1] - 2024-02-28


### Fixed

- Updated the widths of some characters https://github.com/Textualize/rich/pull/3289

### Added

- Included a `name` attribute to the `Spinner` class https://github.com/Textualize/rich/pull/3359

## [13.7.0] - 2023-11-15

### Added

- Adds missing parameters to Panel.fit https://github.com/Textualize/rich/issues/3142

### Fixed

- Some text goes missing during wrapping when it contains double width characters https://github.com/Textualize/rich/issues/3176
- Ensure font is correctly inherited in exported HTML https://github.com/Textualize/rich/issues/3104
- Fixed typing for `FloatPrompt`.

## [13.6.0] - 2023-09-30

### Added

- Added Python 3.12 to classifiers.

## [13.5.3] - 2023-09-17

### Fixed

- Markdown table rendering issue with inline styles and links https://github.com/Textualize/rich/issues/3115
- Fix Markdown code blocks on a light background https://github.com/Textualize/rich/issues/3123

## [13.5.2] - 2023-08-01

### Fixed

- Fixed Text.expand_tabs assertion error

## [13.5.1] - 2023-07-31

### Fixed

- Fix tilde character (`~`) not included in link regex when printing to console https://github.com/Textualize/rich/issues/3057

## [13.5.0] - 2023-07-29

### Fixed

- Fixed Text.expand_tabs not expanding spans.
- Fixed TimeElapsedColumn from showing negative.
- Fix for escaping strings with a trailing backslash https://github.com/Textualize/rich/issues/2987
- Fixed exception in Markdown with partial table https://github.com/Textualize/rich/issues/3053
- Fixed the HTML export template so that the `<html>` tag comes before the `<head>` tag https://github.com/Textualize/rich/issues/3021
- Fixed issue with custom classes overwriting `__eq__` https://github.com/Textualize/rich/issues/2875
- Fix rich.pretty.install breakage in iPython https://github.com/Textualize/rich/issues/3013

### Added

- Added Text.extend_style method.
- Added Span.extend method.

### Changed

- Text.tab_size now defaults to `None` to indicate that Console.tab_size should be used.

## [13.4.2] - 2023-06-12

### Changed

- Relaxed markdown-it-py dependency

## [13.4.1] - 2023-05-31

### Fixed

- Fixed typing extensions import in markdown https://github.com/Textualize/rich/issues/2979

## [13.4.0] - 2023-05-31

### Added

- Added support for tables in `Markdown` https://github.com/Textualize/rich/pull/2977

## [13.3.5] - 2023-04-27

### Fixed

- Fixed italic indent guides in SVG output

## [13.3.4] - 2023-04-12

### Fixed

- Fixed for `is_terminal` ignoring FORCE_COLOR https://github.com/Textualize/rich/pull/2923

## [13.3.3] - 2023-02-27

### Added

- Added Style.clear_meta_and_links

## [13.3.2] - 2023-02-04

### Fixed

- Reversed `pre` and `code` tags in base HTML format https://github.com/Textualize/rich/pull/2642
- Fix syntax error when building with nuitka https://github.com/Textualize/rich/pull/2635
- Fixed pretty printing of empty dataclass https://github.com/Textualize/rich/issues/2819
- Use `Console(stderr=True)` in `rich.traceback.install` to support io redirection.
- Fixes superfluous spaces in html output https://github.com/Textualize/rich/issues/2832
- Fixed duplicate output in Jupyter https://github.com/Textualize/rich/pulls/2804
- Filter ANSI character-encoding-change codes in `Text.from_ansi` parser
- Fixes traceback failing when a frame filename is unreadable https://github.com/Textualize/rich/issues/2821
- Fix for live update rendering console markup https://github.com/Textualize/rich/issues/2726

### Added

- Added Polish README


### Changed

- `rich.progress.track()` will now show the elapsed time after finishing the task https://github.com/Textualize/rich/pull/2659

## [13.3.1] - 2023-01-28

### Fixed

- Fixed truecolor to eight bit color conversion https://github.com/Textualize/rich/pull/2785

## [13.3.0] - 2023-01-27

### Fixed

- Fixed failing tests due to Pygments dependency https://github.com/Textualize/rich/issues/2757
- Relaxed ipywidgets https://github.com/Textualize/rich/issues/2767

### Added

- Added `encoding` parameter in `Theme.read`


## [13.2.0] - 2023-01-19

### Changed

- Switch Markdown parsing from commonmark to markdown-it-py https://github.com/Textualize/rich/pull/2439

## [13.1.0] - 2023-01-14

### Fixed

- Fixed wrong filenames in Jupyter tracebacks https://github.com/Textualize/rich/issues/2271

### Added

- Added locals_hide_dunder and locals_hide_sunder to Tracebacks, to hide double underscore and single underscore locals. https://github.com/Textualize/rich/pull/2754

### Changed

- Tracebacks will now hide double underscore names from locals by default. Set `locals_hide_dunder=False` to restore previous behaviour.

## [13.0.1] - 2023-01-06

### Fixed

- Fixed issue with Segment.split_cells for mixed single and double cell widths

## [13.0.0] - 2022-12-30

### Fixed

- Reversed `pre` and `code` tags in base HTML format https://github.com/Textualize/rich/pull/2642
- Improved detection of `attrs` library, that isn't confused by the presence of the `attr` library.
- Fixed issue with `locals_max_length` parameter not being respected in Traceback https://github.com/Textualize/rich/issues/2649
- Handling of broken `fileno` made more robust. Fixes https://github.com/Textualize/rich/issues/2645
- Fixed missing `fileno` on FileProxy

### Fixed

- Fix type of `spinner_style` argument in `Console.status` https://github.com/Textualize/rich/pull/2613.

### Changed

- Bumped minimum Python version to 3.7 https://github.com/Textualize/rich/pull/2567
- Pretty-printing of "tagged" `__repr__` results is now greedy when matching tags https://github.com/Textualize/rich/pull/2565
- `progress.track` now supports deriving total from `__length_hint__`

### Added

- Add type annotation for key_separator of pretty.Node https://github.com/Textualize/rich/issues/2625


## [12.6.0] - 2022-10-02

### Added

- Parse ANSI escape sequences in pretty repr https://github.com/Textualize/rich/pull/2470
- Add support for `FORCE_COLOR` env var https://github.com/Textualize/rich/pull/2449
- Allow a `max_depth` argument to be passed to the `install()` hook https://github.com/Textualize/rich/issues/2486
- Document using `None` as name in `__rich_repr__` for tuple positional args https://github.com/Textualize/rich/pull/2379
- Add `font_aspect_ratio` parameter in SVG export https://github.com/Textualize/rich/pull/2539/files
- Added `Table.add_section` method. https://github.com/Textualize/rich/pull/2544

### Fixed

- Handle stdout/stderr being null https://github.com/Textualize/rich/pull/2513
- Fix NO_COLOR support on legacy Windows https://github.com/Textualize/rich/pull/2458
- Fix pretty printer handling of cyclic references https://github.com/Textualize/rich/pull/2524
- Fix missing `mode` property on file wrapper breaking uploads via `requests` https://github.com/Textualize/rich/pull/2495
- Fix mismatching default value of parameter `ensure_ascii` https://github.com/Textualize/rich/pull/2538
- Remove unused height parameter in `Layout` class https://github.com/Textualize/rich/pull/2540
- Fixed exception in Syntax.__rich_measure__ for empty files

### Changed

- Removed border from code blocks in Markdown

## [12.5.2] - 2022-07-18

### Added

- Add Turkish Readme.

## [12.5.1] - 2022-07-11

### Fixed

- Fixed missing typing extensions dependency on 3.9 https://github.com/Textualize/rich/issues/2386
- Fixed Databricks Notebook is not detected as Jupyter environment. https://github.com/Textualize/rich/issues/2422

## [12.5.0] - 2022-07-11

### Added

- Environment variables `JUPYTER_COLUMNS` and `JUPYTER_LINES` to control width and height of console in Jupyter
- Markdown friendly `Box` style, `MARKDOWN`, for rendering tables ready to copy into markdown files
- `inspect` will prefix coroutine functions with `async def`
- `Style.__add__` will no longer return `NotImplemented`
- Remove rich.\_lru_cache

### Changed

- Default width of Jupyter console size is increased to 115
- Optimized Segment.divide

### Fixed

- Fix Rich clobbering cursor style on Windows https://github.com/Textualize/rich/pull/2339
- Fix text wrapping edge case https://github.com/Textualize/rich/pull/2296
- Allow exceptions that are raised while a Live is rendered to be displayed and/or processed https://github.com/Textualize/rich/pull/2305
- Fix crashes that can happen with `inspect` when docstrings contain some special control codes https://github.com/Textualize/rich/pull/2294
- Fix edges used in first row of tables when `show_header=False` https://github.com/Textualize/rich/pull/2330
- Fix interaction between `Capture` contexts and `Console(record=True)` https://github.com/Textualize/rich/pull/2343
- Fixed hash issue in Styles class https://github.com/Textualize/rich/pull/2346
- Fixed bug in `Segment.split_and_crop_lines`

## [12.4.4] - 2022-05-24

### Changed

- Added clipping per line to SVG output to avoid box characters overlapping
- Optimized SVG output

## [12.4.3] - 2022-05-23

### Changed

- Further tweaks to SVG character matrix
- Added clip rect to SVG to prevent box characters overlapping bottom of terminal

## [12.4.2] - 2022-05-23

### Fixed

- Fix for SVG on Firefox

### Changed

- Removed excess margin from SVG, tweaked cell sizes to better render block characters

## [12.4.1] - 2022-05-08

### Fixed

- Fix for default background color in SVG export https://github.com/Textualize/rich/issues/2260

### Changed

- Added a keyline around SVG terminals which is visible on dark backgrounds

### Changed

- Added a keyline around SVG terminals which is visible on dark backgrounds

## [12.4.0] - 2022-05-07

### Changed

- Rebuilt SVG export to create a simpler SVG that is more portable
- Fix render_lines crash when render height was negative https://github.com/Textualize/rich/pull/2246
- Make objects from `rich.progress.open` forward the name of the internal handle https://github.com/Textualize/rich/pull/2254

### Added

- Add `padding` to Syntax constructor https://github.com/Textualize/rich/pull/2247

## [12.3.0] - 2022-04-26

### Added

- Ability to change terminal window title https://github.com/Textualize/rich/pull/2200
- Added show_speed parameter to progress.track which will show the speed when the total is not known
- Python blocks can now opt out from being rendered in tracebacks's frames, by setting a `_rich_traceback_omit = True` in their local scope https://github.com/Textualize/rich/issues/2207

### Fixed

- Fall back to `sys.__stderr__` on POSIX systems when trying to get the terminal size (fix issues when Rich is piped to another process)
- Fixed markup escaping issue https://github.com/Textualize/rich/issues/2187
- Safari - Box appearing around SVG export https://github.com/Textualize/rich/pull/2201
- Fixed recursion error in Jupyter progress bars https://github.com/Textualize/rich/issues/2047
- Complex numbers are now identified by the highlighter https://github.com/Textualize/rich/issues/2214
- Fix crash on IDLE and forced is_terminal detection to False because IDLE can't do escape codes https://github.com/Textualize/rich/issues/2222
- Fixed missing blank line in traceback rendering https://github.com/Textualize/rich/issues/2206
- Fixed running Rich with the current working dir was deleted https://github.com/Textualize/rich/issues/2197

### Changed

- Setting `total=None` on progress is now possible, and will display pulsing animation
- Micro-optimization for Segment.divide

## [12.2.0] - 2022-04-05

### Changed

- Bumped typing-extensions minimum to 4.0.0
- Bumped minimum Python version to 3.6.3

## [12.1.0] - 2022-04-03

### Added

- Progress.open and Progress.wrap_file method to track the progress while reading from a file or file-like object https://github.com/textualize/rich/pull/1759
- SVG export functionality https://github.com/Textualize/rich/pull/2101
- Adding Indonesian translation

### Fixed

- Add missing `end` keyword argument to `Text.from_markup` https://github.com/Textualize/rich/pull/2095
- Fallback to text lexer when no lexer guessed https://github.com/Textualize/rich/pull/2133
- Fixed issue with decoding ANSI reset https://github.com/Textualize/rich/issues/2112

## [12.0.1] - 2022-03-22

### Changed

- Improve performance of cell_length https://github.com/Textualize/rich/pull/2061
- Improve performance of chop_cells https://github.com/Textualize/rich/pull/2077

### Fixed

- Fix capturing stdout on legacy Windows https://github.com/Textualize/rich/pull/2066

## [12.0.0] - 2022-03-10

### Added

- Added options to TimeRemainingColumn to render a compact time format and render elapsed time when a task is
  finished. https://github.com/Textualize/rich/pull/1992
- Added ProgressColumn `MofNCompleteColumn` to display raw `completed/total` column (similar to DownloadColumn,
  but displays values as ints, does not convert to floats or add bit/bytes units).
  https://github.com/Textualize/rich/pull/1941
- Replace Colorama with win32 renderer https://github.com/Textualize/rich/pull/1993
- Add support for namedtuples to `Pretty` https://github.com/Textualize/rich/pull/2031

### Fixed

- In Jupyter mode make the link target be set to "\_blank"
- Fix some issues with markup handling around "[" characters https://github.com/Textualize/rich/pull/1950
- Fix syntax lexer guessing.
- Fixed Pretty measure not respecting expand_all https://github.com/Textualize/rich/issues/1998
- Collapsed definitions for single-character spinners, to save memory and reduce import time.
- Fix print_json indent type in `__init__.py`
- Fix error when inspecting object defined in REPL https://github.com/Textualize/rich/pull/2037
- Fix incorrect highlighting of non-indented JSON https://github.com/Textualize/rich/pull/2038
- Fixed height reset in complex renderables https://github.com/Textualize/rich/issues/2042

### Changed

- Improved support for enum.Flag in ReprHighlighter https://github.com/Textualize/rich/pull/1920
- Tree now respects justify=None, i.e. won't pad to right https://github.com/Textualize/rich/issues/1690
- Removed rich.tabulate which was marked for deprecation
- Deprecated rich.align.AlignValues in favor of AlignMethod

## [11.2.0] - 2022-02-08

### Added

- Add support for US spelling of "gray" in ANSI color names https://github.com/Textualize/rich/issues/1890
- Added `rich.diagnose.report` to expose environment debugging logic as function https://github.com/Textualize/rich/pull/1917
- Added classmethod `Progress.get_default_columns()` to get the default list of progress bar columns https://github.com/Textualize/rich/pull/1894

### Fixed

- Fixed performance issue in measuring text

### Fixed

- Fixed test failures on PyPy3 https://github.com/Textualize/rich/pull/1904

## [11.1.0] - 2022-01-28

### Added

- Workaround for edge case of object from Faiss with no `__class__` https://github.com/Textualize/rich/issues/1838
- Add Traditional Chinese readme
- Add `Syntax.guess_lexer`, add support for more lexers (e.g. Django templates etc.) https://github.com/Textualize/rich/pull/1869
- Add `lexer` parameter to `Syntax.from_path` to allow for overrides https://github.com/Textualize/rich/pull/1873

### Fixed

- Workaround for edge case of object from Faiss with no `__class__` https://github.com/Textualize/rich/issues/1838
- Ensure `Syntax` always justifies left https://github.com/Textualize/rich/pull/1872
- Handle classes in inspect when methods=True https://github.com/Textualize/rich/pull/1874

## [11.0.0] - 2022-01-09

### Added

- Added max_depth arg to pretty printing https://github.com/Textualize/rich/issues/1585
- Added `vertical_align` to Table.add_row https://github.com/Textualize/rich/issues/1590

### Fixed

- Fixed issue with pretty repr in jupyter notebook https://github.com/Textualize/rich/issues/1717
- Fix Traceback theme defaults override user supplied styles https://github.com/Textualize/rich/issues/1786

### Changed

- **breaking** Deprecated rich.console.RenderGroup, now named rich.console.Group
- **breaking** `Syntax.__init__` parameter `lexer_name` renamed to `lexer`
- Syntax constructor accepts both str and now a pygments lexer https://github.com/Textualize/rich/pull/1748

## [10.16.2] - 2021-01-02

### Fixed

- Fixed @ not being escaped in markup

## [10.16.1] - 2021-12-15

### Fixed

- Fixed issues with overlapping tags https://github.com/textualize/rich/issues/1755

## [10.16.0] - 2021-12-12

### Fixed

- Double print of progress bar in Jupyter https://github.com/textualize/rich/issues/1737

### Added

- Added Text.markup property https://github.com/textualize/rich/issues/1751

## [10.15.2] - 2021-12-02

### Fixed

- Deadlock issue https://github.com/textualize/rich/issues/1734

## [10.15.1] - 2021-11-29

### Fixed

- Reverted thread-safety fix for Live that introduced deadlock potential

## [10.15.0] - 2021-11-28

### Added

- Added dynamic_progress.py to examples
- Added ConsoleOptions.update_height
- Fixed Padding not respecting height

### Changed

- Some optimizations for simple strings (with only single cell widths)

### Fixed

- Fixed issue with progress bar not rendering markup https://github.com/textualize/rich/issues/1721
- Fixed race condition when exiting Live https://github.com/textualize/rich/issues/1530

## [10.14.0] - 2021-11-16

### Fixed

- Fixed progress speed not updating when total doesn't change
- Fixed superfluous new line in Status https://github.com/textualize/rich/issues/1662
- Fixed Windows legacy width again
- Fixed infinite loop in set_cell_size https://github.com/textualize/rich/issues/1682

### Added

- Added file protocol to URL highlighter https://github.com/textualize/rich/issues/1681
- Added rich.protocol.rich_cast

### Changed

- Allowed `__rich__` to work recursively
- Allowed Text classes to work with sep in print https://github.com/textualize/rich/issues/1689

### Added

- Added a `rich.text.Text.from_ansi` helper method for handling pre-formatted input strings https://github.com/textualize/rich/issues/1670

## [10.13.0] - 2021-11-07

### Added

- Added json.dumps parameters to print_json https://github.com/textualize/rich/issues/1638

### Fixed

- Fixed an edge case bug when console module try to detect if they are in a tty at the end of a pytest run
- Fixed a bug where logging handler raises an exception when running with pythonw (related to https://bugs.python.org/issue13807)
- Fixed issue with TERM env vars that have more than one hyphen https://github.com/textualize/rich/issues/1640
- Fixed missing new line after progress bar when terminal is not interactive https://github.com/textualize/rich/issues/1606
- Fixed exception in IPython when disabling pprint with %pprint https://github.com/textualize/rich/issues/1646
- Fixed issue where values longer than the console width produced invalid JSON https://github.com/textualize/rich/issues/1653
- Fixes trailing comma when pretty printing dataclass with last field repr=False https://github.com/textualize/rich/issues/1599

## Changed

- Markdown codeblocks now word-wrap https://github.com/textualize/rich/issues/1515

## [10.12.0] - 2021-10-06

### Updated

- Official Py3.10 release

### Fixed

- Fixed detection of custom repr when pretty printing dataclasses

## [10.11.0] - 2021-09-24

### Added

- Added `suppress` parameter to tracebacks
- Added `max_frames` parameter to tracebacks

## [10.10.0] - 2021-09-18

### Added

- Added stdin support to `rich.json`

### Fixed

- Fixed pretty printing of objects with fo magic with **getattr** https://github.com/textualize/rich/issues/1492

## [10.9.0] - 2021-08-29

### Added

- Added data parameter to print_json method / function
- Added an --indent parameter to python -m rich.json

### Changed

- Changed default indent of JSON to 2 (down from 4)
- Changed highlighting of JSON keys to new style (bold blue)

## [10.8.0] - 2021-08-28

### Added

- Added Panel.subtitle
- Added Panel.subtitle_align
- Added rich.json.JSON
- Added rich.print_json and Console.print_json

### Fixed

- Fixed a bug where calling `rich.reconfigure` within a `pytest_configure` hook would lead to a crash
- Fixed highlight not being passed through options https://github.com/textualize/rich/issues/1404

## [10.7.0] - 2021-08-05

### Added

- Added Text.apply_meta
- Added meta argument to Text.assemble
- Added Style.from_meta
- Added Style.on
- Added Text.on

### Changed

- Changed `RenderGroup` to `Group` and `render_group` to `group` (old names remain for compatibility but will be deprecated in the future)
- Changed `rich.repr.RichReprResult` to `rich.repr.Result` (old names remain for compatibility but will be deprecated in the future)
- Changed meta serialization to use pickle rather than marshal to permit callables

## [10.6.0] - 2021-07-12

### Deprecated

- Added deprecation warning for tabulate_mapping which will be removed in v11.0.0

### Added

- Added precision argument to filesize.decimal
- Added separator argument to filesize.decimal
- Added \_rich_traceback_guard to Traceback
- Added emoji_variant to Console
- Added -emoji and -text variant selectors to emoji code

### Fixed

- Fixed issue with adjoining color tags https://github.com/textualize/rich/issues/1334

### Changed

- Changed Console.size to use unproxied stdin and stdout

## [10.5.0] - 2021-07-05

### Fixed

- Fixed Pandas objects not pretty printing https://github.com/textualize/rich/issues/1305
- Fixed https://github.com/textualize/rich/issues/1256
- Fixed typing with rich.repr.auto decorator
- Fixed repr error formatting https://github.com/textualize/rich/issues/1326

### Added

- Added new_line_start argument to Console.print
- Added Segment.divide method
- Added Segment.split_cells method
- Added segment.SegmentLines class

## [10.4.0] - 2021-06-18

### Added

- Added Style.meta
- Added rich.repr.auto decorator

### Fixed

- Fixed error pretty printing classes with special **rich_repr** method

## [10.3.0] - 2021-06-09

### Added

- Added Console.size setter
- Added Console.width setter
- Added Console.height setter
- Added angular style Rich reprs
- Added an IPython extension. Load via `%load_ext rich`

### Changed

- Changed the logic for retrieving the calling frame in console logs to a faster one for the Python implementations that support it.

## [10.2.2] - 2021-05-19

### Fixed

- Fixed status not rendering console markup https://github.com/textualize/rich/issues/1244

## [10.2.1] - 2021-05-17

### Fixed

- Fixed panel in Markdown exploding https://github.com/textualize/rich/issues/1234

## [10.2.0] - 2021-05-12

### Added

- Added syntax for call, i.e. "Foo(bar)"
- Added Console.measure as a convenient alias for Measurement.get
- Added support for pretty printing attrs objects
- Added mappingproxy to pretty print
- Added UserDict and UserList support to pretty printer

### Changed

- Changed colorama init to set strip=False
- Changed highlighter for False, True, None to not match in the middle of a word. i.e. NoneType is no longer highlighted as None

### Fixed

- Fixed initial blank lines removed from Syntax https://github.com/textualize/rich/issues/1214

## [10.1.0] - 2021-04-03

### Fixed

- Fixed support for jupyter qtconsole and similar Jupyter environments

## [10.0.1] - 2021-03-30

### Fixed

- Fixed race condition that duplicated lines in progress https://github.com/textualize/rich/issues/1144

## [10.0.0] - 2021-03-27

### Changed

- Made pydoc import lazy as at least one use found it slow to import https://github.com/textualize/rich/issues/1104
- Modified string highlighting to not match in the middle of a word, so that apostrophes are not considered strings
- New way of encoding control codes in Segment
- New signature for Control class
- Changed Layout.split to use new Splitter class
- Improved layout.tree
- Changed default theme color for repr.number to cyan
- `__rich_measure__` signature changed to accept ConsoleOptions rather than max_width
- `text` parameter to rich.spinner.Spinner changed to RenderableType

### Added

- Added `__rich_repr__` protocol method to Pretty
- Added rich.region.Region
- Added ConsoleOptions.update_dimensions
- Added rich.console.ScreenUpdate
- Added Console.is_alt_screen
- Added Control.segment, Control.bell, Control.home, Control.move_to, Control.clear, Control.show_cursor, Control.alt_screen
- Added Console.update_screen and Console.update_screen_lines
- Added Layout.add_split, Layout.split_column, Layout.split_row, layout.refresh
- Added new Rich repr protocol `__rich_repr__`

### Fixed

- Fixed table style taking precedence over row style https://github.com/textualize/rich/issues/1129
- Fixed incorrect measurement of Text with new lines and whitespace https://github.com/textualize/rich/issues/1133
- Made type annotations consistent for various `total` keyword arguments in `rich.progress` and rich.`progress_bar`
- Disabled Progress no longer displays itself when starting https://github.com/textualize/rich/pull/1125
- Animations no longer reset when updating rich.status.Status

## [9.13.0] - 2021-03-06

### Added

- Pretty printer now supports dataclasses

### Fixed

- Fixed Syntax background https://github.com/textualize/rich/issues/1088
- Fix for double tracebacks when no formatter https://github.com/textualize/rich/issues/1079

### Changed

- Added ws and wss to url highlighter

## [9.12.4] - 2021-03-01

### Fixed

- Fixed custom formatters with rich tracebacks in RichHandler https://github.com/textualize/rich/issues/1079

### Changed

- Allow highly compressed table cells to go to 0 width
- Optimization to remove empty styles in various places

## [9.12.3] - 2021-02-28

### Changed

- Optimized Padding

## [9.12.2] - 2021-02-27

### Added

- Added ConsoleOptions.copy

### Changed

- Optimized ConsoleOptions.update

## [9.12.1] - 2021-02-27

### Fixed

- Fixed deadlock in Progress https://github.com/textualize/rich/issues/1061

### Added

- Added Task.finished_speed

### Changed

- Froze TransferSpeedColumn speed when task is finished
- Added SIGINT handler to downloader.py example
- Optimization for large tables

## [9.12.0] - 2021-02-24

### Fixed

- Fixed issue with Syntax and missing lines in Layout https://github.com/textualize/rich/issues/1050
- Fixed issue with nested markdown elements https://github.com/textualize/rich/issues/1036
- Fixed new lines not invoking render hooks https://github.com/textualize/rich/issues/1052
- Fixed Align setting height to child https://github.com/textualize/rich/issues/1057

### Changed

- Printing a table with no columns now result in a blank line https://github.com/textualize/rich/issues/1044

### Added

- Added height to Panel

## [9.11.1] - 2021-02-20

### Fixed

- Fixed table with expand=False not expanding when justify="center"
- Fixed single renderable in Layout not respecting height
- Fixed COLUMNS and LINES env var https://github.com/textualize/rich/issues/1019
- Layout now respects minimum_size when fixes sizes are greater than available space
- HTML export now changes link underline score to match terminal https://github.com/textualize/rich/issues/1009

### Changed

- python -m rich.markdown and rich.syntax show usage with no file

### Added

- Added height parameter to Layout
- Added python -m rich.segment

## [9.11.0] - 2021-02-15

### Fixed

- Fixed error message for tracebacks with broken `__str__` https://github.com/textualize/rich/issues/980
- Fixed markup edge case https://github.com/textualize/rich/issues/987

### Added

- Added cheeky sponsorship request to test card
- Added `quiet` argument to Console constructor
- Added support for a callback function to format timestamps (allows presentation of milliseconds)
- Added Console.set_alt_screen and Console.screen
- Added height to ConsoleOptions
- Added `vertical` parameter to Align
- Added Layout class

### Changed

- Pretty.overflow now defaults to None
- Panel now respects options.height
- Traceback lexer defaults to Python if no extension on source
- Added ConsoleDimensions size attribute to ConsoleOptions so that size can't change mid-render

## [9.10.0] - 2021-01-27

### Changed

- Some optimizations for Text
- Further optimized Tracebacks by not tokenizing code more that necessary
- Table Column.header_style and Column.footer_style are now added to Table header/footer style

## [9.9.0] - 2021-01-23

### Changed

- Extended Windows palette to 16 colors
- Modified windows palette to Windows 10 colors
- Change regex for attrib_name to be more performant
- Optimized traceback generation

### Fixed

- Fix double line tree guides on Windows
- Fixed Tracebacks ignoring initial blank lines
- Partial fix for tracebacks not finding source after chdir
- Fixed error message when code in tracebacks doesn't have an extension https://github.com/textualize/rich/issues/996

### Added

- Added post_style argument to Segment.apply_style

## [9.8.2] - 2021-01-15

### Fixed

- Fixed deadlock in live https://github.com/textualize/rich/issues/927

## [9.8.1] - 2021-01-13

### Fixed

- Fixed rich.inspect failing with attributes that claim to be callable but aren't https://github.com/textualize/rich/issues/916

## [9.8.0] - 2021-01-11

### Added

- Added **rich_measure** for tree
- Added rich.align.VerticalCenter

### Changed

- The `style` argument on Align now applies to background only
- Changed display of progress bars in no_color mode for clarity
- Console property `size` will fall back to getting the terminal size of stdout it stdin fails, this allows size to be correctly determined when piping

### Fixed

- Fixed panel cropping when shrunk too bar
- Allow passing markdown over STDIN when using `python -m rich.markdown`
- Fix printing MagicMock.mock_calls https://github.com/textualize/rich/issues/903

## [9.7.0] - 2021-01-09

### Added

- Added rich.tree
- Added no_color argument to Console

## [9.6.2] - 2021-01-07

### Fixed

- Fixed markup escaping edge case https://github.com/textualize/rich/issues/878
- Double tag escape, i.e. `"\\[foo]"` results in a backslash plus `[foo]` tag
- Fixed header_style not applying to headers in positional args https://github.com/textualize/rich/issues/953

## [9.6.1] - 2020-12-31

### Fixed

- Fixed encoding error on Windows when loading code for Tracebacks

## [9.6.0] - 2020-12-30

### Changed

- MarkupError exception raise from None to omit internal exception
- Factored out RichHandler.render and RichHandler.render_message for easier extending
- Display pretty printed value in rich.inspect

### Added

- Added Progress.TimeElapsedColumn
- Added IPython support to pretty.install

### Fixed

- Fixed display of locals in Traceback for stdin

## [9.5.1] - 2020-12-19

### Fixed

- Fixed terminal size detection on Windows https://github.com/textualize/rich/issues/836
- Fixed hex number highlighting

## [9.5.0] - 2020-12-18

### Changed

- If file is not specified on Console then the Console.file will return the current sys.stdout. Prior to 9.5.0 sys.stdout was cached on the Console, which could break code that wrapped sys.stdout after the Console was constructed.
- Changed `Color.__str__` to not include ansi codes
- Changed Console.size to get the terminal dimensions via sys.stdin. This means that if you set file to be an io.StringIO file then the width will be set to the current terminal dimensions and not a default of 80.

### Added

- Added stderr parameter to Console
- Added rich.reconfigure
- Added `Color.__rich__`
- Added Console.soft_wrap
- Added Console.style parameter
- Added Table.highlight parameter to enable highlighting of cells
- Added Panel.highlight parameter to enable highlighting of panel title
- Added highlight to ConsoleOptions

### Fixed

- Fixed double output in rich.live https://github.com/textualize/rich/issues/485
- Fixed Console.out highlighting not reflecting defaults https://github.com/textualize/rich/issues/827
- FileProxy now raises TypeError for empty non-str arguments https://github.com/textualize/rich/issues/828

## [9.4.0] - 2020-12-12

### Added

- Added rich.live https://github.com/textualize/rich/pull/382
- Added align parameter to Rule and Console.rule
- Added rich.Status class and Console.status
- Added getitem to Text
- Added style parameter to Console.log
- Added rich.diagnose command

### Changed

- Table.add_row style argument now applies to entire line and not just cells
- Added end_section parameter to Table.add_row to force a line underneath row

## Fixed

- Fixed suppressed traceback context https://github.com/textualize/rich/issues/468

## [9.3.0] - 2020-12-1

### Added

- Added get_datetime parameter to Console, to allow for repeatable tests
- Added get_time parameter to Console
- Added rich.abc.RichRenderable
- Added expand_all to rich.pretty.install()
- Added locals_max_length, and locals_max_string to Traceback and logging.RichHandler
- Set defaults of max_length and max_string for Traceback to 10 and 80
- Added disable argument to Progress

### Changed

- Reformatted test card (python -m rich)

### Fixed

- Fixed redirecting of stderr in Progress
- Fixed broken expanded tuple of one https://github.com/textualize/rich/issues/445
- Fixed traceback message with `from` exceptions
- Fixed justify argument not working in console.log https://github.com/textualize/rich/issues/460

## [9.2.0] - 2020-11-08

### Added

- Added tracebacks_show_locals parameter to RichHandler
- Added max_string to Pretty
- Added rich.ansi.AnsiDecoder
- Added decoding of ansi codes to captured stdout in Progress
- Added expand_all to rich.pretty.pprint

### Changed

- Applied dim=True to indent guide styles
- Factored out RichHandler.get_style_and_level to allow for overriding in subclasses
- Hid progress bars from html export
- rich.pretty.pprint now soft wraps

## [9.1.0] - 2020-10-23

### Added

- Added Text.with_indentation_guide
- Added Text.detect_indentation
- Added Pretty.indent_guides
- Added Syntax.indent_guides
- Added indent_guides parameter on pretty.install
- Added rich.pretty.pprint
- Added max_length to Pretty

### Changed

- Enabled indent guides on Tracebacks

### Fixed

- Fixed negative time remaining in Progress bars https://github.com/textualize/rich/issues/378

## [9.0.1] - 2020-10-19

### Fixed

- Fixed broken ANSI codes in input on windows legacy https://github.com/textualize/rich/issues/393

## [9.0.0] - 2020-10-18

### Fixed

- Progress download column now displays decimal units

### Added

- Support for Python 3.9
- Added legacy_windows to ConsoleOptions
- Added ascii_only to ConsoleOptions
- Added box.SQUARE_DOUBLE_HEAD
- Added highlighting of EUI-48 and EUI-64 (MAC addresses)
- Added Console.pager
- Added Console.out
- Added binary_units in progress download column
- Added Progress.reset
- Added Style.background_style property
- Added Bar renderable https://github.com/textualize/rich/pull/361
- Added Table.min_width
- Added table.Column.min_width and table.Column.max_width, and same to Table.add_column

### Changed

- Dropped box.get_safe_box function in favor of Box.substitute
- Changed default padding in Panel from 0 to (0, 1) https://github.com/textualize/rich/issues/385
- Table with row_styles will extend background color between cells if the box has no vertical dividerhttps://github.com/textualize/rich/issues/383
- Changed default of fit kwarg in render_group() from False to True
- Renamed rich.bar to rich.progress_bar, and Bar class to ProgressBar, rich.bar is now the new solid bar class

### Fixed

- Fixed typo in `Style.transparent_background` method name.

## [8.0.0] - 2020-10-03

### Added

- Added Console.bell method
- Added Set to types that Console.print will automatically pretty print
- Added show_locals to Traceback
- Added theme stack mechanism, see Console.push_theme and Console.pop_theme

### Changed

- Changed Style.empty to Style.null to better reflect what it does
- Optimized combining styles involving a null style
- Change error messages in Style.parse to read better

### Fixed

- Fixed Table.\_\_rich_measure\_\_
- Fixed incorrect calculation of fixed width columns

## [7.1.0] - 2020-09-26

### Added

- Added Console.begin_capture, Console.end_capture and Console.capture
- Added Table.title_justify and Table.caption_justify https://github.com/textualize/rich/issues/301

### Changed

- Improved formatting of exceptions
- Enabled Rich exceptions in logging https://github.com/taliraj
- UTF-8 encoding is now mentioned in HTML head section

### Removed

- Removed line_numbers argument from traceback.install, which was undocumented and did nothing

## [7.0.0] - 2020-09-18

### Added

- New ansi_dark and ansi_light themes
- Added Text.append_tokens for fast appending of string + Style pairs
- Added Text.remove_suffix
- Added Text.append_tokens

### Changed

- Text.tabs_to_spaces was renamed to Text.expand_tabs, which works in place rather than returning a new instance
- Renamed Column.index to Column.\_index
- Optimized Style.combine and Style.chain
- Optimized text rendering by fixing internal cache mechanism
- Optimized hash generation for Styles

## [6.2.0] - 2020-09-13

### Added

- Added inline code highlighting to Markdown

## [6.1.2] - 2020-09-11

### Added

- Added ipv4 and ipv6 to ReprHighlighter

### Changed

- The `#` sign is included in url highlighting

### Fixed

- Fixed force-color switch in rich.syntax and rich.markdown commands

## [6.1.1] - 2020-09-07

### Changed

- Restored "def" in inspect signature

## [6.1.0] - 2020-09-07

### Added

- New inspect module
- Added os.\_Environ to pretty print

### Fixed

- Prevented recursive renderables from getting stuck

## Changed

- force_terminal and force_jupyter can now be used to force the disabled state, or left as None to auto-detect.
- Panel now expands to fit title if supplied

## [6.0.0] - 2020-08-25

### Fixed

- Fixed use of `__rich__` cast

### Changed

- New algorithm to pretty print which fits more on a line if possible
- Deprecated `character` parameter in Rule and Console.rule, in favor of `characters`
- Optimized Syntax.from_path to avoid searching all lexers, which also speeds up tracebacks

### Added

- Added soft_wrap flag to Console.print

## [5.2.1] - 2020-08-19

### Fixed

- Fixed underscore with display hook https://github.com/textualize/rich/issues/235

## [5.2.0] - 2020-08-14

### Changed

- Added crop argument to Console.print
- Added "ignore" overflow method
- Added multiple characters per rule @hedythedev https://github.com/textualize/rich/pull/207

## [5.1.2] - 2020-08-10

### Fixed

- Further optimized pretty printing ~5X.

## [5.1.1] - 2020-08-09

### Fixed

- Optimized pretty printing ~3X faster

## [5.1.0] - 2020-08-08

### Added

- Added Text.cell_len
- Added helpful message regarding unicode decoding errors https://github.com/textualize/rich/issues/212
- Added display hook with pretty.install()

### Fixed

- Fixed deprecation warnings re backslash https://github.com/textualize/rich/issues/210
- Fixed repr highlighting of scientific notation, e.g. 1e100

### Changed

- Implemented pretty printing, and removed pprintpp from dependencies
- Optimized Text.join

## [5.0.0] - 2020-08-02

### Changed

- Change to console markup syntax to not parse Python structures as markup, i.e. `[1,2,3]` is treated as a literal, not a tag.
- Standard color numbers syntax has changed to `"color(<number>)"` so that `[5]` (for example) is considered a literal.
- Markup escape method has changed from double brackets to preceding with a backslash, so `foo[[]]` would be `foo\[bar]`

## [4.2.2] - 2020-07-30

### Changed

- Added thread to automatically call update() in progress.track(). Replacing previous adaptive algorithm.
- Second attempt at working around https://bugs.python.org/issue37871

## [4.2.1] - 2020-07-29

### Added

- Added show_time and show_level parameters to RichHandler https://github.com/textualize/rich/pull/182

### Fixed

- Fixed progress.track iterator exiting early https://github.com/textualize/rich/issues/189
- Added workaround for Python bug https://bugs.python.org/issue37871, fixing https://github.com/textualize/rich/issues/186

### Changed

- Set overflow=fold for log messages https://github.com/textualize/rich/issues/190

## [4.2.0] - 2020-07-27

### Fixed

- Fixed missing new lines https://github.com/textualize/rich/issues/178
- Fixed Progress.track https://github.com/textualize/rich/issues/184
- Remove control codes from exported text https://github.com/textualize/rich/issues/181
- Implemented auto-detection and color rendition of 16-color mode

## [4.1.0] - 2020-07-26

### Changed

- Optimized progress.track for very quick iterations
- Force default size of 80x25 if get_terminal_size reports size of 0,0

## [4.0.0] - 2020-07-23

Major version bump for a breaking change to `Text.stylize signature`, which corrects a minor but irritating API wart. The style now comes first and the `start` and `end` offsets default to the entire text. This allows for `text.stylize_all(style)` to be replaced with `text.stylize(style)`. The `start` and `end` offsets now support negative indexing, so `text.stylize("bold", -1)` makes the last character bold.

### Added

- Added markup switch to RichHandler https://github.com/textualize/rich/issues/171

### Changed

- Change signature of Text.stylize to accept style first
- Remove Text.stylize_all which is no longer necessary

### Fixed

- Fixed rendering of Confirm prompt https://github.com/textualize/rich/issues/170

## [3.4.1] - 2020-07-22

### Fixed

- Fixed incorrect default of expand in Table.grid

## [3.4.0] - 2020-07-22

### Added

- Added stream parameter to Console.input
- Added password parameter to Console.input
- Added description parameter to Progress.update
- Added rich.prompt
- Added detecting 'dumb' terminals
- Added Text.styled alternative constructor

### Fixes

- Fixed progress bars so that they are readable when color is disabled

## [3.3.2] - 2020-07-14

### Changed

- Optimized Text.pad

### Added

- Added rich.scope
- Change log_locals to use scope.render_scope
- Added title parameter to Columns

## [3.3.1] - 2020-07-13

### Added

- box.ASCII_DOUBLE_HEAD

### Changed

- Removed replace of -- --- ... from Markdown, as it made it impossible to include CLI info

## [3.3.0] - 2020-07-12

### Added

- Added title and title_align options to Panel
- Added pad and width parameters to Align
- Added end parameter to Rule
- Added Text.pad and Text.align methods
- Added leading parameter to Table

## [3.2.0] - 2020-07-10

### Added

- Added Align.left Align.center Align.right shortcuts
- Added Panel.fit shortcut
- Added align parameter to Columns

### Fixed

- Align class now pads to the right, like Text
- ipywidgets added as an optional dependency
- Issue with Panel and background color
- Fixed missing `__bool__` on Segment

### Changed

- Added `border_style` argument to Panel (note, `style` now applies to interior of the panel)

## [3.1.0] - 2020-07-09

### Changed

- Progress bars now work in Jupyter

## Added

- Added refresh_per_second to progress.track
- Added styles to BarColumn and progress.track

## [3.0.5] - 2020-07-07

### Fixed

- Fixed Windows version number require for truecolor

## [3.0.4] - 2020-07-07

### Changed

- More precise detection of Windows console https://github.com/textualize/rich/issues/140

## [3.0.3] - 2020-07-03

### Fixed

- Fixed edge case with wrapped and overflowed text

### Changed

- New algorithm for compressing table that priorities smaller columns

### Added

- Added safe_box parameter to Console constructor

## [3.0.2] - 2020-07-02

### Added

- Added rich.styled.Styled class to apply styles to renderable
- Table.add_row now has an optional style parameter
- Added table_movie.py to examples

### Changed

- Modified box options to use half line characters at edges
- Non no_wrap columns will now shrink below minimum width if table is compressed

## [3.0.1] - 2020-06-30

### Added

- Added box.ASCII2
- Added markup argument to logging extra

### Changed

- Setting a non-None width now implies expand=True

## [3.0.0] - 2020-06-28

### Changed

- Enabled supported box chars for legacy Windows, and introduce `safe_box` flag
- Disable hyperlinks on legacy Windows
- Constructors for Rule and Panel now have keyword only arguments (reason for major version bump)
- Table.add_colum added keyword only arguments

### Fixed

- Fixed Table measure

## [2.3.1] - 2020-06-26

### Fixed

- Disabled legacy_windows if jupyter is detected https://github.com/textualize/rich/issues/125

## [2.3.0] - 2020-06-26

### Fixed

- Fixed highlighting of paths / filenames
- Corrected docs for RichHandler which erroneously said default console writes to stderr

### Changed

- Allowed `style` parameter for `highlight_regex` to be a callable that returns a style

### Added

- Added optional highlighter parameter to RichHandler

## [2.2.6] - 2020-06-24

### Changed

- Store a "link id" on Style instance, so links containing different styles are highlighted together. (https://github.com/textualize/rich/pull/123)

## [2.2.5] - 2020-06-23

### Fixed

- Fixed justify of tables (https://github.com/textualize/rich/issues/117)

## [2.2.4] - 2020-06-21

### Added

- Added enable_link_path to RichHandler
- Added legacy_windows switch to Console constructor

## [2.2.3] - 2020-06-15

### Fixed

- Fixed console.log hyperlink not containing full path

### Changed

- Used random number for hyperlink id

## [2.2.2] - 2020-06-14

### Changed

- Exposed RichHandler highlighter as a class var

## [2.2.1] - 2020-06-14

### Changed

- Linked path in log render to file

## [2.2.0] - 2020-06-14

### Added

- Added redirect_stdout and redirect_stderr to Progress

### Changed

- printing to console with an active Progress doesn't break visuals

## [2.1.0] - 2020-06-11

### Added

- Added 'transient' option to Progress

### Changed

- Truncated overly long text in Rule with ellipsis overflow

## [2.0.1] - 2020-06-10

### Added

- Added expand option to Padding

### Changed

- Some minor optimizations in Text

### Fixed

- Fixed broken rule with CJK text

## [2.0.0] - 2020-06-06

### Added

- Added overflow methods
- Added no_wrap option to print()
- Added width option to print
- Improved handling of compressed tables

### Fixed

- Fixed erroneous space at end of log
- Fixed erroneous space at end of progress bar

### Changed

- Renamed \_ratio.ratio_divide to \_ratio.ratio_distribute
- Renamed JustifyValues to JustifyMethod (backwards incompatible)
- Optimized \_trim_spans
- Enforced keyword args in Console / Text interfaces (backwards incompatible)
- Return self from text.append

## [1.3.1] - 2020-06-01

### Changed

- Changed defaults of Table.grid
- Polished listdir.py example

### Added

- Added width argument to Columns

### Fixed

- Fixed for `columns_first` argument in Columns
- Fixed incorrect padding in columns with fixed width

## [1.3.0] - 2020-05-31

### Added

- Added rich.get_console() function to get global console instance.
- Added Columns class

### Changed

- Updated `markdown.Heading.create()` to work with subclassing.
- Console now transparently works with Jupyter

### Fixed

- Fixed issue with broken table with show_edge=False and a non-None box arg

## [1.2.3] - 2020-05-24

### Added

- Added `padding` parameter to Panel
- Added 'indeterminate' state when progress bars aren't started

### Fixed

- Fixed Progress deadlock https://github.com/textualize/rich/issues/90

### Changed

- Auto-detect "truecolor" color system when in Windows Terminal

## [1.2.2] - 2020-05-22

### Fixed

- Issue with right aligned wrapped text adding extra spaces

## [1.2.1] - 2020-05-22

### Fixed

- Issue with sum and Style

## [1.2.0] - 2020-05-22

### Added

- Support for double underline, framed, encircled, and overlined attributes

### Changed

- Optimized Style
- Changed methods `__console__` to `__rich_console__`, and `__measure__` to `__rich_measure__`

## [1.1.9] - 2020-05-20

### Fixed

- Exception when BarColumn.bar_width == None

## [1.1.8] - 2020-05-20

### Changed

- Optimizations for Segment, Console and Table

### Added

- Added Console.clear method
- Added exporting of links to HTML

## [1.1.7] - 2020-05-19

### Added

- Added collapse_padding option to Table.

### Changed

- Some style attributes may be abbreviated (b for bold, i for italic etc). Previously abbreviations worked in console markup but only one at a time, i.e. "[b]Hello[/]" but not "[b i]Hello[/]" -- now they work everywhere.
- Renamed 'text' property on Text to 'plain'. i.e. text.plain returns a string version of the Text instance.

### Fixed

- Fixed zero division if total is 0 in progress bar

## [1.1.6] - 2020-05-17

### Added

- Added rich.align.Align class
- Added justify argument to Console.print and console.log

## [1.1.5] - 2020-05-15

### Changed

- Changed progress bars to write to stdout on terminal and hide on non-terminal

## [1.1.4] - 2020-05-15

### Fixed

- Fixed incorrect file and link in progress.log
- Fixes for legacy windows: Bar, Panel, and Rule now use ASCII characters
- show_cursor is now a no-op on legacy windows

### Added

- Added Console.input

### Changed

- Disable progress bars when not writing to a terminal

## [1.1.3] - 2020-05-14

### Fixed

- Issue with progress of one line`

## [1.1.2] - 2020-05-14

### Added

- Added -p switch to python -m rich.markdown to page output
- Added Console.control to output control codes

### Changed

- Changed Console log_time_format to no longer require a space at the end
- Added print and log to Progress to render terminal output when progress is active

## [1.1.1] - 2020-05-12

### Changed

- Stripped cursor moving control codes from text

## [1.1.0] - 2020-05-10

### Added

- Added hyperlinks to Style and markup
- Added justify and code theme switches to markdown command

## [1.0.3] - 2020-05-08

### Added

- Added `python -m rich.syntax` command

## [1.0.2] - 2020-05-08

### Fixed

- Issue with Windows legacy support https://github.com/textualize/rich/issues/59

## [1.0.1] - 2020-05-08

### Changed

- Applied console markup after highlighting
- Documented highlighting
- Changed Markup parser to handle overlapping styles
- Relaxed dependency on colorama
- Allowed Theme to accept values as style definitions (str) as well as Style instances
- Added a panel to emphasize code in Markdown

### Added

- Added markup.escape
- Added `python -m rich.theme` command
- Added `python -m rich.markdown` command
- Added rendering of images in Readme (links only)

### Fixed

- Fixed Text.assemble not working with strings https://github.com/textualize/rich/issues/57
- Fixed table when column widths must be compressed to fit

## [1.0.0] - 2020-05-03

### Changed

- Improvements to repr highlighter to highlight URLs

## [0.8.13] - 2020-04-28

### Fixed

- Fixed incorrect markdown rendering for quotes and changed style

## [0.8.12] - 2020-04-21

### Fixed

- Removed debug print from rich.progress

## [0.8.11] - 2020-04-14

### Added

- Added Table.show_lines to render lines between rows

### Changed

- Added markup escape with double square brackets

## [0.8.10] - 2020-04-12

### Fixed

- Fix row_styles applying to header

## [0.8.9] - 2020-04-12

### Changed

- Added force_terminal option to `Console.__init__`

### Added

- Added Table.row_styles to enable zebra striping.

## [0.8.8] - 2020-03-31

### Fixed

- Fixed background in Syntax

## [0.8.7] - 2020-03-31

### Fixed

- Broken wrapping of long lines
- Fixed wrapping in Syntax

### Changed

- Added word_wrap option to Syntax, which defaults to False.
- Added word_wrap option to Traceback.

## [0.8.6] - 2020-03-29

### Added

- Experimental Jupyter notebook support: from rich.jupyter import print

## [0.8.5] - 2020-03-29

### Changed

- Smarter number parsing regex for repr highlighter

### Added

- uuid highlighter for repr

## [0.8.4] - 2020-03-28

### Added

- Added 'test card', run python -m rich

### Changed

- Detected windows terminal, defaulting to colorama support

### Fixed

- Fixed table scaling issue

## [0.8.3] - 2020-03-27

### Fixed

- CJK right align

## [0.8.2] - 2020-03-27

### Changed

- Fixed issue with 0 speed resulting in zero division error
- Changed signature of Progress.update
- Made calling start() a second time a no-op

## [0.8.1] - 2020-03-22

### Added

- Added progress.DownloadColumn

## [0.8.0] - 2020-03-17

### Added

- CJK support
- Console level highlight flag
- Added encoding argument to Syntax.from_path

### Changed

- Dropped support for Windows command prompt (try https://www.microsoft.com/en-gb/p/windows-terminal-preview/)
- Added task_id to Progress.track

## [0.7.2] - 2020-03-15

### Fixed

- KeyError for missing pygments style

## [0.7.1] - 2020-03-13

### Fixed

- Issue with control codes being used in length calculation

### Changed

- Remove current_style concept, which wasn't really used and was problematic for concurrency

## [0.7.0] - 2020-03-12

### Changed

- Added width option to Panel
- Change special method `__render_width__` to `__measure__`
- Dropped the "markdown style" syntax in console markup
- Optimized style rendering

### Added

- Added Console.show_cursor method
- Added Progress bars

### Fixed

- Fixed wrapping when a single word was too large to fit in a line

## [0.6.0] - 2020-03-03

### Added

- Added tab_size to Console and Text
- Added protocol.is_renderable for runtime check
- Added emoji switch to Console
- Added inherit boolean to Theme
- Made Console thread safe, with a thread local buffer

### Changed

- Console.markup attribute now effects Table
- SeparatedConsoleRenderable and RichCast types

### Fixed

- Fixed tabs breaking rendering by converting to spaces

## [0.5.0] - 2020-02-23

### Changed

- Replaced `__console_str__` with `__rich__`

## [0.4.1] - 2020-02-22

### Fixed

- Readme links in PyPI

## [0.4.0] - 2020-02-22

### Added

- Added Traceback rendering and handler
- Added rich.constrain
- Added rich.rule

### Fixed

- Fixed unnecessary padding

## [0.3.3] - 2020-02-04

### Fixed

- Fixed Windows color support
- Fixed line width on windows issue (https://github.com/textualize/rich/issues/7)
- Fixed Pretty print on Windows

## [0.3.2] - 2020-01-26

### Added

- Added rich.logging

## [0.3.1] - 2020-01-22

### Added

- Added colorama for Windows support

## [0.3.0] - 2020-01-19

### Added

- First official release, API still to be stabilized

[13.9.4]: https://github.com/textualize/rich/compare/v13.9.3...v13.9.4
[13.9.3]: https://github.com/textualize/rich/compare/v13.9.2...v13.9.3
[13.9.2]: https://github.com/textualize/rich/compare/v13.9.1...v13.9.2
[13.9.1]: https://github.com/textualize/rich/compare/v13.9.0...v13.9.1
[13.9.0]: https://github.com/textualize/rich/compare/v13.8.1...v13.9.0
[13.8.1]: https://github.com/textualize/rich/compare/v13.8.0...v13.8.1
[13.8.0]: https://github.com/textualize/rich/compare/v13.7.1...v13.8.0
[13.7.1]: https://github.com/textualize/rich/compare/v13.7.0...v13.7.1
[13.7.0]: https://github.com/textualize/rich/compare/v13.6.0...v13.7.0
[13.6.0]: https://github.com/textualize/rich/compare/v13.5.3...v13.6.0
[13.5.3]: https://github.com/textualize/rich/compare/v13.5.2...v13.5.3
[13.5.2]: https://github.com/textualize/rich/compare/v13.5.1...v13.5.2
[13.5.1]: https://github.com/textualize/rich/compare/v13.5.0...v13.5.1
[13.5.0]: https://github.com/textualize/rich/compare/v13.4.2...v13.5.0
[13.4.2]: https://github.com/textualize/rich/compare/v13.4.1...v13.4.2
[13.4.1]: https://github.com/textualize/rich/compare/v13.4.0...v13.4.1
[13.4.0]: https://github.com/textualize/rich/compare/v13.3.5...v13.4.0
[13.3.5]: https://github.com/textualize/rich/compare/v13.3.4...v13.3.5
[13.3.4]: https://github.com/textualize/rich/compare/v13.3.3...v13.3.4
[13.3.3]: https://github.com/textualize/rich/compare/v13.3.2...v13.3.3
[13.3.2]: https://github.com/textualize/rich/compare/v13.3.1...v13.3.2
[13.3.1]: https://github.com/textualize/rich/compare/v13.3.0...v13.3.1
[13.3.0]: https://github.com/textualize/rich/compare/v13.2.0...v13.3.0
[13.2.0]: https://github.com/textualize/rich/compare/v13.1.0...v13.2.0
[13.1.0]: https://github.com/textualize/rich/compare/v13.0.1...v13.1.0
[13.0.1]: https://github.com/textualize/rich/compare/v13.0.0...v13.0.1
[13.0.0]: https://github.com/textualize/rich/compare/v12.6.0...v13.0.0
[12.6.0]: https://github.com/textualize/rich/compare/v12.5.2...v12.6.0
[12.5.2]: https://github.com/textualize/rich/compare/v12.5.1...v12.5.2
[12.5.1]: https://github.com/textualize/rich/compare/v12.5.0...v12.5.1
[12.5.0]: https://github.com/textualize/rich/compare/v12.4.4...v12.5.0
[12.4.4]: https://github.com/textualize/rich/compare/v12.4.3...v12.4.4
[12.4.3]: https://github.com/textualize/rich/compare/v12.4.2...v12.4.3
[12.4.2]: https://github.com/textualize/rich/compare/v12.4.1...v12.4.2
[12.4.1]: https://github.com/textualize/rich/compare/v12.4.0...v12.4.1
[12.4.0]: https://github.com/textualize/rich/compare/v12.3.0...v12.4.0
[12.3.0]: https://github.com/textualize/rich/compare/v12.2.0...v12.3.0
[12.2.0]: https://github.com/textualize/rich/compare/v12.1.0...v12.2.0
[12.1.0]: https://github.com/textualize/rich/compare/v12.0.1...v12.1.0
[12.0.1]: https://github.com/textualize/rich/compare/v12.0.0...v12.0.1
[12.0.0]: https://github.com/textualize/rich/compare/v11.2.0...v12.0.0
[11.2.0]: https://github.com/textualize/rich/compare/v11.1.0...v11.2.0
[11.1.0]: https://github.com/textualize/rich/compare/v11.0.0...v11.1.0
[11.0.0]: https://github.com/textualize/rich/compare/v10.16.1...v11.0.0
[10.16.2]: https://github.com/textualize/rich/compare/v10.16.1...v10.16.2
[10.16.1]: https://github.com/textualize/rich/compare/v10.16.0...v10.16.1
[10.16.0]: https://github.com/textualize/rich/compare/v10.15.2...v10.16.0
[10.15.2]: https://github.com/textualize/rich/compare/v10.15.1...v10.15.2
[10.15.1]: https://github.com/textualize/rich/compare/v10.15.0...v10.15.1
[10.15.0]: https://github.com/textualize/rich/compare/v10.14.0...v10.15.0
[10.14.0]: https://github.com/textualize/rich/compare/v10.13.0...v10.14.0
[10.13.0]: https://github.com/textualize/rich/compare/v10.12.0...v10.13.0
[10.12.0]: https://github.com/textualize/rich/compare/v10.11.0...v10.12.0
[10.11.0]: https://github.com/textualize/rich/compare/v10.10.0...v10.11.0
[10.10.0]: https://github.com/textualize/rich/compare/v10.9.0...v10.10.0
[10.9.0]: https://github.com/textualize/rich/compare/v10.8.0...v10.9.0
[10.8.0]: https://github.com/textualize/rich/compare/v10.7.0...v10.8.0
[10.7.0]: https://github.com/textualize/rich/compare/v10.6.0...v10.7.0
[10.6.0]: https://github.com/textualize/rich/compare/v10.5.0...v10.6.0
[10.5.0]: https://github.com/textualize/rich/compare/v10.4.0...v10.5.0
[10.4.0]: https://github.com/textualize/rich/compare/v10.3.0...v10.4.0
[10.3.0]: https://github.com/textualize/rich/compare/v10.2.2...v10.3.0
[10.2.2]: https://github.com/textualize/rich/compare/v10.2.1...v10.2.2
[10.2.1]: https://github.com/textualize/rich/compare/v10.2.0...v10.2.1
[10.2.0]: https://github.com/textualize/rich/compare/v10.1.0...v10.2.0
[10.1.0]: https://github.com/textualize/rich/compare/v10.0.1...v10.1.0
[10.0.1]: https://github.com/textualize/rich/compare/v10.0.0...v10.0.1
[10.0.0]: https://github.com/textualize/rich/compare/v9.13.0...v10.0.0
[9.13.0]: https://github.com/textualize/rich/compare/v9.12.4...v9.13.0
[9.12.4]: https://github.com/textualize/rich/compare/v9.12.3...v9.12.4
[9.12.3]: https://github.com/textualize/rich/compare/v9.12.2...v9.12.3
[9.12.2]: https://github.com/textualize/rich/compare/v9.12.1...v9.12.2
[9.12.1]: https://github.com/textualize/rich/compare/v9.12.0...v9.12.1
[9.12.0]: https://github.com/textualize/rich/compare/v9.11.1...v9.12.0
[9.11.1]: https://github.com/textualize/rich/compare/v9.11.0...v9.11.1
[9.11.0]: https://github.com/textualize/rich/compare/v9.10.0...v9.11.0
[9.10.0]: https://github.com/textualize/rich/compare/v9.9.0...v9.10.0
[9.9.0]: https://github.com/textualize/rich/compare/v9.8.2...v9.9.0
[9.8.2]: https://github.com/textualize/rich/compare/v9.8.1...v9.8.2
[9.8.1]: https://github.com/textualize/rich/compare/v9.8.0...v9.8.1
[9.8.0]: https://github.com/textualize/rich/compare/v9.7.0...v9.8.0
[9.7.0]: https://github.com/textualize/rich/compare/v9.6.2...v9.7.0
[9.6.2]: https://github.com/textualize/rich/compare/v9.6.1...v9.6.2
[9.6.1]: https://github.com/textualize/rich/compare/v9.6.0...v9.6.1
[9.6.0]: https://github.com/textualize/rich/compare/v9.5.1...v9.6.0
[9.5.1]: https://github.com/textualize/rich/compare/v9.5.0...v9.5.1
[9.5.0]: https://github.com/textualize/rich/compare/v9.4.0...v9.5.0
[9.4.0]: https://github.com/textualize/rich/compare/v9.3.0...v9.4.0
[9.3.0]: https://github.com/textualize/rich/compare/v9.2.0...v9.3.0
[9.2.0]: https://github.com/textualize/rich/compare/v9.1.0...v9.2.0
[9.1.0]: https://github.com/textualize/rich/compare/v9.0.1...v9.1.0
[9.0.1]: https://github.com/textualize/rich/compare/v9.0.0...v9.0.1
[9.0.0]: https://github.com/textualize/rich/compare/v8.0.0...v9.0.0
[8.0.0]: https://github.com/textualize/rich/compare/v7.1.0...v8.0.0
[7.1.0]: https://github.com/textualize/rich/compare/v7.0.0...v7.1.0
[7.0.0]: https://github.com/textualize/rich/compare/v6.2.0...v7.0.0
[6.2.0]: https://github.com/textualize/rich/compare/v6.1.2...v6.2.0
[6.1.2]: https://github.com/textualize/rich/compare/v6.1.1...v6.1.2
[6.1.1]: https://github.com/textualize/rich/compare/v6.1.0...v6.1.1
[6.1.0]: https://github.com/textualize/rich/compare/v6.0.0...v6.1.0
[6.0.0]: https://github.com/textualize/rich/compare/v5.2.1...v6.0.0
[5.2.1]: https://github.com/textualize/rich/compare/v5.2.0...v5.2.1
[5.2.0]: https://github.com/textualize/rich/compare/v5.1.2...v5.2.0
[5.1.2]: https://github.com/textualize/rich/compare/v5.1.1...v5.1.2
[5.1.1]: https://github.com/textualize/rich/compare/v5.1.0...v5.1.1
[5.1.0]: https://github.com/textualize/rich/compare/v5.0.0...v5.1.0
[5.0.0]: https://github.com/textualize/rich/compare/v4.2.2...v5.0.0
[4.2.2]: https://github.com/textualize/rich/compare/v4.2.1...v4.2.2
[4.2.1]: https://github.com/textualize/rich/compare/v4.2.0...v4.2.1
[4.2.0]: https://github.com/textualize/rich/compare/v4.1.0...v4.2.0
[4.1.0]: https://github.com/textualize/rich/compare/v4.0.0...v4.1.0
[4.0.0]: https://github.com/textualize/rich/compare/v3.4.1...v4.0.0
[3.4.1]: https://github.com/textualize/rich/compare/v3.4.0...v3.4.1
[3.4.0]: https://github.com/textualize/rich/compare/v3.3.2...v3.4.0
[3.3.2]: https://github.com/textualize/rich/compare/v3.3.1...v3.3.2
[3.3.1]: https://github.com/textualize/rich/compare/v3.3.0...v3.3.1
[3.3.0]: https://github.com/textualize/rich/compare/v3.2.0...v3.3.0
[3.2.0]: https://github.com/textualize/rich/compare/v3.1.0...v3.2.0
[3.1.0]: https://github.com/textualize/rich/compare/v3.0.5...v3.1.0
[3.0.5]: https://github.com/textualize/rich/compare/v3.0.4...v3.0.5
[3.0.4]: https://github.com/textualize/rich/compare/v3.0.3...v3.0.4
[3.0.3]: https://github.com/textualize/rich/compare/v3.0.2...v3.0.3
[3.0.2]: https://github.com/textualize/rich/compare/v3.0.1...v3.0.2
[3.0.1]: https://github.com/textualize/rich/compare/v3.0.0...v3.0.1
[3.0.0]: https://github.com/textualize/rich/compare/v2.3.1...v3.0.0
[2.3.1]: https://github.com/textualize/rich/compare/v2.3.0...v2.3.1
[2.3.0]: https://github.com/textualize/rich/compare/v2.2.6...v2.3.0
[2.2.6]: https://github.com/textualize/rich/compare/v2.2.5...v2.2.6
[2.2.5]: https://github.com/textualize/rich/compare/v2.2.4...v2.2.5
[2.2.4]: https://github.com/textualize/rich/compare/v2.2.3...v2.2.4
[2.2.3]: https://github.com/textualize/rich/compare/v2.2.2...v2.2.3
[2.2.2]: https://github.com/textualize/rich/compare/v2.2.1...v2.2.2
[2.2.1]: https://github.com/textualize/rich/compare/v2.2.0...v2.2.1
[2.2.0]: https://github.com/textualize/rich/compare/v2.1.0...v2.2.0
[2.1.0]: https://github.com/textualize/rich/compare/v2.0.1...v2.1.0
[2.0.1]: https://github.com/textualize/rich/compare/v2.0.0...v2.0.1
[2.0.0]: https://github.com/textualize/rich/compare/v1.3.1...v2.0.0
[1.3.1]: https://github.com/textualize/rich/compare/v1.3.0...v1.3.1
[1.3.0]: https://github.com/textualize/rich/compare/v1.2.3...v1.3.0
[1.2.3]: https://github.com/textualize/rich/compare/v1.2.2...v1.2.3
[1.2.2]: https://github.com/textualize/rich/compare/v1.2.1...v1.2.2
[1.2.1]: https://github.com/textualize/rich/compare/v1.2.0...v1.2.1
[1.2.0]: https://github.com/textualize/rich/compare/v1.1.9...v1.2.0
[1.1.9]: https://github.com/textualize/rich/compare/v1.1.8...v1.1.9
[1.1.8]: https://github.com/textualize/rich/compare/v1.1.7...v1.1.8
[1.1.7]: https://github.com/textualize/rich/compare/v1.1.6...v1.1.7
[1.1.6]: https://github.com/textualize/rich/compare/v1.1.5...v1.1.6
[1.1.5]: https://github.com/textualize/rich/compare/v1.1.4...v1.1.5
[1.1.4]: https://github.com/textualize/rich/compare/v1.1.3...v1.1.4
[1.1.3]: https://github.com/textualize/rich/compare/v1.1.2...v1.1.3
[1.1.2]: https://github.com/textualize/rich/compare/v1.1.1...v1.1.2
[1.1.1]: https://github.com/textualize/rich/compare/v1.1.0...v1.1.1
[1.1.0]: https://github.com/textualize/rich/compare/v1.0.3...v1.1.0
[1.0.3]: https://github.com/textualize/rich/compare/v1.0.2...v1.0.3
[1.0.2]: https://github.com/textualize/rich/compare/v1.0.1...v1.0.2
[1.0.1]: https://github.com/textualize/rich/compare/v1.0.0...v1.0.1
[1.0.0]: https://github.com/textualize/rich/compare/v0.8.13...v1.0.0
[0.8.13]: https://github.com/textualize/rich/compare/v0.8.12...v0.8.13
[0.8.12]: https://github.com/textualize/rich/compare/v0.8.11...v0.8.12
[0.8.11]: https://github.com/textualize/rich/compare/v0.8.10...v0.8.11
[0.8.10]: https://github.com/textualize/rich/compare/v0.8.9...v0.8.10
[0.8.9]: https://github.com/textualize/rich/compare/v0.8.8...v0.8.9
[0.8.8]: https://github.com/textualize/rich/compare/v0.8.7...v0.8.8
[0.8.7]: https://github.com/textualize/rich/compare/v0.8.6...v0.8.7
[0.8.6]: https://github.com/textualize/rich/compare/v0.8.5...v0.8.6
[0.8.5]: https://github.com/textualize/rich/compare/v0.8.4...v0.8.5
[0.8.4]: https://github.com/textualize/rich/compare/v0.8.3...v0.8.4
[0.8.3]: https://github.com/textualize/rich/compare/v0.8.2...v0.8.3
[0.8.2]: https://github.com/textualize/rich/compare/v0.8.1...v0.8.2
[0.8.1]: https://github.com/textualize/rich/compare/v0.8.0...v0.8.1
[0.8.0]: https://github.com/textualize/rich/compare/v0.7.2...v0.8.0
[0.7.2]: https://github.com/textualize/rich/compare/v0.7.1...v0.7.2
[0.7.1]: https://github.com/textualize/rich/compare/v0.7.0...v0.7.1
[0.7.0]: https://github.com/textualize/rich/compare/v0.6.0...v0.7.0
[0.6.0]: https://github.com/textualize/rich/compare/v0.5.0...v0.6.0
[0.5.0]: https://github.com/textualize/rich/compare/v0.4.1...v0.5.0
[0.4.1]: https://github.com/textualize/rich/compare/v0.4.0...v0.4.1
[0.4.0]: https://github.com/textualize/rich/compare/v0.3.3...v0.4.0
[0.3.3]: https://github.com/textualize/rich/compare/v0.3.2...v0.3.3
[0.3.2]: https://github.com/textualize/rich/compare/v0.3.1...v0.3.2
[0.3.1]: https://github.com/textualize/rich/compare/v0.3.0...v0.3.1
[0.3.0]: https://github.com/textualize/rich/compare/v0.2.0...v0.3.0<|MERGE_RESOLUTION|>--- conflicted
+++ resolved
@@ -8,17 +8,14 @@
 ## Unreleased
 
 ### Added
-
-<<<<<<< HEAD
 - Added env var `TTY_COMPATIBLE` to override auto-detection of TTY support (See console.rst for details). https://github.com/Textualize/rich/pull/3675
 
 ### Changed
 
 - An empty `NO_COLOR` env var is now considered disabled. https://github.com/Textualize/rich/pull/3675
 - An empty `FORCE_COLOR` env var is now considered disabled. https://github.com/Textualize/rich/pull/3675
-=======
 - Rich tracebacks will now render notes on Python 3.11 onwards (added with `Exception.add_note`) https://github.com/Textualize/rich/pull/3676
->>>>>>> edc6b0a3
+
 
 ## [13.9.4] - 2024-11-01
 
