--- conflicted
+++ resolved
@@ -5,14 +5,14 @@
 The format is based on [Keep a Changelog](https://keepachangelog.com/en/1.0.0/),
 and this project adheres to [Semantic Versioning](https://semver.org/spec/v2.0.0.html).
 
-<<<<<<< HEAD
+
 ## [Unreleased]
 
 ### Added
 
 - Added a `case_insensitive` parameter to `prompt.Prompt`. This allows the
   `choices` list to be accepted without regard to case. Defaults to `False`.
-=======
+
 ## [13.6.0] - 2023-09-30
 
 ### Added
@@ -58,8 +58,6 @@
 ### Changed
 
 - Text.tab_size now defaults to `None` to indicate that Console.tab_size should be used.
-
->>>>>>> c7d6215c
 
 ## [13.4.2] - 2023-06-12
 
