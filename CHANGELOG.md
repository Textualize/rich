# Changelog

All notable changes to this project will be documented in this file.

The format is based on [Keep a Changelog](https://keepachangelog.com/en/1.0.0/),
and this project adheres to [Semantic Versioning](https://semver.org/spec/v2.0.0.html).

<<<<<<< HEAD
## [Unreleased]

### Added

- Add rich comparison methods to `rich.Text` https://github.com/Textualize/rich/issues/2921
=======
## [13.5.3] - 2023-09-17

### Fixed

- Markdown table rendering issue with inline styles and links https://github.com/Textualize/rich/issues/3115
- Fix Markdown code blocks on a light background https://github.com/Textualize/rich/issues/3123

## [13.5.2] - 2023-08-01

### Fixed

- Fixed Text.expand_tabs assertion error

## [13.5.1] - 2023-07-31

### Fixed

- Fix tilde character (`~`) not included in link regex when printing to console https://github.com/Textualize/rich/issues/3057

## [13.5.0] - 2023-07-29

### Fixed

- Fixed Text.expand_tabs not expanding spans.
- Fixed TimeElapsedColumn from showing negative.
- Fix for escaping strings with a trailing backslash https://github.com/Textualize/rich/issues/2987
- Fixed exception in Markdown with partial table https://github.com/Textualize/rich/issues/3053 
- Fixed the HTML export template so that the `<html>` tag comes before the `<head>` tag https://github.com/Textualize/rich/issues/3021
- Fixed issue with custom classes overwriting `__eq__` https://github.com/Textualize/rich/issues/2875
- Fix rich.pretty.install breakage in iPython https://github.com/Textualize/rich/issues/3013

### Added

- Added Text.extend_style method.
- Added Span.extend method.

### Changed

- Text.tab_size now defaults to `None` to indicate that Console.tab_size should be used.


## [13.4.2] - 2023-06-12

### Changed

- Relaxed markdown-it-py dependency

## [13.4.1] - 2023-05-31

### Fixed

- Fixed typing extensions import in markdown https://github.com/Textualize/rich/issues/2979

## [13.4.0] - 2023-05-31

### Added

- Added support for tables in `Markdown` https://github.com/Textualize/rich/pull/2977

## [13.3.5] - 2023-04-27

### Fixed

- Fixed italic indent guides in SVG output
>>>>>>> ec91917d

## [13.3.4] - 2023-04-12

### Fixed

- Fixed for `is_terminal` ignoring FORCE_COLOR https://github.com/Textualize/rich/pull/2923

## [13.3.3] - 2023-02-27

### Added

- Added Style.clear_meta_and_links

## [13.3.2] - 2023-02-04

### Fixed

- Reversed `pre` and `code` tags in base HTML format https://github.com/Textualize/rich/pull/2642
- Fix syntax error when building with nuitka https://github.com/Textualize/rich/pull/2635
- Fixed pretty printing of empty dataclass https://github.com/Textualize/rich/issues/2819
- Use `Console(stderr=True)` in `rich.traceback.install` to support io redirection.
- Fixes superfluous spaces in html output https://github.com/Textualize/rich/issues/2832
- Fixed duplicate output in Jupyter https://github.com/Textualize/rich/pulls/2804
- Filter ANSI character-encoding-change codes in `Text.from_ansi` parser
- Fixes traceback failing when a frame filename is unreadable https://github.com/Textualize/rich/issues/2821
- Fix for live update rendering console markup https://github.com/Textualize/rich/issues/2726

### Added

- Added Polish README

### Changed

- `rich.progress.track()` will now show the elapsed time after finishing the task https://github.com/Textualize/rich/pull/2659

## [13.3.1] - 2023-01-28

### Fixed

- Fixed truecolor to eight bit color conversion https://github.com/Textualize/rich/pull/2785

## [13.3.0] - 2023-01-27

### Fixed

- Fixed failing tests due to Pygments dependency https://github.com/Textualize/rich/issues/2757
- Relaxed ipywidgets https://github.com/Textualize/rich/issues/2767

### Added

- Added `encoding` parameter in `Theme.read`


## [13.2.0] - 2023-01-19

### Changed

- Switch Markdown parsing from commonmark to markdown-it-py https://github.com/Textualize/rich/pull/2439

## [13.1.0] - 2023-01-14

### Fixed

- Fixed wrong filenames in Jupyter tracebacks https://github.com/Textualize/rich/issues/2271

### Added

- Added locals_hide_dunder and locals_hide_sunder to Tracebacks, to hide double underscore and single underscore locals. https://github.com/Textualize/rich/pull/2754

### Changed

- Tracebacks will now hide double underscore names from locals by default. Set `locals_hide_dunder=False` to restore previous behaviour.

## [13.0.1] - 2023-01-06

### Fixed

- Fixed issue with Segment.split_cells for mixed single and double cell widths

## [13.0.0] - 2022-12-30

### Fixed

- Reversed `pre` and `code` tags in base HTML format https://github.com/Textualize/rich/pull/2642
- Improved detection of `attrs` library, that isn't confused by the presence of the `attr` library.
- Fixed issue with `locals_max_length` parameter not being respected in Traceback https://github.com/Textualize/rich/issues/2649
- Handling of broken `fileno` made more robust. Fixes https://github.com/Textualize/rich/issues/2645
- Fixed missing `fileno` on FileProxy

### Fixed

- Fix type of `spinner_style` argument in `Console.status` https://github.com/Textualize/rich/pull/2613.

### Changed

- Bumped minimum Python version to 3.7 https://github.com/Textualize/rich/pull/2567
- Pretty-printing of "tagged" `__repr__` results is now greedy when matching tags https://github.com/Textualize/rich/pull/2565
- `progress.track` now supports deriving total from `__length_hint__`

### Added

- Add type annotation for key_separator of pretty.Node https://github.com/Textualize/rich/issues/2625


## [12.6.0] - 2022-10-02

### Added

- Parse ANSI escape sequences in pretty repr https://github.com/Textualize/rich/pull/2470
- Add support for `FORCE_COLOR` env var https://github.com/Textualize/rich/pull/2449
- Allow a `max_depth` argument to be passed to the `install()` hook https://github.com/Textualize/rich/issues/2486
- Document using `None` as name in `__rich_repr__` for tuple positional args https://github.com/Textualize/rich/pull/2379
- Add `font_aspect_ratio` parameter in SVG export https://github.com/Textualize/rich/pull/2539/files
- Added `Table.add_section` method. https://github.com/Textualize/rich/pull/2544

### Fixed

- Handle stdout/stderr being null https://github.com/Textualize/rich/pull/2513
- Fix NO_COLOR support on legacy Windows https://github.com/Textualize/rich/pull/2458
- Fix pretty printer handling of cyclic references https://github.com/Textualize/rich/pull/2524
- Fix missing `mode` property on file wrapper breaking uploads via `requests` https://github.com/Textualize/rich/pull/2495
- Fix mismatching default value of parameter `ensure_ascii` https://github.com/Textualize/rich/pull/2538
- Remove unused height parameter in `Layout` class https://github.com/Textualize/rich/pull/2540
- Fixed exception in Syntax.__rich_measure__ for empty files

### Changed

- Removed border from code blocks in Markdown

## [12.5.2] - 2022-07-18

### Added

- Add Turkish Readme.

## [12.5.1] - 2022-07-11

### Fixed

- Fixed missing typing extensions dependency on 3.9 https://github.com/Textualize/rich/issues/2386
- Fixed Databricks Notebook is not detected as Jupyter environment. https://github.com/Textualize/rich/issues/2422

## [12.5.0] - 2022-07-11

### Added

- Environment variables `JUPYTER_COLUMNS` and `JUPYTER_LINES` to control width and height of console in Jupyter
- Markdown friendly `Box` style, `MARKDOWN`, for rendering tables ready to copy into markdown files
- `inspect` will prefix coroutine functions with `async def`
- `Style.__add__` will no longer return `NotImplemented`
- Remove rich.\_lru_cache

### Changed

- Default width of Jupyter console size is increased to 115
- Optimized Segment.divide

### Fixed

- Fix Rich clobbering cursor style on Windows https://github.com/Textualize/rich/pull/2339
- Fix text wrapping edge case https://github.com/Textualize/rich/pull/2296
- Allow exceptions that are raised while a Live is rendered to be displayed and/or processed https://github.com/Textualize/rich/pull/2305
- Fix crashes that can happen with `inspect` when docstrings contain some special control codes https://github.com/Textualize/rich/pull/2294
- Fix edges used in first row of tables when `show_header=False` https://github.com/Textualize/rich/pull/2330
- Fix interaction between `Capture` contexts and `Console(record=True)` https://github.com/Textualize/rich/pull/2343
- Fixed hash issue in Styles class https://github.com/Textualize/rich/pull/2346
- Fixed bug in `Segment.split_and_crop_lines`

## [12.4.4] - 2022-05-24

### Changed

- Added clipping per line to SVG output to avoid box characters overlapping
- Optimized SVG output

## [12.4.3] - 2022-05-23

### Changed

- Further tweaks to SVG character matrix
- Added clip rect to SVG to prevent box characters overlapping bottom of terminal

## [12.4.2] - 2022-05-23

### Fixed

- Fix for SVG on Firefox

### Changed

- Removed excess margin from SVG, tweaked cell sizes to better render block characters

## [12.4.1] - 2022-05-08

### Fixed

- Fix for default background color in SVG export https://github.com/Textualize/rich/issues/2260

### Changed

- Added a keyline around SVG terminals which is visible on dark backgrounds

### Changed

- Added a keyline around SVG terminals which is visible on dark backgrounds

## [12.4.0] - 2022-05-07

### Changed

- Rebuilt SVG export to create a simpler SVG that is more portable
- Fix render_lines crash when render height was negative https://github.com/Textualize/rich/pull/2246
- Make objects from `rich.progress.open` forward the name of the internal handle https://github.com/Textualize/rich/pull/2254

### Added

- Add `padding` to Syntax constructor https://github.com/Textualize/rich/pull/2247

## [12.3.0] - 2022-04-26

### Added

- Ability to change terminal window title https://github.com/Textualize/rich/pull/2200
- Added show_speed parameter to progress.track which will show the speed when the total is not known
- Python blocks can now opt out from being rendered in tracebacks's frames, by setting a `_rich_traceback_omit = True` in their local scope https://github.com/Textualize/rich/issues/2207

### Fixed

- Fall back to `sys.__stderr__` on POSIX systems when trying to get the terminal size (fix issues when Rich is piped to another process)
- Fixed markup escaping issue https://github.com/Textualize/rich/issues/2187
- Safari - Box appearing around SVG export https://github.com/Textualize/rich/pull/2201
- Fixed recursion error in Jupyter progress bars https://github.com/Textualize/rich/issues/2047
- Complex numbers are now identified by the highlighter https://github.com/Textualize/rich/issues/2214
- Fix crash on IDLE and forced is_terminal detection to False because IDLE can't do escape codes https://github.com/Textualize/rich/issues/2222
- Fixed missing blank line in traceback rendering https://github.com/Textualize/rich/issues/2206
- Fixed running Rich with the current working dir was deleted https://github.com/Textualize/rich/issues/2197

### Changed

- Setting `total=None` on progress is now possible, and will display pulsing animation
- Micro-optimization for Segment.divide

## [12.2.0] - 2022-04-05

### Changed

- Bumped typing-extensions minimum to 4.0.0
- Bumped minimum Python version to 3.6.3

## [12.1.0] - 2022-04-03

### Added

- Progress.open and Progress.wrap_file method to track the progress while reading from a file or file-like object https://github.com/textualize/rich/pull/1759
- SVG export functionality https://github.com/Textualize/rich/pull/2101
- Adding Indonesian translation

### Fixed

- Add missing `end` keyword argument to `Text.from_markup` https://github.com/Textualize/rich/pull/2095
- Fallback to text lexer when no lexer guessed https://github.com/Textualize/rich/pull/2133
- Fixed issue with decoding ANSI reset https://github.com/Textualize/rich/issues/2112

## [12.0.1] - 2022-03-22

### Changed

- Improve performance of cell_length https://github.com/Textualize/rich/pull/2061
- Improve performance of chop_cells https://github.com/Textualize/rich/pull/2077

### Fixed

- Fix capturing stdout on legacy Windows https://github.com/Textualize/rich/pull/2066

## [12.0.0] - 2022-03-10

### Added

- Added options to TimeRemainingColumn to render a compact time format and render elapsed time when a task is
  finished. https://github.com/Textualize/rich/pull/1992
- Added ProgressColumn `MofNCompleteColumn` to display raw `completed/total` column (similar to DownloadColumn,
  but displays values as ints, does not convert to floats or add bit/bytes units).
  https://github.com/Textualize/rich/pull/1941
- Replace Colorama with win32 renderer https://github.com/Textualize/rich/pull/1993
- Add support for namedtuples to `Pretty` https://github.com/Textualize/rich/pull/2031

### Fixed

- In Jupyter mode make the link target be set to "\_blank"
- Fix some issues with markup handling around "[" characters https://github.com/Textualize/rich/pull/1950
- Fix syntax lexer guessing.
- Fixed Pretty measure not respecting expand_all https://github.com/Textualize/rich/issues/1998
- Collapsed definitions for single-character spinners, to save memory and reduce import time.
- Fix print_json indent type in `__init__.py`
- Fix error when inspecting object defined in REPL https://github.com/Textualize/rich/pull/2037
- Fix incorrect highlighting of non-indented JSON https://github.com/Textualize/rich/pull/2038
- Fixed height reset in complex renderables https://github.com/Textualize/rich/issues/2042

### Changed

- Improved support for enum.Flag in ReprHighlighter https://github.com/Textualize/rich/pull/1920
- Tree now respects justify=None, i.e. won't pad to right https://github.com/Textualize/rich/issues/1690
- Removed rich.tabulate which was marked for deprecation
- Deprecated rich.align.AlignValues in favor of AlignMethod

## [11.2.0] - 2022-02-08

### Added

- Add support for US spelling of "gray" in ANSI color names https://github.com/Textualize/rich/issues/1890
- Added `rich.diagnose.report` to expose environment debugging logic as function https://github.com/Textualize/rich/pull/1917
- Added classmethod `Progress.get_default_columns()` to get the default list of progress bar columns https://github.com/Textualize/rich/pull/1894

### Fixed

- Fixed performance issue in measuring text

### Fixed

- Fixed test failures on PyPy3 https://github.com/Textualize/rich/pull/1904

## [11.1.0] - 2022-01-28

### Added

- Workaround for edge case of object from Faiss with no `__class__` https://github.com/Textualize/rich/issues/1838
- Add Traditional Chinese readme
- Add `Syntax.guess_lexer`, add support for more lexers (e.g. Django templates etc.) https://github.com/Textualize/rich/pull/1869
- Add `lexer` parameter to `Syntax.from_path` to allow for overrides https://github.com/Textualize/rich/pull/1873

### Fixed

- Workaround for edge case of object from Faiss with no `__class__` https://github.com/Textualize/rich/issues/1838
- Ensure `Syntax` always justifies left https://github.com/Textualize/rich/pull/1872
- Handle classes in inspect when methods=True https://github.com/Textualize/rich/pull/1874

## [11.0.0] - 2022-01-09

### Added

- Added max_depth arg to pretty printing https://github.com/Textualize/rich/issues/1585
- Added `vertical_align` to Table.add_row https://github.com/Textualize/rich/issues/1590

### Fixed

- Fixed issue with pretty repr in jupyter notebook https://github.com/Textualize/rich/issues/1717
- Fix Traceback theme defaults override user supplied styles https://github.com/Textualize/rich/issues/1786

### Changed

- **breaking** Deprecated rich.console.RenderGroup, now named rich.console.Group
- **breaking** `Syntax.__init__` parameter `lexer_name` renamed to `lexer`
- Syntax constructor accepts both str and now a pygments lexer https://github.com/Textualize/rich/pull/1748

## [10.16.2] - 2021-01-02

### Fixed

- Fixed @ not being escaped in markup

## [10.16.1] - 2021-12-15

### Fixed

- Fixed issues with overlapping tags https://github.com/textualize/rich/issues/1755

## [10.16.0] - 2021-12-12

### Fixed

- Double print of progress bar in Jupyter https://github.com/textualize/rich/issues/1737

### Added

- Added Text.markup property https://github.com/textualize/rich/issues/1751

## [10.15.2] - 2021-12-02

### Fixed

- Deadlock issue https://github.com/textualize/rich/issues/1734

## [10.15.1] - 2021-11-29

### Fixed

- Reverted thread-safety fix for Live that introduced deadlock potential

## [10.15.0] - 2021-11-28

### Added

- Added dynamic_progress.py to examples
- Added ConsoleOptions.update_height
- Fixed Padding not respecting height

### Changed

- Some optimizations for simple strings (with only single cell widths)

### Fixed

- Fixed issue with progress bar not rendering markup https://github.com/textualize/rich/issues/1721
- Fixed race condition when exiting Live https://github.com/textualize/rich/issues/1530

## [10.14.0] - 2021-11-16

### Fixed

- Fixed progress speed not updating when total doesn't change
- Fixed superfluous new line in Status https://github.com/textualize/rich/issues/1662
- Fixed Windows legacy width again
- Fixed infinite loop in set_cell_size https://github.com/textualize/rich/issues/1682

### Added

- Added file protocol to URL highlighter https://github.com/textualize/rich/issues/1681
- Added rich.protocol.rich_cast

### Changed

- Allowed `__rich__` to work recursively
- Allowed Text classes to work with sep in print https://github.com/textualize/rich/issues/1689

### Added

- Added a `rich.text.Text.from_ansi` helper method for handling pre-formatted input strings https://github.com/textualize/rich/issues/1670

## [10.13.0] - 2021-11-07

### Added

- Added json.dumps parameters to print_json https://github.com/textualize/rich/issues/1638

### Fixed

- Fixed an edge case bug when console module try to detect if they are in a tty at the end of a pytest run
- Fixed a bug where logging handler raises an exception when running with pythonw (related to https://bugs.python.org/issue13807)
- Fixed issue with TERM env vars that have more than one hyphen https://github.com/textualize/rich/issues/1640
- Fixed missing new line after progress bar when terminal is not interactive https://github.com/textualize/rich/issues/1606
- Fixed exception in IPython when disabling pprint with %pprint https://github.com/textualize/rich/issues/1646
- Fixed issue where values longer than the console width produced invalid JSON https://github.com/textualize/rich/issues/1653
- Fixes trailing comma when pretty printing dataclass with last field repr=False https://github.com/textualize/rich/issues/1599

## Changed

- Markdown codeblocks now word-wrap https://github.com/textualize/rich/issues/1515

## [10.12.0] - 2021-10-06

### Updated

- Official Py3.10 release

### Fixed

- Fixed detection of custom repr when pretty printing dataclasses

## [10.11.0] - 2021-09-24

### Added

- Added `suppress` parameter to tracebacks
- Added `max_frames` parameter to tracebacks

## [10.10.0] - 2021-09-18

### Added

- Added stdin support to `rich.json`

### Fixed

- Fixed pretty printing of objects with fo magic with **getattr** https://github.com/textualize/rich/issues/1492

## [10.9.0] - 2021-08-29

### Added

- Added data parameter to print_json method / function
- Added an --indent parameter to python -m rich.json

### Changed

- Changed default indent of JSON to 2 (down from 4)
- Changed highlighting of JSON keys to new style (bold blue)

## [10.8.0] - 2021-08-28

### Added

- Added Panel.subtitle
- Added Panel.subtitle_align
- Added rich.json.JSON
- Added rich.print_json and Console.print_json

### Fixed

- Fixed a bug where calling `rich.reconfigure` within a `pytest_configure` hook would lead to a crash
- Fixed highlight not being passed through options https://github.com/textualize/rich/issues/1404

## [10.7.0] - 2021-08-05

### Added

- Added Text.apply_meta
- Added meta argument to Text.assemble
- Added Style.from_meta
- Added Style.on
- Added Text.on

### Changed

- Changed `RenderGroup` to `Group` and `render_group` to `group` (old names remain for compatibility but will be deprecated in the future)
- Changed `rich.repr.RichReprResult` to `rich.repr.Result` (old names remain for compatibility but will be deprecated in the future)
- Changed meta serialization to use pickle rather than marshal to permit callables

## [10.6.0] - 2021-07-12

### Deprecated

- Added deprecation warning for tabulate_mapping which will be removed in v11.0.0

### Added

- Added precision argument to filesize.decimal
- Added separator argument to filesize.decimal
- Added \_rich_traceback_guard to Traceback
- Added emoji_variant to Console
- Added -emoji and -text variant selectors to emoji code

### Fixed

- Fixed issue with adjoining color tags https://github.com/textualize/rich/issues/1334

### Changed

- Changed Console.size to use unproxied stdin and stdout

## [10.5.0] - 2021-07-05

### Fixed

- Fixed Pandas objects not pretty printing https://github.com/textualize/rich/issues/1305
- Fixed https://github.com/textualize/rich/issues/1256
- Fixed typing with rich.repr.auto decorator
- Fixed repr error formatting https://github.com/textualize/rich/issues/1326

### Added

- Added new_line_start argument to Console.print
- Added Segment.divide method
- Added Segment.split_cells method
- Added segment.SegmentLines class

## [10.4.0] - 2021-06-18

### Added

- Added Style.meta
- Added rich.repr.auto decorator

### Fixed

- Fixed error pretty printing classes with special **rich_repr** method

## [10.3.0] - 2021-06-09

### Added

- Added Console.size setter
- Added Console.width setter
- Added Console.height setter
- Added angular style Rich reprs
- Added an IPython extension. Load via `%load_ext rich`

### Changed

- Changed the logic for retrieving the calling frame in console logs to a faster one for the Python implementations that support it.

## [10.2.2] - 2021-05-19

### Fixed

- Fixed status not rendering console markup https://github.com/textualize/rich/issues/1244

## [10.2.1] - 2021-05-17

### Fixed

- Fixed panel in Markdown exploding https://github.com/textualize/rich/issues/1234

## [10.2.0] - 2021-05-12

### Added

- Added syntax for call, i.e. "Foo(bar)"
- Added Console.measure as a convenient alias for Measurement.get
- Added support for pretty printing attrs objects
- Added mappingproxy to pretty print
- Added UserDict and UserList support to pretty printer

### Changed

- Changed colorama init to set strip=False
- Changed highlighter for False, True, None to not match in the middle of a word. i.e. NoneType is no longer highlighted as None

### Fixed

- Fixed initial blank lines removed from Syntax https://github.com/textualize/rich/issues/1214

## [10.1.0] - 2021-04-03

### Fixed

- Fixed support for jupyter qtconsole and similar Jupyter environments

## [10.0.1] - 2021-03-30

### Fixed

- Fixed race condition that duplicated lines in progress https://github.com/textualize/rich/issues/1144

## [10.0.0] - 2021-03-27

### Changed

- Made pydoc import lazy as at least one use found it slow to import https://github.com/textualize/rich/issues/1104
- Modified string highlighting to not match in the middle of a word, so that apostrophes are not considered strings
- New way of encoding control codes in Segment
- New signature for Control class
- Changed Layout.split to use new Splitter class
- Improved layout.tree
- Changed default theme color for repr.number to cyan
- `__rich_measure__` signature changed to accept ConsoleOptions rather than max_width
- `text` parameter to rich.spinner.Spinner changed to RenderableType

### Added

- Added `__rich_repr__` protocol method to Pretty
- Added rich.region.Region
- Added ConsoleOptions.update_dimensions
- Added rich.console.ScreenUpdate
- Added Console.is_alt_screen
- Added Control.segment, Control.bell, Control.home, Control.move_to, Control.clear, Control.show_cursor, Control.alt_screen
- Added Console.update_screen and Console.update_screen_lines
- Added Layout.add_split, Layout.split_column, Layout.split_row, layout.refresh
- Added new Rich repr protocol `__rich_repr__`

### Fixed

- Fixed table style taking precedence over row style https://github.com/textualize/rich/issues/1129
- Fixed incorrect measurement of Text with new lines and whitespace https://github.com/textualize/rich/issues/1133
- Made type annotations consistent for various `total` keyword arguments in `rich.progress` and rich.`progress_bar`
- Disabled Progress no longer displays itself when starting https://github.com/textualize/rich/pull/1125
- Animations no longer reset when updating rich.status.Status

## [9.13.0] - 2021-03-06

### Added

- Pretty printer now supports dataclasses

### Fixed

- Fixed Syntax background https://github.com/textualize/rich/issues/1088
- Fix for double tracebacks when no formatter https://github.com/textualize/rich/issues/1079

### Changed

- Added ws and wss to url highlighter

## [9.12.4] - 2021-03-01

### Fixed

- Fixed custom formatters with rich tracebacks in RichHandler https://github.com/textualize/rich/issues/1079

### Changed

- Allow highly compressed table cells to go to 0 width
- Optimization to remove empty styles in various places

## [9.12.3] - 2021-02-28

### Changed

- Optimized Padding

## [9.12.2] - 2021-02-27

### Added

- Added ConsoleOptions.copy

### Changed

- Optimized ConsoleOptions.update

## [9.12.1] - 2021-02-27

### Fixed

- Fixed deadlock in Progress https://github.com/textualize/rich/issues/1061

### Added

- Added Task.finished_speed

### Changed

- Froze TransferSpeedColumn speed when task is finished
- Added SIGINT handler to downloader.py example
- Optimization for large tables

## [9.12.0] - 2021-02-24

### Fixed

- Fixed issue with Syntax and missing lines in Layout https://github.com/textualize/rich/issues/1050
- Fixed issue with nested markdown elements https://github.com/textualize/rich/issues/1036
- Fixed new lines not invoking render hooks https://github.com/textualize/rich/issues/1052
- Fixed Align setting height to child https://github.com/textualize/rich/issues/1057

### Changed

- Printing a table with no columns now result in a blank line https://github.com/textualize/rich/issues/1044

### Added

- Added height to Panel

## [9.11.1] - 2021-02-20

### Fixed

- Fixed table with expand=False not expanding when justify="center"
- Fixed single renderable in Layout not respecting height
- Fixed COLUMNS and LINES env var https://github.com/textualize/rich/issues/1019
- Layout now respects minimum_size when fixes sizes are greater than available space
- HTML export now changes link underline score to match terminal https://github.com/textualize/rich/issues/1009

### Changed

- python -m rich.markdown and rich.syntax show usage with no file

### Added

- Added height parameter to Layout
- Added python -m rich.segment

## [9.11.0] - 2021-02-15

### Fixed

- Fixed error message for tracebacks with broken `__str__` https://github.com/textualize/rich/issues/980
- Fixed markup edge case https://github.com/textualize/rich/issues/987

### Added

- Added cheeky sponsorship request to test card
- Added `quiet` argument to Console constructor
- Added support for a callback function to format timestamps (allows presentation of milliseconds)
- Added Console.set_alt_screen and Console.screen
- Added height to ConsoleOptions
- Added `vertical` parameter to Align
- Added Layout class

### Changed

- Pretty.overflow now defaults to None
- Panel now respects options.height
- Traceback lexer defaults to Python if no extension on source
- Added ConsoleDimensions size attribute to ConsoleOptions so that size can't change mid-render

## [9.10.0] - 2021-01-27

### Changed

- Some optimizations for Text
- Further optimized Tracebacks by not tokenizing code more that necessary
- Table Column.header_style and Column.footer_style are now added to Table header/footer style

## [9.9.0] - 2021-01-23

### Changed

- Extended Windows palette to 16 colors
- Modified windows palette to Windows 10 colors
- Change regex for attrib_name to be more performant
- Optimized traceback generation

### Fixed

- Fix double line tree guides on Windows
- Fixed Tracebacks ignoring initial blank lines
- Partial fix for tracebacks not finding source after chdir
- Fixed error message when code in tracebacks doesn't have an extension https://github.com/textualize/rich/issues/996

### Added

- Added post_style argument to Segment.apply_style

## [9.8.2] - 2021-01-15

### Fixed

- Fixed deadlock in live https://github.com/textualize/rich/issues/927

## [9.8.1] - 2021-01-13

### Fixed

- Fixed rich.inspect failing with attributes that claim to be callable but aren't https://github.com/textualize/rich/issues/916

## [9.8.0] - 2021-01-11

### Added

- Added **rich_measure** for tree
- Added rich.align.VerticalCenter

### Changed

- The `style` argument on Align now applies to background only
- Changed display of progress bars in no_color mode for clarity
- Console property `size` will fall back to getting the terminal size of stdout it stdin fails, this allows size to be correctly determined when piping

### Fixed

- Fixed panel cropping when shrunk too bar
- Allow passing markdown over STDIN when using `python -m rich.markdown`
- Fix printing MagicMock.mock_calls https://github.com/textualize/rich/issues/903

## [9.7.0] - 2021-01-09

### Added

- Added rich.tree
- Added no_color argument to Console

## [9.6.2] - 2021-01-07

### Fixed

- Fixed markup escaping edge case https://github.com/textualize/rich/issues/878
- Double tag escape, i.e. `"\\[foo]"` results in a backslash plus `[foo]` tag
- Fixed header_style not applying to headers in positional args https://github.com/textualize/rich/issues/953

## [9.6.1] - 2020-12-31

### Fixed

- Fixed encoding error on Windows when loading code for Tracebacks

## [9.6.0] - 2020-12-30

### Changed

- MarkupError exception raise from None to omit internal exception
- Factored out RichHandler.render and RichHandler.render_message for easier extending
- Display pretty printed value in rich.inspect

### Added

- Added Progress.TimeElapsedColumn
- Added IPython support to pretty.install

### Fixed

- Fixed display of locals in Traceback for stdin

## [9.5.1] - 2020-12-19

### Fixed

- Fixed terminal size detection on Windows https://github.com/textualize/rich/issues/836
- Fixed hex number highlighting

## [9.5.0] - 2020-12-18

### Changed

- If file is not specified on Console then the Console.file will return the current sys.stdout. Prior to 9.5.0 sys.stdout was cached on the Console, which could break code that wrapped sys.stdout after the Console was constructed.
- Changed `Color.__str__` to not include ansi codes
- Changed Console.size to get the terminal dimensions via sys.stdin. This means that if you set file to be an io.StringIO file then the width will be set to the current terminal dimensions and not a default of 80.

### Added

- Added stderr parameter to Console
- Added rich.reconfigure
- Added `Color.__rich__`
- Added Console.soft_wrap
- Added Console.style parameter
- Added Table.highlight parameter to enable highlighting of cells
- Added Panel.highlight parameter to enable highlighting of panel title
- Added highlight to ConsoleOptions

### Fixed

- Fixed double output in rich.live https://github.com/textualize/rich/issues/485
- Fixed Console.out highlighting not reflecting defaults https://github.com/textualize/rich/issues/827
- FileProxy now raises TypeError for empty non-str arguments https://github.com/textualize/rich/issues/828

## [9.4.0] - 2020-12-12

### Added

- Added rich.live https://github.com/textualize/rich/pull/382
- Added algin parameter to Rule and Console.rule
- Added rich.Status class and Console.status
- Added getitem to Text
- Added style parameter to Console.log
- Added rich.diagnose command

### Changed

- Table.add_row style argument now applies to entire line and not just cells
- Added end_section parameter to Table.add_row to force a line underneath row

## Fixed

- Fixed suppressed traceback context https://github.com/textualize/rich/issues/468

## [9.3.0] - 2020-12-1

### Added

- Added get_datetime parameter to Console, to allow for repeatable tests
- Added get_time parameter to Console
- Added rich.abc.RichRenderable
- Added expand_all to rich.pretty.install()
- Added locals_max_length, and locals_max_string to Traceback and logging.RichHandler
- Set defaults of max_length and max_string for Traceback to 10 and 80
- Added disable argument to Progress

### Changed

- Reformatted test card (python -m rich)

### Fixed

- Fixed redirecting of stderr in Progress
- Fixed broken expanded tuple of one https://github.com/textualize/rich/issues/445
- Fixed traceback message with `from` exceptions
- Fixed justify argument not working in console.log https://github.com/textualize/rich/issues/460

## [9.2.0] - 2020-11-08

### Added

- Added tracebacks_show_locals parameter to RichHandler
- Added max_string to Pretty
- Added rich.ansi.AnsiDecoder
- Added decoding of ansi codes to captured stdout in Progress
- Added expand_all to rich.pretty.pprint

### Changed

- Applied dim=True to indent guide styles
- Factored out RichHandler.get_style_and_level to allow for overriding in subclasses
- Hid progress bars from html export
- rich.pretty.pprint now soft wraps

## [9.1.0] - 2020-10-23

### Added

- Added Text.with_indentation_guide
- Added Text.detect_indentation
- Added Pretty.indent_guides
- Added Syntax.indent_guides
- Added indent_guides parameter on pretty.install
- Added rich.pretty.pprint
- Added max_length to Pretty

### Changed

- Enabled indent guides on Tracebacks

### Fixed

- Fixed negative time remaining in Progress bars https://github.com/textualize/rich/issues/378

## [9.0.1] - 2020-10-19

### Fixed

- Fixed broken ANSI codes in input on windows legacy https://github.com/textualize/rich/issues/393

## [9.0.0] - 2020-10-18

### Fixed

- Progress download column now displays decimal units

### Added

- Support for Python 3.9
- Added legacy_windows to ConsoleOptions
- Added ascii_only to ConsoleOptions
- Added box.SQUARE_DOUBLE_HEAD
- Added highlighting of EUI-48 and EUI-64 (MAC addresses)
- Added Console.pager
- Added Console.out
- Added binary_units in progress download column
- Added Progress.reset
- Added Style.background_style property
- Added Bar renderable https://github.com/textualize/rich/pull/361
- Added Table.min_width
- Added table.Column.min_width and table.Column.max_width, and same to Table.add_column

### Changed

- Dropped box.get_safe_box function in favor of Box.substitute
- Changed default padding in Panel from 0 to (0, 1) https://github.com/textualize/rich/issues/385
- Table with row_styles will extend background color between cells if the box has no vertical dividerhttps://github.com/textualize/rich/issues/383
- Changed default of fit kwarg in render_group() from False to True
- Renamed rich.bar to rich.progress_bar, and Bar class to ProgressBar, rich.bar is now the new solid bar class

### Fixed

- Fixed typo in `Style.transparent_background` method name.

## [8.0.0] - 2020-10-03

### Added

- Added Console.bell method
- Added Set to types that Console.print will automatically pretty print
- Added show_locals to Traceback
- Added theme stack mechanism, see Console.push_theme and Console.pop_theme

### Changed

- Changed Style.empty to Style.null to better reflect what it does
- Optimized combining styles involving a null style
- Change error messages in Style.parse to read better

### Fixed

- Fixed Table.\_\_rich_measure\_\_
- Fixed incorrect calculation of fixed width columns

## [7.1.0] - 2020-09-26

### Added

- Added Console.begin_capture, Console.end_capture and Console.capture
- Added Table.title_justify and Table.caption_justify https://github.com/textualize/rich/issues/301

### Changed

- Improved formatting of exceptions
- Enabled Rich exceptions in logging https://github.com/taliraj
- UTF-8 encoding is now mentioned in HTML head section

### Removed

- Removed line_numbers argument from traceback.install, which was undocumented and did nothing

## [7.0.0] - 2020-09-18

### Added

- New ansi_dark and ansi_light themes
- Added Text.append_tokens for fast appending of string + Style pairs
- Added Text.remove_suffix
- Added Text.append_tokens

### Changed

- Text.tabs_to_spaces was renamed to Text.expand_tabs, which works in place rather than returning a new instance
- Renamed Column.index to Column.\_index
- Optimized Style.combine and Style.chain
- Optimized text rendering by fixing internal cache mechanism
- Optimized hash generation for Styles

## [6.2.0] - 2020-09-13

### Added

- Added inline code highlighting to Markdown

## [6.1.2] - 2020-09-11

### Added

- Added ipv4 and ipv6 to ReprHighlighter

### Changed

- The `#` sign is included in url highlighting

### Fixed

- Fixed force-color switch in rich.syntax and rich.markdown commands

## [6.1.1] - 2020-09-07

### Changed

- Restored "def" in inspect signature

## [6.1.0] - 2020-09-07

### Added

- New inspect module
- Added os.\_Environ to pretty print

### Fixed

- Prevented recursive renderables from getting stuck

## Changed

- force_terminal and force_jupyter can now be used to force the disabled state, or left as None to auto-detect.
- Panel now expands to fit title if supplied

## [6.0.0] - 2020-08-25

### Fixed

- Fixed use of `__rich__` cast

### Changed

- New algorithm to pretty print which fits more on a line if possible
- Deprecated `character` parameter in Rule and Console.rule, in favor of `characters`
- Optimized Syntax.from_path to avoid searching all lexers, which also speeds up tracebacks

### Added

- Added soft_wrap flag to Console.print

## [5.2.1] - 2020-08-19

### Fixed

- Fixed underscore with display hook https://github.com/textualize/rich/issues/235

## [5.2.0] - 2020-08-14

### Changed

- Added crop argument to Console.print
- Added "ignore" overflow method
- Added multiple characters per rule @hedythedev https://github.com/textualize/rich/pull/207

## [5.1.2] - 2020-08-10

### Fixed

- Further optimized pretty printing ~5X.

## [5.1.1] - 2020-08-09

### Fixed

- Optimized pretty printing ~3X faster

## [5.1.0] - 2020-08-08

### Added

- Added Text.cell_len
- Added helpful message regarding unicode decoding errors https://github.com/textualize/rich/issues/212
- Added display hook with pretty.install()

### Fixed

- Fixed deprecation warnings re backslash https://github.com/textualize/rich/issues/210
- Fixed repr highlighting of scientific notation, e.g. 1e100

### Changed

- Implemented pretty printing, and removed pprintpp from dependencies
- Optimized Text.join

## [5.0.0] - 2020-08-02

### Changed

- Change to console markup syntax to not parse Python structures as markup, i.e. `[1,2,3]` is treated as a literal, not a tag.
- Standard color numbers syntax has changed to `"color(<number>)"` so that `[5]` (for example) is considered a literal.
- Markup escape method has changed from double brackets to preceding with a backslash, so `foo[[]]` would be `foo\[bar]`

## [4.2.2] - 2020-07-30

### Changed

- Added thread to automatically call update() in progress.track(). Replacing previous adaptive algorithm.
- Second attempt at working around https://bugs.python.org/issue37871

## [4.2.1] - 2020-07-29

### Added

- Added show_time and show_level parameters to RichHandler https://github.com/textualize/rich/pull/182

### Fixed

- Fixed progress.track iterator exiting early https://github.com/textualize/rich/issues/189
- Added workaround for Python bug https://bugs.python.org/issue37871, fixing https://github.com/textualize/rich/issues/186

### Changed

- Set overflow=fold for log messages https://github.com/textualize/rich/issues/190

## [4.2.0] - 2020-07-27

### Fixed

- Fixed missing new lines https://github.com/textualize/rich/issues/178
- Fixed Progress.track https://github.com/textualize/rich/issues/184
- Remove control codes from exported text https://github.com/textualize/rich/issues/181
- Implemented auto-detection and color rendition of 16-color mode

## [4.1.0] - 2020-07-26

### Changed

- Optimized progress.track for very quick iterations
- Force default size of 80x25 if get_terminal_size reports size of 0,0

## [4.0.0] - 2020-07-23

Major version bump for a breaking change to `Text.stylize signature`, which corrects a minor but irritating API wart. The style now comes first and the `start` and `end` offsets default to the entire text. This allows for `text.stylize_all(style)` to be replaced with `text.stylize(style)`. The `start` and `end` offsets now support negative indexing, so `text.stylize("bold", -1)` makes the last character bold.

### Added

- Added markup switch to RichHandler https://github.com/textualize/rich/issues/171

### Changed

- Change signature of Text.stylize to accept style first
- Remove Text.stylize_all which is no longer necessary

### Fixed

- Fixed rendering of Confirm prompt https://github.com/textualize/rich/issues/170

## [3.4.1] - 2020-07-22

### Fixed

- Fixed incorrect default of expand in Table.grid

## [3.4.0] - 2020-07-22

### Added

- Added stream parameter to Console.input
- Added password parameter to Console.input
- Added description parameter to Progress.update
- Added rich.prompt
- Added detecting 'dumb' terminals
- Added Text.styled alternative constructor

### Fixes

- Fixed progress bars so that they are readable when color is disabled

## [3.3.2] - 2020-07-14

### Changed

- Optimized Text.pad

### Added

- Added rich.scope
- Change log_locals to use scope.render_scope
- Added title parameter to Columns

## [3.3.1] - 2020-07-13

### Added

- box.ASCII_DOUBLE_HEAD

### Changed

- Removed replace of -- --- ... from Markdown, as it made it impossible to include CLI info

## [3.3.0] - 2020-07-12

### Added

- Added title and title_align options to Panel
- Added pad and width parameters to Align
- Added end parameter to Rule
- Added Text.pad and Text.align methods
- Added leading parameter to Table

## [3.2.0] - 2020-07-10

### Added

- Added Align.left Align.center Align.right shortcuts
- Added Panel.fit shortcut
- Added align parameter to Columns

### Fixed

- Align class now pads to the right, like Text
- ipywidgets added as an optional dependency
- Issue with Panel and background color
- Fixed missing `__bool__` on Segment

### Changed

- Added `border_style` argument to Panel (note, `style` now applies to interior of the panel)

## [3.1.0] - 2020-07-09

### Changed

- Progress bars now work in Jupyter

## Added

- Added refresh_per_second to progress.track
- Added styles to BarColumn and progress.track

## [3.0.5] - 2020-07-07

### Fixed

- Fixed Windows version number require for truecolor

## [3.0.4] - 2020-07-07

### Changed

- More precise detection of Windows console https://github.com/textualize/rich/issues/140

## [3.0.3] - 2020-07-03

### Fixed

- Fixed edge case with wrapped and overflowed text

### Changed

- New algorithm for compressing table that priorities smaller columns

### Added

- Added safe_box parameter to Console constructor

## [3.0.2] - 2020-07-02

### Added

- Added rich.styled.Styled class to apply styles to renderable
- Table.add_row now has an optional style parameter
- Added table_movie.py to examples

### Changed

- Modified box options to use half line characters at edges
- Non no_wrap columns will now shrink below minimum width if table is compressed

## [3.0.1] - 2020-06-30

### Added

- Added box.ASCII2
- Added markup argument to logging extra

### Changed

- Setting a non-None width now implies expand=True

## [3.0.0] - 2020-06-28

### Changed

- Enabled supported box chars for legacy Windows, and introduce `safe_box` flag
- Disable hyperlinks on legacy Windows
- Constructors for Rule and Panel now have keyword only arguments (reason for major version bump)
- Table.add_colum added keyword only arguments

### Fixed

- Fixed Table measure

## [2.3.1] - 2020-06-26

### Fixed

- Disabled legacy_windows if jupyter is detected https://github.com/textualize/rich/issues/125

## [2.3.0] - 2020-06-26

### Fixed

- Fixed highlighting of paths / filenames
- Corrected docs for RichHandler which erroneously said default console writes to stderr

### Changed

- Allowed `style` parameter for `highlight_regex` to be a callable that returns a style

### Added

- Added optional highlighter parameter to RichHandler

## [2.2.6] - 2020-06-24

### Changed

- Store a "link id" on Style instance, so links containing different styles are highlighted together. (https://github.com/textualize/rich/pull/123)

## [2.2.5] - 2020-06-23

### Fixed

- Fixed justify of tables (https://github.com/textualize/rich/issues/117)

## [2.2.4] - 2020-06-21

### Added

- Added enable_link_path to RichHandler
- Added legacy_windows switch to Console constructor

## [2.2.3] - 2020-06-15

### Fixed

- Fixed console.log hyperlink not containing full path

### Changed

- Used random number for hyperlink id

## [2.2.2] - 2020-06-14

### Changed

- Exposed RichHandler highlighter as a class var

## [2.2.1] - 2020-06-14

### Changed

- Linked path in log render to file

## [2.2.0] - 2020-06-14

### Added

- Added redirect_stdout and redirect_stderr to Progress

### Changed

- printing to console with an active Progress doesn't break visuals

## [2.1.0] - 2020-06-11

### Added

- Added 'transient' option to Progress

### Changed

- Truncated overly long text in Rule with ellipsis overflow

## [2.0.1] - 2020-06-10

### Added

- Added expand option to Padding

### Changed

- Some minor optimizations in Text

### Fixed

- Fixed broken rule with CJK text

## [2.0.0] - 2020-06-06

### Added

- Added overflow methods
- Added no_wrap option to print()
- Added width option to print
- Improved handling of compressed tables

### Fixed

- Fixed erroneous space at end of log
- Fixed erroneous space at end of progress bar

### Changed

- Renamed \_ratio.ratio_divide to \_ratio.ratio_distribute
- Renamed JustifyValues to JustifyMethod (backwards incompatible)
- Optimized \_trim_spans
- Enforced keyword args in Console / Text interfaces (backwards incompatible)
- Return self from text.append

## [1.3.1] - 2020-06-01

### Changed

- Changed defaults of Table.grid
- Polished listdir.py example

### Added

- Added width argument to Columns

### Fixed

- Fixed for `columns_first` argument in Columns
- Fixed incorrect padding in columns with fixed width

## [1.3.0] - 2020-05-31

### Added

- Added rich.get_console() function to get global console instance.
- Added Columns class

### Changed

- Updated `markdown.Heading.create()` to work with subclassing.
- Console now transparently works with Jupyter

### Fixed

- Fixed issue with broken table with show_edge=False and a non-None box arg

## [1.2.3] - 2020-05-24

### Added

- Added `padding` parameter to Panel
- Added 'indeterminate' state when progress bars aren't started

### Fixed

- Fixed Progress deadlock https://github.com/textualize/rich/issues/90

### Changed

- Auto-detect "truecolor" color system when in Windows Terminal

## [1.2.2] - 2020-05-22

### Fixed

- Issue with right aligned wrapped text adding extra spaces

## [1.2.1] - 2020-05-22

### Fixed

- Issue with sum and Style

## [1.2.0] - 2020-05-22

### Added

- Support for double underline, framed, encircled, and overlined attributes

### Changed

- Optimized Style
- Changed methods `__console__` to `__rich_console__`, and `__measure__` to `__rich_measure__`

## [1.1.9] - 2020-05-20

### Fixed

- Exception when BarColumn.bar_width == None

## [1.1.8] - 2020-05-20

### Changed

- Optimizations for Segment, Console and Table

### Added

- Added Console.clear method
- Added exporting of links to HTML

## [1.1.7] - 2020-05-19

### Added

- Added collapse_padding option to Table.

### Changed

- Some style attributes may be abbreviated (b for bold, i for italic etc). Previously abbreviations worked in console markup but only one at a time, i.e. "[b]Hello[/]" but not "[b i]Hello[/]" -- now they work everywhere.
- Renamed 'text' property on Text to 'plain'. i.e. text.plain returns a string version of the Text instance.

### Fixed

- Fixed zero division if total is 0 in progress bar

## [1.1.6] - 2020-05-17

### Added

- Added rich.align.Align class
- Added justify argument to Console.print and console.log

## [1.1.5] - 2020-05-15

### Changed

- Changed progress bars to write to stdout on terminal and hide on non-terminal

## [1.1.4] - 2020-05-15

### Fixed

- Fixed incorrect file and link in progress.log
- Fixes for legacy windows: Bar, Panel, and Rule now use ASCII characters
- show_cursor is now a no-op on legacy windows

### Added

- Added Console.input

### Changed

- Disable progress bars when not writing to a terminal

## [1.1.3] - 2020-05-14

### Fixed

- Issue with progress of one line`

## [1.1.2] - 2020-05-14

### Added

- Added -p switch to python -m rich.markdown to page output
- Added Console.control to output control codes

### Changed

- Changed Console log_time_format to no longer require a space at the end
- Added print and log to Progress to render terminal output when progress is active

## [1.1.1] - 2020-05-12

### Changed

- Stripped cursor moving control codes from text

## [1.1.0] - 2020-05-10

### Added

- Added hyperlinks to Style and markup
- Added justify and code theme switches to markdown command

## [1.0.3] - 2020-05-08

### Added

- Added `python -m rich.syntax` command

## [1.0.2] - 2020-05-08

### Fixed

- Issue with Windows legacy support https://github.com/textualize/rich/issues/59

## [1.0.1] - 2020-05-08

### Changed

- Applied console markup after highlighting
- Documented highlighting
- Changed Markup parser to handle overlapping styles
- Relaxed dependency on colorama
- Allowed Theme to accept values as style definitions (str) as well as Style instances
- Added a panel to emphasize code in Markdown

### Added

- Added markup.escape
- Added `python -m rich.theme` command
- Added `python -m rich.markdown` command
- Added rendering of images in Readme (links only)

### Fixed

- Fixed Text.assemble not working with strings https://github.com/textualize/rich/issues/57
- Fixed table when column widths must be compressed to fit

## [1.0.0] - 2020-05-03

### Changed

- Improvements to repr highlighter to highlight URLs

## [0.8.13] - 2020-04-28

### Fixed

- Fixed incorrect markdown rendering for quotes and changed style

## [0.8.12] - 2020-04-21

### Fixed

- Removed debug print from rich.progress

## [0.8.11] - 2020-04-14

### Added

- Added Table.show_lines to render lines between rows

### Changed

- Added markup escape with double square brackets

## [0.8.10] - 2020-04-12

### Fixed

- Fix row_styles applying to header

## [0.8.9] - 2020-04-12

### Changed

- Added force_terminal option to `Console.__init__`

### Added

- Added Table.row_styles to enable zebra striping.

## [0.8.8] - 2020-03-31

### Fixed

- Fixed background in Syntax

## [0.8.7] - 2020-03-31

### Fixed

- Broken wrapping of long lines
- Fixed wrapping in Syntax

### Changed

- Added word_wrap option to Syntax, which defaults to False.
- Added word_wrap option to Traceback.

## [0.8.6] - 2020-03-29

### Added

- Experimental Jupyter notebook support: from rich.jupyter import print

## [0.8.5] - 2020-03-29

### Changed

- Smarter number parsing regex for repr highlighter

### Added

- uuid highlighter for repr

## [0.8.4] - 2020-03-28

### Added

- Added 'test card', run python -m rich

### Changed

- Detected windows terminal, defaulting to colorama support

### Fixed

- Fixed table scaling issue

## [0.8.3] - 2020-03-27

### Fixed

- CJK right align

## [0.8.2] - 2020-03-27

### Changed

- Fixed issue with 0 speed resulting in zero division error
- Changed signature of Progress.update
- Made calling start() a second time a no-op

## [0.8.1] - 2020-03-22

### Added

- Added progress.DownloadColumn

## [0.8.0] - 2020-03-17

### Added

- CJK support
- Console level highlight flag
- Added encoding argument to Syntax.from_path

### Changed

- Dropped support for Windows command prompt (try https://www.microsoft.com/en-gb/p/windows-terminal-preview/)
- Added task_id to Progress.track

## [0.7.2] - 2020-03-15

### Fixed

- KeyError for missing pygments style

## [0.7.1] - 2020-03-13

### Fixed

- Issue with control codes being used in length calculation

### Changed

- Remove current_style concept, which wasn't really used and was problematic for concurrency

## [0.7.0] - 2020-03-12

### Changed

- Added width option to Panel
- Change special method `__render_width__` to `__measure__`
- Dropped the "markdown style" syntax in console markup
- Optimized style rendering

### Added

- Added Console.show_cursor method
- Added Progress bars

### Fixed

- Fixed wrapping when a single word was too large to fit in a line

## [0.6.0] - 2020-03-03

### Added

- Added tab_size to Console and Text
- Added protocol.is_renderable for runtime check
- Added emoji switch to Console
- Added inherit boolean to Theme
- Made Console thread safe, with a thread local buffer

### Changed

- Console.markup attribute now effects Table
- SeparatedConsoleRenderable and RichCast types

### Fixed

- Fixed tabs breaking rendering by converting to spaces

## [0.5.0] - 2020-02-23

### Changed

- Replaced `__console_str__` with `__rich__`

## [0.4.1] - 2020-02-22

### Fixed

- Readme links in PyPI

## [0.4.0] - 2020-02-22

### Added

- Added Traceback rendering and handler
- Added rich.constrain
- Added rich.rule

### Fixed

- Fixed unnecessary padding

## [0.3.3] - 2020-02-04

### Fixed

- Fixed Windows color support
- Fixed line width on windows issue (https://github.com/textualize/rich/issues/7)
- Fixed Pretty print on Windows

## [0.3.2] - 2020-01-26

### Added

- Added rich.logging

## [0.3.1] - 2020-01-22

### Added

- Added colorama for Windows support

## [0.3.0] - 2020-01-19

### Added

- First official release, API still to be stabilized

[13.5.3]: https://github.com/textualize/rich/compare/v13.5.2...v13.5.3
[13.5.2]: https://github.com/textualize/rich/compare/v13.5.1...v13.5.2
[13.5.1]: https://github.com/textualize/rich/compare/v13.5.0...v13.5.1
[13.5.0]: https://github.com/textualize/rich/compare/v13.4.2...v13.5.0 
[13.4.2]: https://github.com/textualize/rich/compare/v13.4.1...v13.4.2  
[13.4.1]: https://github.com/textualize/rich/compare/v13.4.0...v13.4.1  
[13.4.0]: https://github.com/textualize/rich/compare/v13.3.5...v13.4.0  
[13.3.5]: https://github.com/textualize/rich/compare/v13.3.4...v13.3.5
[13.3.4]: https://github.com/textualize/rich/compare/v13.3.3...v13.3.4
[13.3.3]: https://github.com/textualize/rich/compare/v13.3.2...v13.3.3
[13.3.2]: https://github.com/textualize/rich/compare/v13.3.1...v13.3.2
[13.3.1]: https://github.com/textualize/rich/compare/v13.3.0...v13.3.1
[13.3.0]: https://github.com/textualize/rich/compare/v13.2.0...v13.3.0
[13.2.0]: https://github.com/textualize/rich/compare/v13.1.0...v13.2.0
[13.1.0]: https://github.com/textualize/rich/compare/v13.0.1...v13.1.0
[13.0.1]: https://github.com/textualize/rich/compare/v13.0.0...v13.0.1
[13.0.0]: https://github.com/textualize/rich/compare/v12.6.0...v13.0.0
[12.6.0]: https://github.com/textualize/rich/compare/v12.5.2...v12.6.0
[12.5.2]: https://github.com/textualize/rich/compare/v12.5.1...v12.5.2
[12.5.1]: https://github.com/textualize/rich/compare/v12.5.0...v12.5.1
[12.5.0]: https://github.com/textualize/rich/compare/v12.4.4...v12.5.0
[12.4.4]: https://github.com/textualize/rich/compare/v12.4.3...v12.4.4
[12.4.3]: https://github.com/textualize/rich/compare/v12.4.2...v12.4.3
[12.4.2]: https://github.com/textualize/rich/compare/v12.4.1...v12.4.2
[12.4.1]: https://github.com/textualize/rich/compare/v12.4.0...v12.4.1
[12.4.0]: https://github.com/textualize/rich/compare/v12.3.0...v12.4.0
[12.3.0]: https://github.com/textualize/rich/compare/v12.2.0...v12.3.0
[12.2.0]: https://github.com/textualize/rich/compare/v12.1.0...v12.2.0
[12.1.0]: https://github.com/textualize/rich/compare/v12.0.1...v12.1.0
[12.0.1]: https://github.com/textualize/rich/compare/v12.0.0...v12.0.1
[12.0.0]: https://github.com/textualize/rich/compare/v11.2.0...v12.0.0
[11.2.0]: https://github.com/textualize/rich/compare/v11.1.0...v11.2.0
[11.1.0]: https://github.com/textualize/rich/compare/v11.0.0...v11.1.0
[11.0.0]: https://github.com/textualize/rich/compare/v10.16.1...v11.0.0
[10.16.2]: https://github.com/textualize/rich/compare/v10.16.1...v10.16.2
[10.16.1]: https://github.com/textualize/rich/compare/v10.16.0...v10.16.1
[10.16.0]: https://github.com/textualize/rich/compare/v10.15.2...v10.16.0
[10.15.2]: https://github.com/textualize/rich/compare/v10.15.1...v10.15.2
[10.15.1]: https://github.com/textualize/rich/compare/v10.15.0...v10.15.1
[10.15.0]: https://github.com/textualize/rich/compare/v10.14.0...v10.15.0
[10.14.0]: https://github.com/textualize/rich/compare/v10.13.0...v10.14.0
[10.13.0]: https://github.com/textualize/rich/compare/v10.12.0...v10.13.0
[10.12.0]: https://github.com/textualize/rich/compare/v10.11.0...v10.12.0
[10.11.0]: https://github.com/textualize/rich/compare/v10.10.0...v10.11.0
[10.10.0]: https://github.com/textualize/rich/compare/v10.9.0...v10.10.0
[10.9.0]: https://github.com/textualize/rich/compare/v10.8.0...v10.9.0
[10.8.0]: https://github.com/textualize/rich/compare/v10.7.0...v10.8.0
[10.7.0]: https://github.com/textualize/rich/compare/v10.6.0...v10.7.0
[10.6.0]: https://github.com/textualize/rich/compare/v10.5.0...v10.6.0
[10.5.0]: https://github.com/textualize/rich/compare/v10.4.0...v10.5.0
[10.4.0]: https://github.com/textualize/rich/compare/v10.3.0...v10.4.0
[10.3.0]: https://github.com/textualize/rich/compare/v10.2.2...v10.3.0
[10.2.2]: https://github.com/textualize/rich/compare/v10.2.1...v10.2.2
[10.2.1]: https://github.com/textualize/rich/compare/v10.2.0...v10.2.1
[10.2.0]: https://github.com/textualize/rich/compare/v10.1.0...v10.2.0
[10.1.0]: https://github.com/textualize/rich/compare/v10.0.1...v10.1.0
[10.0.1]: https://github.com/textualize/rich/compare/v10.0.0...v10.0.1
[10.0.0]: https://github.com/textualize/rich/compare/v9.13.0...v10.0.0
[9.13.0]: https://github.com/textualize/rich/compare/v9.12.4...v9.13.0
[9.12.4]: https://github.com/textualize/rich/compare/v9.12.3...v9.12.4
[9.12.3]: https://github.com/textualize/rich/compare/v9.12.2...v9.12.3
[9.12.2]: https://github.com/textualize/rich/compare/v9.12.1...v9.12.2
[9.12.1]: https://github.com/textualize/rich/compare/v9.12.0...v9.12.1
[9.12.0]: https://github.com/textualize/rich/compare/v9.11.1...v9.12.0
[9.11.1]: https://github.com/textualize/rich/compare/v9.11.0...v9.11.1
[9.11.0]: https://github.com/textualize/rich/compare/v9.10.0...v9.11.0
[9.10.0]: https://github.com/textualize/rich/compare/v9.9.0...v9.10.0
[9.9.0]: https://github.com/textualize/rich/compare/v9.8.2...v9.9.0
[9.8.2]: https://github.com/textualize/rich/compare/v9.8.1...v9.8.2
[9.8.1]: https://github.com/textualize/rich/compare/v9.8.0...v9.8.1
[9.8.0]: https://github.com/textualize/rich/compare/v9.7.0...v9.8.0
[9.7.0]: https://github.com/textualize/rich/compare/v9.6.2...v9.7.0
[9.6.2]: https://github.com/textualize/rich/compare/v9.6.1...v9.6.2
[9.6.1]: https://github.com/textualize/rich/compare/v9.6.0...v9.6.1
[9.6.0]: https://github.com/textualize/rich/compare/v9.5.1...v9.6.0
[9.5.1]: https://github.com/textualize/rich/compare/v9.5.0...v9.5.1
[9.5.0]: https://github.com/textualize/rich/compare/v9.4.0...v9.5.0
[9.4.0]: https://github.com/textualize/rich/compare/v9.3.0...v9.4.0
[9.3.0]: https://github.com/textualize/rich/compare/v9.2.0...v9.3.0
[9.2.0]: https://github.com/textualize/rich/compare/v9.1.0...v9.2.0
[9.1.0]: https://github.com/textualize/rich/compare/v9.0.1...v9.1.0
[9.0.1]: https://github.com/textualize/rich/compare/v9.0.0...v9.0.1
[9.0.0]: https://github.com/textualize/rich/compare/v8.0.0...v9.0.0
[8.0.0]: https://github.com/textualize/rich/compare/v7.1.0...v8.0.0
[7.1.0]: https://github.com/textualize/rich/compare/v7.0.0...v7.1.0
[7.0.0]: https://github.com/textualize/rich/compare/v6.2.0...v7.0.0
[6.2.0]: https://github.com/textualize/rich/compare/v6.1.2...v6.2.0
[6.1.2]: https://github.com/textualize/rich/compare/v6.1.1...v6.1.2
[6.1.1]: https://github.com/textualize/rich/compare/v6.1.0...v6.1.1
[6.1.0]: https://github.com/textualize/rich/compare/v6.0.0...v6.1.0
[6.0.0]: https://github.com/textualize/rich/compare/v5.2.1...v6.0.0
[5.2.1]: https://github.com/textualize/rich/compare/v5.2.0...v5.2.1
[5.2.0]: https://github.com/textualize/rich/compare/v5.1.2...v5.2.0
[5.1.2]: https://github.com/textualize/rich/compare/v5.1.1...v5.1.2
[5.1.1]: https://github.com/textualize/rich/compare/v5.1.0...v5.1.1
[5.1.0]: https://github.com/textualize/rich/compare/v5.0.0...v5.1.0
[5.0.0]: https://github.com/textualize/rich/compare/v4.2.2...v5.0.0
[4.2.2]: https://github.com/textualize/rich/compare/v4.2.1...v4.2.2
[4.2.1]: https://github.com/textualize/rich/compare/v4.2.0...v4.2.1
[4.2.0]: https://github.com/textualize/rich/compare/v4.1.0...v4.2.0
[4.1.0]: https://github.com/textualize/rich/compare/v4.0.0...v4.1.0
[4.0.0]: https://github.com/textualize/rich/compare/v3.4.1...v4.0.0
[3.4.1]: https://github.com/textualize/rich/compare/v3.4.0...v3.4.1
[3.4.0]: https://github.com/textualize/rich/compare/v3.3.2...v3.4.0
[3.3.2]: https://github.com/textualize/rich/compare/v3.3.1...v3.3.2
[3.3.1]: https://github.com/textualize/rich/compare/v3.3.0...v3.3.1
[3.3.0]: https://github.com/textualize/rich/compare/v3.2.0...v3.3.0
[3.2.0]: https://github.com/textualize/rich/compare/v3.1.0...v3.2.0
[3.1.0]: https://github.com/textualize/rich/compare/v3.0.5...v3.1.0
[3.0.5]: https://github.com/textualize/rich/compare/v3.0.4...v3.0.5
[3.0.4]: https://github.com/textualize/rich/compare/v3.0.3...v3.0.4
[3.0.3]: https://github.com/textualize/rich/compare/v3.0.2...v3.0.3
[3.0.2]: https://github.com/textualize/rich/compare/v3.0.1...v3.0.2
[3.0.1]: https://github.com/textualize/rich/compare/v3.0.0...v3.0.1
[3.0.0]: https://github.com/textualize/rich/compare/v2.3.1...v3.0.0
[2.3.1]: https://github.com/textualize/rich/compare/v2.3.0...v2.3.1
[2.3.0]: https://github.com/textualize/rich/compare/v2.2.6...v2.3.0
[2.2.6]: https://github.com/textualize/rich/compare/v2.2.5...v2.2.6
[2.2.5]: https://github.com/textualize/rich/compare/v2.2.4...v2.2.5
[2.2.4]: https://github.com/textualize/rich/compare/v2.2.3...v2.2.4
[2.2.3]: https://github.com/textualize/rich/compare/v2.2.2...v2.2.3
[2.2.2]: https://github.com/textualize/rich/compare/v2.2.1...v2.2.2
[2.2.1]: https://github.com/textualize/rich/compare/v2.2.0...v2.2.1
[2.2.0]: https://github.com/textualize/rich/compare/v2.1.0...v2.2.0
[2.1.0]: https://github.com/textualize/rich/compare/v2.0.1...v2.1.0
[2.0.1]: https://github.com/textualize/rich/compare/v2.0.0...v2.0.1
[2.0.0]: https://github.com/textualize/rich/compare/v1.3.1...v2.0.0
[1.3.1]: https://github.com/textualize/rich/compare/v1.3.0...v1.3.1
[1.3.0]: https://github.com/textualize/rich/compare/v1.2.3...v1.3.0
[1.2.3]: https://github.com/textualize/rich/compare/v1.2.2...v1.2.3
[1.2.2]: https://github.com/textualize/rich/compare/v1.2.1...v1.2.2
[1.2.1]: https://github.com/textualize/rich/compare/v1.2.0...v1.2.1
[1.2.0]: https://github.com/textualize/rich/compare/v1.1.9...v1.2.0
[1.1.9]: https://github.com/textualize/rich/compare/v1.1.8...v1.1.9
[1.1.8]: https://github.com/textualize/rich/compare/v1.1.7...v1.1.8
[1.1.7]: https://github.com/textualize/rich/compare/v1.1.6...v1.1.7
[1.1.6]: https://github.com/textualize/rich/compare/v1.1.5...v1.1.6
[1.1.5]: https://github.com/textualize/rich/compare/v1.1.4...v1.1.5
[1.1.4]: https://github.com/textualize/rich/compare/v1.1.3...v1.1.4
[1.1.3]: https://github.com/textualize/rich/compare/v1.1.2...v1.1.3
[1.1.2]: https://github.com/textualize/rich/compare/v1.1.1...v1.1.2
[1.1.1]: https://github.com/textualize/rich/compare/v1.1.0...v1.1.1
[1.1.0]: https://github.com/textualize/rich/compare/v1.0.3...v1.1.0
[1.0.3]: https://github.com/textualize/rich/compare/v1.0.2...v1.0.3
[1.0.2]: https://github.com/textualize/rich/compare/v1.0.1...v1.0.2
[1.0.1]: https://github.com/textualize/rich/compare/v1.0.0...v1.0.1
[1.0.0]: https://github.com/textualize/rich/compare/v0.8.13...v1.0.0
[0.8.13]: https://github.com/textualize/rich/compare/v0.8.12...v0.8.13
[0.8.12]: https://github.com/textualize/rich/compare/v0.8.11...v0.8.12
[0.8.11]: https://github.com/textualize/rich/compare/v0.8.10...v0.8.11
[0.8.10]: https://github.com/textualize/rich/compare/v0.8.9...v0.8.10
[0.8.9]: https://github.com/textualize/rich/compare/v0.8.8...v0.8.9
[0.8.8]: https://github.com/textualize/rich/compare/v0.8.7...v0.8.8
[0.8.7]: https://github.com/textualize/rich/compare/v0.8.6...v0.8.7
[0.8.6]: https://github.com/textualize/rich/compare/v0.8.5...v0.8.6
[0.8.5]: https://github.com/textualize/rich/compare/v0.8.4...v0.8.5
[0.8.4]: https://github.com/textualize/rich/compare/v0.8.3...v0.8.4
[0.8.3]: https://github.com/textualize/rich/compare/v0.8.2...v0.8.3
[0.8.2]: https://github.com/textualize/rich/compare/v0.8.1...v0.8.2
[0.8.1]: https://github.com/textualize/rich/compare/v0.8.0...v0.8.1
[0.8.0]: https://github.com/textualize/rich/compare/v0.7.2...v0.8.0
[0.7.2]: https://github.com/textualize/rich/compare/v0.7.1...v0.7.2
[0.7.1]: https://github.com/textualize/rich/compare/v0.7.0...v0.7.1
[0.7.0]: https://github.com/textualize/rich/compare/v0.6.0...v0.7.0
[0.6.0]: https://github.com/textualize/rich/compare/v0.5.0...v0.6.0
[0.5.0]: https://github.com/textualize/rich/compare/v0.4.1...v0.5.0
[0.4.1]: https://github.com/textualize/rich/compare/v0.4.0...v0.4.1
[0.4.0]: https://github.com/textualize/rich/compare/v0.3.3...v0.4.0
[0.3.3]: https://github.com/textualize/rich/compare/v0.3.2...v0.3.3
[0.3.2]: https://github.com/textualize/rich/compare/v0.3.1...v0.3.2
[0.3.1]: https://github.com/textualize/rich/compare/v0.3.0...v0.3.1
[0.3.0]: https://github.com/textualize/rich/compare/v0.2.0...v0.3.0<|MERGE_RESOLUTION|>--- conflicted
+++ resolved
@@ -5,13 +5,12 @@
 The format is based on [Keep a Changelog](https://keepachangelog.com/en/1.0.0/),
 and this project adheres to [Semantic Versioning](https://semver.org/spec/v2.0.0.html).
 
-<<<<<<< HEAD
 ## [Unreleased]
 
 ### Added
 
 - Add rich comparison methods to `rich.Text` https://github.com/Textualize/rich/issues/2921
-=======
+
 ## [13.5.3] - 2023-09-17
 
 ### Fixed
@@ -76,7 +75,6 @@
 ### Fixed
 
 - Fixed italic indent guides in SVG output
->>>>>>> ec91917d
 
 ## [13.3.4] - 2023-04-12
 
