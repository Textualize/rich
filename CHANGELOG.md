--- conflicted
+++ resolved
@@ -5,27 +5,12 @@
 The format is based on [Keep a Changelog](https://keepachangelog.com/en/1.0.0/),
 and this project adheres to [Semantic Versioning](https://semver.org/spec/v2.0.0.html).
 
-<<<<<<< HEAD
-## [1.0.4] - 2020-05-09
-
-### Added
-
-- `build` target to Makefile
-- `codecov` step in github workflow
-
-### Fixed
-
-- fixed code coverage
-- fixed generating docs in Makefile
-- cleaned the github workflow
-=======
 ## [1.1.0] - 2020-05-10
 
 ### Added
 
 - Added hyperlinks to Style and markup
 - Added justify and code theme switches to markdown command
->>>>>>> 3cabecc4
 
 ## [1.0.3] - 2020-05-08
 
