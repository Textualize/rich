--- conflicted
+++ resolved
@@ -5,13 +5,12 @@
 The format is based on [Keep a Changelog](https://keepachangelog.com/en/1.0.0/),
 and this project adheres to [Semantic Versioning](https://semver.org/spec/v2.0.0.html).
 
-<<<<<<< HEAD
-## [Unreleased]
+## Unreleased
 
 ### Fixed
 
 - Fixed a bug with extra space above a markdown table with empty cells https://github.com/Textualize/rich/issues/3027
-=======
+
 ## [13.7.0] - 2023-11-15
 
 ### Added
@@ -36,7 +35,6 @@
 
 - Markdown table rendering issue with inline styles and links https://github.com/Textualize/rich/issues/3115
 - Fix Markdown code blocks on a light background https://github.com/Textualize/rich/issues/3123
->>>>>>> 26152e9c
 
 ## [13.5.2] - 2023-08-01
 
