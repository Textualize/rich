--- conflicted
+++ resolved
@@ -16,6 +16,7 @@
 ### Fixed
 
 - Fixed issue with Segment._split_cells https://github.com/Textualize/rich/pull/3506
+- Fix auto detection of terminal size on Windows https://github.com/Textualize/rich/pull/2916
 
 ### Added
 
@@ -39,9 +40,6 @@
 - Progress track thread is now a daemon thread https://github.com/Textualize/rich/pull/3402
 - Fixed cached hash preservation upon clearing meta and links https://github.com/Textualize/rich/issues/2942
 - Fixed overriding the `background_color` of `Syntax` not including padding https://github.com/Textualize/rich/issues/3295
-<<<<<<< HEAD
-- Fix auto detection of terminal size on Windows https://github.com/Textualize/rich/pull/2916
-=======
 - Fixed pretty printing of dataclasses with a default repr in Python 3.13 https://github.com/Textualize/rich/pull/3455
 - Fixed selective enabling of highlighting when disabled in the `Console` https://github.com/Textualize/rich/issues/3419
 - Fixed BrokenPipeError writing an error message https://github.com/Textualize/rich/pull/3468
@@ -49,7 +47,6 @@
 - Fixed issue with record and capture interaction https://github.com/Textualize/rich/pull/3470
 - Fixed control codes breaking in `append_tokens` https://github.com/Textualize/rich/pull/3471
 - Fixed exception pretty printing a dataclass with missing fields https://github.com/Textualize/rich/pull/3472
->>>>>>> ee46ccd3
 
 ### Changed
 
